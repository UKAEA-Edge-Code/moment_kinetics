--- conflicted
+++ resolved
@@ -11,7 +11,8 @@
   #  runs-on: ${{ matrix.os }}
   #  strategy:
   #    matrix:
-  #      os: [ubuntu-latest, macOS-latest]
+  #      # Only run on linux to save CI server cpu-hours
+  #      os: [ubuntu-latest]
   #    fail-fast: false
   #  timeout-minutes: 240
 
@@ -20,18 +21,26 @@
   #    - uses: mpi4py/setup-mpi@v1
   #      with:
   #        mpi: 'openmpi'
+  #    - uses: actions/setup-python@v2
   #    - uses: julia-actions/setup-julia@v1
   #      with:
-  #        version: '1.7.2'
+  #        version: '1.8'
   #        arch: x64
   #    - uses: julia-actions/julia-buildpkg@v1
-  #    - name: Debug test
+  #      env:
+  #        # Use the system Python for PyCall - avoids library linking error on macOS
+  #        PYTHON: "${{ env.pythonLocation }}/bin/python"
+  #      name: Debug test
   #      run: |
   #        # Hard code the debug level so that we can run without using the
   #        # `--compiled-modules=no` flag, which breaks Symbolics.jl at the
   #        # moment.
   #        sed -i -e "s/_debug_level = get_options.*/_debug_level = 3/" src/debugging.jl
-  #        julia --project -e 'ENV["JULIA_MPI_BINARY"]="system"; push!(ARGS, "--debug", "3"); using Pkg; Pkg.build("MPI"; verbose=true)'
+
+  #        pip3 install --user matplotlib
+  #        julia --project -e 'using MPIPreferences; MPIPreferences.use_system_binary()'
+  #        julia --project -e 'using Pkg; Pkg.build("MPI"; verbose=true)'
+
   #        # Need to use openmpi so that the following arguments work:
   #        # * `--mca rmaps_base_oversubscribe 1` allows oversubscription (more processes
   #        #   than physical cores).
@@ -45,50 +54,25 @@
     runs-on: ${{ matrix.os }}
     strategy:
       matrix:
-<<<<<<< HEAD
-        os: [ubuntu-latest, macOS-latest]
-        include:
-          - julia_version: '1.8'
-          # Use  julia-1.7 for macOS because otherwise the job hangs
-          - julia_version: '1.7'
-            os: macOS-latest
-=======
-        # Only run on linux to save CI server cpu-hours
-        os: [ubuntu-latest]
->>>>>>> 5404377e
-      fail-fast: false
-    timeout-minutes: 240
-
-    steps:
-      - uses: actions/checkout@v2
-      - uses: mpi4py/setup-mpi@v1
-        with:
-          mpi: 'openmpi'
-      - uses: actions/setup-python@v2
-      - uses: julia-actions/setup-julia@v1
-        with:
-<<<<<<< HEAD
-          version: ${{ matrix.julia_version }}
-=======
-          version: '1.7.2'
->>>>>>> 5404377e
-          arch: x64
-      # Install a specific Plots.jl version, because the job hangs on macOS with
-      # Plots.jl@1.38.8
-      - name: Pin dependency versions
-        if: matrix.os == 'macOS-latest'
-        run: julia --project -e 'using Pkg; Pkg.add([PackageSpec(name="Plots", version="1.24.3")])'
-      - uses: julia-actions/julia-buildpkg@v1
-<<<<<<< HEAD
-        env:
-          # Use the system Python for PyCall - avoids library linking error on macOS
-          PYTHON: "${{ env.pythonLocation }}/bin/python"
-      - name: Test examples
-        run: |
-          pip3 install --user matplotlib
-          julia --project -e 'using MPIPreferences; MPIPreferences.use_system_binary()'
-          julia --project -e 'using Pkg; Pkg.build("MPI"; verbose=true)'
-=======
+        # Only run on linux to save CI server cpu-hours
+        os: [ubuntu-latest]
+      fail-fast: false
+    timeout-minutes: 240
+
+    steps:
+      - uses: actions/checkout@v2
+      - uses: mpi4py/setup-mpi@v1
+        with:
+          mpi: 'openmpi'
+      - uses: actions/setup-python@v2
+      - uses: julia-actions/setup-julia@v1
+        with:
+          version: '1.8'
+          arch: x64
+      - uses: julia-actions/julia-buildpkg@v1
+        env:
+          # Use the system Python for PyCall - avoids library linking error on macOS
+          PYTHON: "${{ env.pythonLocation }}/bin/python"
       - name: Debug test sound-wave
         run: |
           # Hard code the debug level so that we can run without using the
@@ -96,8 +80,10 @@
           # moment.
           sed -i -e "s/_debug_level = get_options.*/_debug_level = 3/" src/debugging.jl
 
-          julia --project -e 'ENV["JULIA_MPI_BINARY"]="system"; using Pkg; Pkg.build("MPI"; verbose=true)'
->>>>>>> 5404377e
+          pip3 install --user matplotlib
+          julia --project -e 'using MPIPreferences; MPIPreferences.use_system_binary()'
+          julia --project -e 'using Pkg; Pkg.build("MPI"; verbose=true)'
+
           # Need to use openmpi so that the following arguments work:
           # * `--mca rmaps_base_oversubscribe 1` allows oversubscription (more processes
           #   than physical cores).
@@ -121,11 +107,15 @@
       - uses: mpi4py/setup-mpi@v1
         with:
           mpi: 'openmpi'
-      - uses: julia-actions/setup-julia@v1
-        with:
-          version: '1.7.2'
-          arch: x64
-      - uses: julia-actions/julia-buildpkg@v1
+      - uses: actions/setup-python@v2
+      - uses: julia-actions/setup-julia@v1
+        with:
+          version: '1.8'
+          arch: x64
+      - uses: julia-actions/julia-buildpkg@v1
+        env:
+          # Use the system Python for PyCall - avoids library linking error on macOS
+          PYTHON: "${{ env.pythonLocation }}/bin/python"
       - name: Debug test wall-bc
         run: |
           # Hard code the debug level so that we can run without using the
@@ -133,7 +123,10 @@
           # moment.
           sed -i -e "s/_debug_level = get_options.*/_debug_level = 3/" src/debugging.jl
 
-          julia --project -e 'ENV["JULIA_MPI_BINARY"]="system"; push!(ARGS, "--debug", "3"); using Pkg; Pkg.build("MPI"; verbose=true)'
+          pip3 install --user matplotlib
+          julia --project -e 'using MPIPreferences; MPIPreferences.use_system_binary()'
+          julia --project -e 'using Pkg; Pkg.build("MPI"; verbose=true)'
+
           # Need to use openmpi so that the following arguments work:
           # * `--mca rmaps_base_oversubscribe 1` allows oversubscription (more processes
           #   than physical cores).
@@ -157,11 +150,15 @@
       - uses: mpi4py/setup-mpi@v1
         with:
           mpi: 'openmpi'
-      - uses: julia-actions/setup-julia@v1
-        with:
-          version: '1.7.2'
-          arch: x64
-      - uses: julia-actions/julia-buildpkg@v1
+      - uses: actions/setup-python@v2
+      - uses: julia-actions/setup-julia@v1
+        with:
+          version: '1.8'
+          arch: x64
+      - uses: julia-actions/julia-buildpkg@v1
+        env:
+          # Use the system Python for PyCall - avoids library linking error on macOS
+          PYTHON: "${{ env.pythonLocation }}/bin/python"
       - name: Debug test Harrison-Thompson
         run: |
           # Hard code the debug level so that we can run without using the
@@ -169,7 +166,10 @@
           # moment.
           sed -i -e "s/_debug_level = get_options.*/_debug_level = 3/" src/debugging.jl
 
-          julia --project -e 'ENV["JULIA_MPI_BINARY"]="system"; push!(ARGS, "--debug", "3"); using Pkg; Pkg.build("MPI"; verbose=true)'
+          pip3 install --user matplotlib
+          julia --project -e 'using MPIPreferences; MPIPreferences.use_system_binary()'
+          julia --project -e 'using Pkg; Pkg.build("MPI"; verbose=true)'
+
           # Need to use openmpi so that the following arguments work:
           # * `--mca rmaps_base_oversubscribe 1` allows oversubscription (more processes
           #   than physical cores).
@@ -193,11 +193,15 @@
       - uses: mpi4py/setup-mpi@v1
         with:
           mpi: 'openmpi'
-      - uses: julia-actions/setup-julia@v1
-        with:
-          version: '1.7.2'
-          arch: x64
-      - uses: julia-actions/julia-buildpkg@v1
+      - uses: actions/setup-python@v2
+      - uses: julia-actions/setup-julia@v1
+        with:
+          version: '1.8'
+          arch: x64
+      - uses: julia-actions/julia-buildpkg@v1
+        env:
+          # Use the system Python for PyCall - avoids library linking error on macOS
+          PYTHON: "${{ env.pythonLocation }}/bin/python"
       - name: Debug test MMS
         run: |
           # Hard code the debug level so that we can run without using the
@@ -205,7 +209,10 @@
           # moment.
           sed -i -e "s/_debug_level = get_options.*/_debug_level = 3/" src/debugging.jl
 
-          julia --project -e 'ENV["JULIA_MPI_BINARY"]="system"; push!(ARGS, "--debug", "3"); using Pkg; Pkg.build("MPI"; verbose=true)'
+          pip3 install --user matplotlib
+          julia --project -e 'using MPIPreferences; MPIPreferences.use_system_binary()'
+          julia --project -e 'using Pkg; Pkg.build("MPI"; verbose=true)'
+
           # Need to use openmpi so that the following arguments work:
           # * `--mca rmaps_base_oversubscribe 1` allows oversubscription (more processes
           #   than physical cores).
