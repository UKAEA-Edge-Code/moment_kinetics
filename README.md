--- conflicted
+++ resolved
@@ -75,11 +75,7 @@
     ```
     passing the directory to process as a command line argument. Input options for post-processing can be specified in post_processing_input.jl.
 
-<<<<<<< HEAD
-6) Parameter scans (see [Parameter scans](@ref)) can be performed by running
-=======
-7) Parameter scans (see [Running parameter scans](#running-parameter-scans)) or performance tests can be performed by running
->>>>>>> 80ab7257
+7) Parameter scans (see [Parameter scans](@ref)) can be performed by running
     ```
     $ julia -O3 --project run_parameter_scan.jl path/to/scan/input.toml
     ```
