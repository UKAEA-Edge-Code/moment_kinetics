# Getting started

The full documentation is online at [https://mabarnes.github.io/moment_kinetics](https://mabarnes.github.io/moment_kinetics).

<<<<<<< HEAD
## Basics
0) Ensure that the Julia version is >= 1.7.0 by doing
=======
## Setup

First clone this git repository, e.g. (to clone it into a directory with the
default name `moment_kinetics`)
```bash
$ git clone git@github.com:mabarnes/moment_kinetics
```
The command above assumes that you have an account on Github.com, and that
account has ssh keys set up. If that is not the case you can clone using https
instead
```bash
$ git clone https://github.com/mabarnes/moment_kinetics
```
When using https somethings (e.g. pushing to the remote repository) may require
you to use 2-factor authentication, see
https://docs.github.com/en/get-started/getting-started-with-git/about-remote-repositories#cloning-with-https-urls.

!!! warning
    Do not download the zip-file from the Github.com page. This gives you the
    source code files but does not create a git repository. We get some version
    information from git when running the code, so without the git repository
    you will not be able to run a simulation.

If you are working on a supported machine, use the `machines/machine_setup.sh`
script, see [Setup for `moment_kinetics` on known clusters](@ref). Otherwise:

1) Ensure that the Julia version is >= 1.7.0 by doing
>>>>>>> 188e13c0
    ```
    $ julia --version
    ```
    at command line.

2) Dependencies need to be installed to the project
    environment. Start Julia with
    ```
    $ julia --project
    ```
    (which activates the 'project' in the current directory, or after starting with `julia`, in the REPL type `]` to enter `pkg>` mode, enter `activate .` and then backspace to leave `pkg>` mode). Once in the `moment_kinetics` project, enter `pkg>` mode by typing `]` and then run the command
    ```
    (moment_kinetics) pkg> instantiate
    ```
    this should download and install all the dependencies.

3) For julia>=1.6, pre-compiling dependencies manually is not necessary any more due to improvements to the native pre-compilation, so this step can be skipped (although precompiling the whole `moment_kinetics` code may still be useful sometimes). To pre-compile a static image (`dependencies.so`) that includes most of the external packages required for running and post-processing, run
    ```
    $ julia -O3 precompile_dependencies.jl
    ```
    To use the precompiled code, add an option `-Jdependencies.so` when starting julia.
    It is also possible to precompile the whole package into a static image (`moment_kinetics.so`) using
    ```
    $ julia -O3 precompile.jl
    ```
   this significantly decreases the load time but prevents code changes from taking effect when `moment_kinetics.so` is used without repeating the precompilation (to use this option, add an option `-Jmoment_kinetics.so` when starting julia).
<<<<<<< HEAD
3) To run julia with optimization, type
=======

4) In the course of development, it is sometimes helpful to upgrade the Julia version. Upgrading the version of Julia or upgrading packages may require a fresh installation of `moment_kinetics`. To make a fresh install with the latest package versions it is necessary to remove (or rename) the `Manifest.jl` file in the main directory, and generate a new `Manifest.jl` with step 2) above. It can sometimes be necessary to remove or rename the `.julia/` folder in your root directory for this step to be successful.

5) One may have to set an environment variable to avoid error messages from the Qt library. If you execute the command
>>>>>>> 188e13c0
    ```
    $ julia --project run_post_processing.jl runs/your_run_dir/
    ```
    and see the error message
    ```
    qt.qpa.xcb: could not connect to display
    qt.qpa.plugin: Could not load the Qt platform plugin "xcb" in "" even though it was found.
    This application failed to start because no Qt platform plugin could be initialized. Reinstalling the application may fix this problem.
    ```
    this can be suppressed by setting
    ```
    export QT_QPA_PLATFORM=offscreen
    ```
    in your `.bashrc` or `.bash_profile` files.

## Run a simulation

To run julia with optimization, type
```
$ julia -O3 --project run_moment_kinetics.jl input.toml
```
Note that the middle character in `-O3` is a capital letter 'O', not a zero.

Options are specified in a TOML file, e.g. `input.toml` here. The defaults are
specified in `moment_kinetics_input.jl`.
* To run in parallel, just put `mpirun -np <n>` in front of the call you would
  normally use, with `<n>` the number of processes to use.
* It may be more convenient when running `moment_kinetics` more than once to
  work from the Julia REPL, e.g.
    ```
    $ julia -O3 --project
    julia> using moment_kinetics
    julia> run_moment_kinetics(input)
    ```
    where `input` is a `Dict()` containing any non-default options desired.
    Input can also be loaded from a TOML file passing the filaname as a String
    to the second argument, e.g.
    ```
    julia> run_moment_kinetics("input.toml")
    ```
    Especially when developing the code, a lot of compilation time can be saved
    by using [Revise.jl](https://timholy.github.io/Revise.jl/stable/), and
    re-running a test case in the REPL (without restarting `julia`).

### Stopping a run

When running in the REPL (especially with MPI) interrupting a run using Ctrl-C
can mess things up, and require you to restart Julia. There is also a chance
that you might interrupt while writing the output files and corrupt them. To
avoid these problems, you can stop the run cleanly (including writing the
distribution functions at the last time point, so that it is possible to
restart the run from where you stopped it), by creating an empty file called
`stop` in the run directory. For example, if the name of your run is
'my\_example'
```shell
$ touch runs/my_example/stop
```
`moment_kinetics` checks for this file when it is going to write output, and if
it is present writes all output and then returns cleanly. The 'stop file' is
deleted when a run is (re-)started, if present, so you do not have to manually
delete it before (re-)starting the run again.

## Restarting

To restart a simulation using `input.toml` from the last time point in the
existing run directory,
```
$ julia -O3 --project run_moment_kinetics --restart input.toml
```
or to restart from a specific output file - either from the same run or (if the
settings are compatible, see below) a different one - here
`runs/example/example.dfns.h5`
```
$ julia -O3 --project run_moment_kinetics input.toml runs/example/example.dfns.h5
```
The output file must include distribution functions. When not using parallel
I/O there will be multiple output files from different MPI ranks - any one of
these can be passed.

To do the same from the Julia REPL
```
$ julia -O3 --project
julia> run_moment_kinetics("input.toml", restart=true)
```
or
```
julia> run_moment_kinetics("input.toml", restart="runs/example/example.dfns.h5")
```

When calling the `run_moment_kinetics()` function you can also choose a
particular time index to restart from, e.g.
```
julia> run_moment_kinetics("input.toml", restart="runs/example/example.dfns.h5", restart_time_index=42)
```

It is possible to restart a run from another output file with different
resolution settings or different moment-kinetic options. This is done by
interpolating variables from the old run onto the new grid.
* When interpolating in spatial dimensions it is not recommended to change the
  length of the domain.
* For velocity space dimensions, changing the size of the domain should be OK.
  Points outside the original domain will be filled with $\propto \exp(-v^2)$
  decreasing values.
* When changing from 1D (no $r$-dimension) to 2D (with $r$-dimension), the
  interpolated values will be constant in $r$.
* When changing from 1V to 2V or 3V, the interpolated values will be
  proportional to $\exp(-v_j^2)$ in the new dimension(s).

When running in parallel, both the old and the new grids must be compatible
with the distributed-MPI parallelisation. When not using [Parallel I/O](@ref),
the distributed-MPI domain decomposition must be identical in the old and new
runs (as each block only reads from a single file).

## Post processing quickstart

To make plots and calculate frequencies/growth rates, run
```
$ julia --project run_post_processing.jl runs/<directory to process>
```
passing the directory to process as a command line argument. Input options
for post-processing can be specified in `post_processing_input.jl`. Note that
even when running interactively, it is necessary to restart Julia after
modifying `post_processing_input.jl`.

Post processing can be done for several directories at once using
```
$ julia --project post_processing_driver.jl runs/<directory1> runs/<directory2> ...
```
passing the directories to process as command line arguments. Optionally pass a
number as the first argument to parallelise post processing of different
directories.

### Alternative post-processing

An alternative post-processing module, written to be a bit more generic and
flexible, and able to be used interactively, is provided in
`makie_post_processing`, see [Post processing](@ref).

## Parallel I/O

Note that to enable parallel I/O, you need to get HDF5.jl to use the system
HDF5 library (which must be MPI-enabled and compiled using the same MPI as you
run Julia with). To do this (see [the HDF5.jl
docs](https://juliaio.github.io/HDF5.jl/stable/#Using-custom-or-system-provided-HDF5-binaries))
run (with the `moment_kinetics` project activated in Julia)
```
using HDF5

HDF5.API.set_libraries!("/path/to/your/hdf5/directory/libhdf5.so",
                        "/path/to/your/hdf5/directory/libhdf5_hl.so")
```
JTO also found that (on a Linux laptop) it was necessary to compile HDF5 from
source. The system-provided, MPI-linked libhdf5 depended on libcurl, and Julia
links to an incompatible libcurl, causing an error. When compiled from source
(enabling MPI!), HDF5 does not require libcurl (guess it is an optional
dependency), avoiding the problem.

## Running parameter scans
Parameter scans (see [Parameter scans](@ref)) can be performed by running
```
$ julia -O3 --project run_parameter_scan.jl path/to/scan/input.toml
```
If running a scan, it can be parallelised by passing the `-p` argument to julia, e.g. to run on 8 processes
```
$ julia -p 8 -O3 --project run_parameter_scan.jl path/to/scan/input.toml
```

## Tests
There is a test suite in the `test/` subdirectory. It can be run in a few ways:
* Run using `Pkg`. Either using `pkg>` mode
    ```
    $ julia -O3 --project
    julia> <press ']' to enter pkg mode>
    (moment_kinetics) pkg> test
    ```
    using `Pkg` in the REPL
    ```
    $ julia -O3 --project
    julia> import Pkg
    julia> Pkg.test()
    ```
    or run on the command line
    ```
    julia -O3 --project -e "import Pkg; Pkg.test()`
    ```
* Execute some or all of the tests as a script. For example in the terminal run
    ```
    $ julia -O3 --project test/runtests.jl
    ```
    or in the REPL run
    ```
    julia> include("test/runtests.jl")
    ```
    Individual test files can also be used instead of `runtests.jl`, which runs all the tests.

By default the test suite should run fairly quickly (in a few minutes). To do
so, it skips many cases. To run more comprehensive tests, you can activate the
`--long` option:
* Using `test_args` argument
    ```
    julia> Pkg.test(; test_args=["--long"])
    ```
    Note the semicolon is necessary.
* In the REPL, run
    ```
    julia> push!(ARGS, "--long")
    ```
    before running the tests.
* Running from the terminal, pass as a command line argument, e.g.
    ```
    $ julia -O3 --project --long test/runtests.jl
    ```

To get more output on what tests were successful, an option `--verbose` (or
`-v`) can be passed in a similar way to `--long` (if any tests fail, the output
is printed by default).<|MERGE_RESOLUTION|>--- conflicted
+++ resolved
@@ -2,10 +2,6 @@
 
 The full documentation is online at [https://mabarnes.github.io/moment_kinetics](https://mabarnes.github.io/moment_kinetics).
 
-<<<<<<< HEAD
-## Basics
-0) Ensure that the Julia version is >= 1.7.0 by doing
-=======
 ## Setup
 
 First clone this git repository, e.g. (to clone it into a directory with the
@@ -33,7 +29,6 @@
 script, see [Setup for `moment_kinetics` on known clusters](@ref). Otherwise:
 
 1) Ensure that the Julia version is >= 1.7.0 by doing
->>>>>>> 188e13c0
     ```
     $ julia --version
     ```
@@ -60,14 +55,10 @@
     $ julia -O3 precompile.jl
     ```
    this significantly decreases the load time but prevents code changes from taking effect when `moment_kinetics.so` is used without repeating the precompilation (to use this option, add an option `-Jmoment_kinetics.so` when starting julia).
-<<<<<<< HEAD
-3) To run julia with optimization, type
-=======
 
 4) In the course of development, it is sometimes helpful to upgrade the Julia version. Upgrading the version of Julia or upgrading packages may require a fresh installation of `moment_kinetics`. To make a fresh install with the latest package versions it is necessary to remove (or rename) the `Manifest.jl` file in the main directory, and generate a new `Manifest.jl` with step 2) above. It can sometimes be necessary to remove or rename the `.julia/` folder in your root directory for this step to be successful.
 
 5) One may have to set an environment variable to avoid error messages from the Qt library. If you execute the command
->>>>>>> 188e13c0
     ```
     $ julia --project run_post_processing.jl runs/your_run_dir/
     ```
