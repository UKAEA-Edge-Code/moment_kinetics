# Home

Documentation for moment_kinetics.jl

## Contents

```@contents
Pages = ["getting_started.md",
<<<<<<< HEAD
         "input_options.md",
         "moment_kinetic_equations.md",
         "moment_constraints_notes.md",
         "boundary_conditions_notes.md",
=======
         "machine_setup.md",
         "input_options.md",
         "post_processing_notes.md",
         "moment_kinetic_equations.md",
         "moment_constraints_notes.md",
         "boundary_conditions_notes.md",
         "external_sources_notes.md",
         "parameter_scans.md",
>>>>>>> 188e13c0
         "developing.md",
         "debugging-hints.md",
        ]
```

## Modules

```@index
Order = [:module]
```<|MERGE_RESOLUTION|>--- conflicted
+++ resolved
@@ -6,12 +6,6 @@
 
 ```@contents
 Pages = ["getting_started.md",
-<<<<<<< HEAD
-         "input_options.md",
-         "moment_kinetic_equations.md",
-         "moment_constraints_notes.md",
-         "boundary_conditions_notes.md",
-=======
          "machine_setup.md",
          "input_options.md",
          "post_processing_notes.md",
@@ -20,7 +14,6 @@
          "boundary_conditions_notes.md",
          "external_sources_notes.md",
          "parameter_scans.md",
->>>>>>> 188e13c0
          "developing.md",
          "debugging-hints.md",
         ]
