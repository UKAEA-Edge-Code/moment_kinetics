--- conflicted
+++ resolved
@@ -65,15 +65,6 @@
 nwrite = 1000
 split_operators = false
 
-<<<<<<< HEAD
-[timestepping]
-nstep = 50000
-dt = 1.0e-5
-nwrite = 1000
-split_operators = false
-
-=======
->>>>>>> 780ce0b5
 [ion_numerical_dissipation]
 #vpa_dissipation_coefficient = 1.0e-3 #1.0e-2 #1.0e-1
 force_minimum_pdf_value = 0.0
