--- conflicted
+++ resolved
@@ -14,20 +14,11 @@
 #using z_advection: z_advection!, z_advection_single_stage!
 using velocity_moments: update_moments!#, reset_moments_status!
 using initial_conditions: init_f
-<<<<<<< HEAD
-using initial_conditions: enforce_z_boundary_condition!
-using initial_conditions: enforce_vpa_boundary_condition!
 using moment_kinetics_input: run_type
 using moment_kinetics_input: RunType, single, performance_test, scan
-using charge_exchange: charge_exchange_collisions!, charge_exchange_single_stage!
-using time_advance: rk_update_f!
-=======
-using moment_kinetics_input: mk_input
-using moment_kinetics_input: performance_test
 #using charge_exchange: charge_exchange_collisions!, charge_exchange_single_stage!
 using time_advance: setup_time_advance!, time_advance!
 #using time_advance: rk_update_f!
->>>>>>> fa56ae2b
 
 # main function that contains all of the content of the program
 function run_moment_kinetics(to, input)
@@ -224,8 +215,7 @@
 		@views rk_update_f!(ff[:,:,is], ff_scratch[:,:,is,:], z.n, vpa.n, n_rk_stages)
     end
 end
-<<<<<<< HEAD
-
+=#
 end
 
 if abspath(PROGRAM_FILE) == @__FILE__
@@ -235,16 +225,4 @@
     to = TimerOutput
     input = mk_input()
     moment_kinetics.run_moment_kinetics(to, input)
-=======
-=#
-if performance_test
-    @timeit to1 "first call to moment_kinetics" moment_kinetics(to1)
-    show(to1)
-    println()
-    @timeit to2 "second call to moment_kinetics" moment_kinetics(to2)
-    show(to2)
-    println()
-else
-    moment_kinetics(to1)
->>>>>>> fa56ae2b
 end