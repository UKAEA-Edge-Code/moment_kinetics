# This extension provides the actual implementation for the manufactured_solns module,
# which is available only if the Symbolics package is installed
#
# Note that if there are errors when precompiling an extension, they may not be shown by
# default. To see the error, precompile by running
# `using Pkg; Pkg.precompile(strict=true)`.
module manufactured_solns_ext

using moment_kinetics.input_structs
using moment_kinetics.input_structs: geometry_input
using moment_kinetics.looping
using moment_kinetics.type_definitions: mk_int, mk_float

import moment_kinetics.manufactured_solns: manufactured_solutions, manufactured_sources_setup,
                                           manufactured_electric_fields, manufactured_geometry

using Symbolics
using IfElse

    @variables r z vpa vperp t vz vr vzeta
    typed_zero(vz) = zero(vz)
    @register_symbolic typed_zero(vz)
    zero_val = 1.0e-8
    #epsilon_offset = 0.001 

    dfni_vpa_power_opt = "4" #"2"
    if dfni_vpa_power_opt == "2"
       pvpa = 2
       nconst = 0.25
       pconst = 3.0/4.0
       fluxconst = 0.5
    elseif dfni_vpa_power_opt == "4"
       pvpa = 4
       nconst = 3.0/8.0
       pconst = 15.0/8.0
       fluxconst = 1.0
    end
    
    # struct of symbolic functions for geometric coefficients
    # Note that we restrict the types of the variables in the struct
    # to be either a float or a Symbolics Num type. The Union appears
    # to be required to permit geometry options where a symbolic variable
    # does not appear in a particular geometric coefficient, because 
    # that coefficient is a constant. 
    struct geometric_coefficients_sym{}
        rhostar::mk_float
        Bzed::Union{mk_float,Num}
        Bzeta::Union{mk_float,Num}
        Bmag::Union{mk_float,Num}
        bzed::Union{mk_float,Num}
        bzeta::Union{mk_float,Num}
        dBdz::Union{mk_float,Num}
        dBdr::Union{mk_float,Num}
        jacobian::Union{mk_float,Num}
    end
    
    function geometry_sym(geometry_input_data::geometry_input,Lz,Lr,nr)
        # define derivative operators
        Dr = Differential(r)
        Dz = Differential(z)
        # compute symbolic geometry functions
        option = geometry_input_data.option
        rhostar = geometry_input_data.rhostar
        pitch = geometry_input_data.pitch
        if option == "constant-helical" || option == "default"
            bzed = pitch
            bzeta = sqrt(1 - bzed^2)
            Bmag = 1.0
            Bzed = Bmag*bzed
            Bzeta = Bmag*bzeta
            dBdr = 0.0
            dBdz = 0.0
            jacobian = 1.0
        elseif option == "1D-mirror"
            DeltaB = geometry_input_data.DeltaB
            bzed = pitch
            bzeta = sqrt(1 - bzed^2)
            # B(z)/Bref = 1 + DeltaB*( 2(2z/L)^2 - (2z/L)^4)
            # chosen so that
            # B(z)/Bref = 1 + DeltaB at 2z/L = +- 1 
            # d B(z)d z = 0 at 2z/L = +- 1 
            zfac = 2.0*z/Lz
            Bmag = 1.0 + DeltaB*( 2.0*zfac^2 - zfac^4)
            Bzed = Bmag*bzed
            Bzeta = Bmag*bzeta
            if nr > 1
                dBdr = expand_derivatives(Dr(Bmag))
            else
                dBdr = 0.0
            end
            dBdz = expand_derivatives(Dz(Bmag))
            jacobian = 1.0
        else
            input_option_error("$option", option)
        end
        geo_sym = geometric_coefficients_sym(rhostar,Bzed,Bzeta,Bmag,bzed,bzeta,dBdz,dBdr,jacobian)
        return geo_sym
    end

    #standard functions for building densities
    function nplus_sym(Lr,Lz,r_bc,z_bc,epsilon,alpha)
        if r_bc == "periodic"
            nplus = exp(sqrt(epsilon + 0.5 - z/Lz)) * exp(1.0 + 0.05*sin(2.0*pi*r/Lr)*((1.0 - alpha)*cos(pi*z/Lz) + alpha))
        elseif r_bc == "Dirichlet"
            nplus = exp(1.0 - 0.2*r/Lr) 
        end
        return nplus
    end
    
    function nminus_sym(Lr,Lz,r_bc,z_bc,epsilon,alpha)
        if r_bc == "periodic"
            nminus = exp(sqrt(epsilon + 0.5 + z/Lz)) * exp(1.0 + 0.05*sin(2.0*pi*r/Lr)*((1.0 - alpha)*cos(pi*z/Lz) + alpha))
        elseif r_bc == "Dirichlet"
            nminus = exp(1.0 - 0.2*r/Lr)
        end
        return nminus
    end
    
    function nzero_sym(Lr,Lz,r_bc,z_bc,alpha)
        if r_bc == "periodic"
            nzero = exp(1.0 + 0.05*sin(2.0*pi*r/Lr)*((1.0 - alpha)*cos(pi*z/Lz) + alpha))
        elseif r_bc == "Dirichlet" 
            nzero = exp(1.0 - 0.2*r/Lr)
        end
        return nzero
    end

    function knudsen_cosine(composition)
        T_wall = composition.T_wall
        exponetial = exp( - (vz^2 + vr^2 + vzeta^2)/T_wall )
        if composition.use_test_neutral_wall_pdf
            #test dfn
            knudsen_pdf = (4.0/T_wall^(5.0/2.0))*abs(vz)*exponetial
        else
            #proper Knudsen dfn
            # prefac here may cause problems with NaNs if vz = vr = vzeta = 0 is on grid
            fac = abs(vz)/sqrt(vz^2 + vr^2 + vzeta^2)
            prefac = IfElse.ifelse( abs(vz) < 1000.0*zero_val,typed_zero(vz),fac)
            knudsen_pdf = (3.0*sqrt(pi)/T_wall^2)*prefac*exponetial
        end
        return knudsen_pdf
    end

    # neutral density symbolic function
    function densn_sym(Lr, Lz, r_bc, z_bc, geometry, composition,
                       manufactured_solns_input, species)
        if manufactured_solns_input.type == "default"
            if z_bc == "periodic"
                if r_bc == "periodic"
                    densn = 1.5 +  0.1*(cos(2.0*pi*r/Lr) + cos(2.0*pi*z/Lz)) #*sin(2.0*pi*t)
                elseif r_bc == "Dirichlet"
                    densn = 1.5 + 0.3*r/Lr
                end
            elseif z_bc == "wall"
                T_wall = composition.T_wall
                Bzed = geometry.Bzed
                Bmag = geometry.Bmag
                epsilon = manufactured_solns_input.epsilon_offset
                alpha = manufactured_solns_input.alpha_switch
                Gamma_minus = fluxconst*(Bzed/Bmag)*nminus_sym(Lr,Lz,r_bc,z_bc,epsilon,alpha)/sqrt(pi)
                Gamma_plus = fluxconst*(Bzed/Bmag)*nplus_sym(Lr,Lz,r_bc,z_bc,epsilon,alpha)/sqrt(pi)
                # exact integral of corresponding dfnn below
                if composition.use_test_neutral_wall_pdf
                    #test
                    prefactor = 2.0/sqrt(pi*T_wall)
                else
                    #proper prefactor
                    prefactor = 3.0*sqrt(pi)/(4.0*sqrt(T_wall))
                end
                densn = prefactor*(Gamma_minus*(0.5 - z/Lz)^2 + Gamma_plus*(0.5 + z/Lz)^2 + 2.0 )
            else
                densn = 1.0
            end
        elseif manufactured_solns_input.type == "2D-instability"
            densn = 1.5 +  0.1*(cos(2.0*pi*r/Lr) + cos(2.0*pi*z/Lz))
        else
            error("Unrecognized option "
                  * "manufactured_solns:type=$(manufactured_solns_input.type)")
        end
        return densn
    end

    # neutral distribution symbolic function
    function dfnn_sym(Lr, Lz, r_bc, z_bc, geometry, composition, manufactured_solns_input,
                      species)
        densn = densn_sym(Lr, Lz, r_bc, z_bc, geometry, composition,
                          manufactured_solns_input, species)
        if z_bc == "periodic"
            dfnn = densn * exp( - vz^2 - vr^2 - vzeta^2)
        elseif z_bc == "wall"
            Hplus = 0.5*(sign(vz) + 1.0)
            Hminus = 0.5*(sign(-vz) + 1.0)
            FKw = knudsen_cosine(composition)
            Bzed = geometry.Bzed
            Bmag = geometry.Bmag
            epsilon = manufactured_solns_input.epsilon_offset
            alpha = manufactured_solns_input.alpha_switch
            Gamma_minus = fluxconst*(Bzed/Bmag)*nminus_sym(Lr,Lz,r_bc,z_bc,epsilon,alpha)/sqrt(pi)
            Gamma_plus = fluxconst*(Bzed/Bmag)*nplus_sym(Lr,Lz,r_bc,z_bc,epsilon,alpha)/sqrt(pi)
            dfnn = Hplus *( Gamma_minus*( 0.5 - z/Lz)^2 + 1.0 )*FKw + Hminus*( Gamma_plus*( 0.5 + z/Lz)^2 + 1.0 )*FKw 
        end
        return dfnn
    end
    function gyroaveraged_dfnn_sym(Lr, Lz, r_bc, z_bc, geometry, composition,
                                   manufactured_solns_input, species)
        densn = densn_sym(Lr, Lz, r_bc, z_bc, geometry, composition,
                          manufactured_solns_input, species)
        #if (r_bc == "periodic" && z_bc == "periodic")
            dfnn = densn * exp( - vpa^2 - vperp^2 )
        #end
        return dfnn
    end
    
    # ion density symbolic function
    function densi_sym(Lr, Lz, r_bc, z_bc, composition, manufactured_solns_input, species)
        if manufactured_solns_input.type == "default"
            if z_bc == "periodic"
                if r_bc == "periodic"
                    densi = 1.5 +  0.1*(sin(2.0*pi*r/Lr) + sin(2.0*pi*z/Lz))#*sin(2.0*pi*t)
                elseif r_bc == "Dirichlet"
                    #densi = 1.0 +  0.5*sin(2.0*pi*z/Lz)*(r/Lr + 0.5) + 0.2*sin(2.0*pi*r/Lr)*sin(2.0*pi*t)
                    #densi = 1.0 +  0.5*sin(2.0*pi*z/Lz)*(r/Lr + 0.5) + sin(2.0*pi*r/Lr)*sin(2.0*pi*t)
                    densi = 1.0 +  0.5*(r/Lr)*sin(2.0*pi*z/Lz)
                end
            elseif z_bc == "wall"
                epsilon = manufactured_solns_input.epsilon_offset
                alpha = manufactured_solns_input.alpha_switch
                densi = nconst*(0.5 - z/Lz)*nminus_sym(Lr,Lz,r_bc,z_bc,epsilon,alpha) + nconst*(z/Lz + 0.5)*nplus_sym(Lr,Lz,r_bc,z_bc,epsilon,alpha) + (z/Lz + 0.5)*(0.5 - z/Lz)*nzero_sym(Lr,Lz,r_bc,z_bc,alpha)  #+  0.5*(r/Lr + 0.5) + 0.5*(z/Lz + 0.5)
            end
        elseif manufactured_solns_input.type == "2D-instability"
            # Input for instability test
            background_wavenumber = 1 + round(mk_int,
                                              species.z_IC.temperature_phase)
            initial_density = species.initial_density
            density_amplitude = species.z_IC.density_amplitude
            density_phase = species.z_IC.density_phase
            T0 = Ti_sym(Lr, Lz, r_bc, z_bc, composition, manufactured_solns_input,
                        species)
            eta0 = (initial_density
                    * (1.0 + density_amplitude
                       * sin(2.0*π*background_wavenumber*z/Lz
                             + density_phase)))
            densi = eta0^((T0/(1+T0)))
        else
            error("Unrecognized option "
                  * "manufactured_solns:type=$(manufactured_solns_input.type)")
        end
        return densi
    end

    function Ti_sym(Lr, Lz, r_bc, z_bc, composition, manufactured_solns_input, species)
        if manufactured_solns_input.type == "default"
            error("Ti_sym() is not used for the default case")
        elseif manufactured_solns_input.type == "2D-instability"
            background_wavenumber = 1 + round(mk_int,
                                              species.z_IC.temperature_phase)
            initial_temperature = species.initial_temperature
            temperature_amplitude = species.z_IC.temperature_amplitude
            T0 = (initial_temperature
                  * (1.0 + temperature_amplitude
                     * sin(2.0*π*background_wavenumber*z/Lz)
                    ))
        else
            error("Unrecognized option "
                  * "manufactured_solns:type=$(manufactured_solns_input.type)")
        end
    end
 
    # ion mean parallel flow symbolic function 
    function upari_sym(Lr,Lz,r_bc,z_bc,composition,geometry,nr,manufactured_solns_input,species)
        if z_bc == "periodic"
            upari = 0.0
        elseif z_bc == "wall"
            densi = densi_sym(Lr,Lz,r_bc,z_bc,composition,manufactured_solns_input,species)
            Er, Ez, phi = electric_fields(Lr,Lz,r_bc,z_bc,composition,nr,manufactured_solns_input,species)
            Bzeta = geometry.Bzeta
            Bmag = geometry.Bmag
            rhostar = geometry.rhostar
            jacobian = geometry.jacobian
            ExBgeofac = 0.5*rhostar*Bzeta*jacobian/Bmag^2
            bzed = geometry.bzed
            epsilon = manufactured_solns_input.epsilon_offset
            alpha = manufactured_solns_input.alpha_switch
            upari =  ( (fluxconst/(sqrt(pi)*densi))*((z/Lz + 0.5)*nplus_sym(Lr,Lz,r_bc,z_bc,epsilon,alpha) 
                     - (0.5 - z/Lz)*nminus_sym(Lr,Lz,r_bc,z_bc,epsilon,alpha)) 
                     + alpha*(ExBgeofac/bzed)*Er )
        end
        return upari
    end
    
    # ion parallel pressure symbolic function 
    function ppari_sym(Lr,Lz,r_bc,z_bc,composition,manufactured_solns_input,species)
        # normalisation factor due to pressure normalisation convention in master pref = nref mref cref^2
        norm_fac = 0.5
        if z_bc == "periodic"
            densi = densi_sym(Lr,Lz,r_bc,z_bc,composition,manufactured_solns_input,species)
            ppari = densi
        elseif z_bc == "wall"
            densi = densi_sym(Lr,Lz,r_bc,z_bc,composition,manufactured_solns_input,species)
            epsilon = manufactured_solns_input.epsilon_offset
            alpha = manufactured_solns_input.alpha_switch
            ppari = ( pconst*((0.5 - z/Lz)*nminus_sym(Lr,Lz,r_bc,z_bc,epsilon,alpha) 
                      + (z/Lz + 0.5)*nplus_sym(Lr,Lz,r_bc,z_bc,epsilon,alpha)) 
                      + (z/Lz + 0.5)*(0.5 - z/Lz)*nzero_sym(Lr,Lz,r_bc,z_bc,alpha)  
                      - (2.0/(pi*densi))*((z/Lz + 0.5)*nplus_sym(Lr,Lz,r_bc,z_bc,epsilon,alpha) 
                      - (0.5 - z/Lz)*nminus_sym(Lr,Lz,r_bc,z_bc,epsilon,alpha))^2 )
        end
        return ppari*norm_fac
    end
    
    # ion perpendicular pressure symbolic function 
    function pperpi_sym(Lr,Lz,r_bc,z_bc,composition,manufactured_solns_input,species,nvperp)
        densi = densi_sym(Lr,Lz,r_bc,z_bc,composition,manufactured_solns_input,species)
        normfac = 0.5 # if pressure normalised to 0.5* nref * Tref = mref cref^2
        #normfac = 1.0 # if pressure normalised to nref*Tref
        if nvperp > 1
            pperpi = densi # simple vperp^2 dependence of dfni
        else
            pperpi = 0.0 # marginalised model has nvperp = 1, vperp[1] = 0
        end
        return pperpi*normfac
    end
    
    # ion thermal speed symbolic function 
    function vthi_sym(Lr,Lz,r_bc,z_bc,composition,manufactured_solns_input,species,nvperp)
        densi = densi_sym(Lr,Lz,r_bc,z_bc,composition,manufactured_solns_input,species)
        ppari = ppari_sym(Lr,Lz,r_bc,z_bc,composition,manufactured_solns_input,species)
        pperpi = pperpi_sym(Lr,Lz,r_bc,z_bc,composition,manufactured_solns_input,species,nvperp)
        isotropic_pressure = (1.0/3.0)*(ppari + 2.0*pperpi)
        normfac = 2.0 # if pressure normalised to 0.5* nref * Tref = mref cref^2
        #normfac = 1.0 # if pressure normalised to nref*Tref
        if nvperp > 1
            vthi = sqrt(normfac*isotropic_pressure/densi) # thermal speed definition of 2V model
        else
            vthi = sqrt(normfac*ppari/densi) # thermal speed definition of 1V model
        end
        return vthi
    end
    
    function jpari_into_LHS_wall_sym(Lr,Lz,r_bc,z_bc,composition,manufactured_solns_input)
        if z_bc == "periodic"
            jpari_into_LHS_wall_sym = 0.0
        elseif z_bc == "wall"
            #appropriate for wall bc test when Er = 0 (nr == 1)
            epsilon = manufactured_solns_input.epsilon_offset
            alpha = manufactured_solns_input.alpha_switch
            jpari_into_LHS_wall_sym = -fluxconst*nminus_sym(Lr,Lz,r_bc,z_bc,epsilon,alpha)/sqrt(pi)
        end
        return jpari_into_LHS_wall_sym
    end
    
    # ion distribution symbolic function
    function dfni_sym(Lr, Lz, r_bc, z_bc, composition, geometry, nr,
                      manufactured_solns_input, species)
        densi = densi_sym(Lr, Lz, r_bc, z_bc, composition, manufactured_solns_input,
                          species)

        if manufactured_solns_input.type == "default"
            # calculate the electric fields and the potential
            Er, Ez, phi = electric_fields(Lr, Lz, r_bc, z_bc, composition, nr,
                                          manufactured_solns_input, species)

            # get geometric/composition data
            Bzed = geometry.Bzed
            Bzeta = geometry.Bzeta
            Bmag = geometry.Bmag
            rhostar = geometry.rhostar
            jacobian = geometry.jacobian
            ExBgeofac = 0.5*rhostar*Bzeta*jacobian/Bmag^2
            epsilon = manufactured_solns_input.epsilon_offset
            alpha = manufactured_solns_input.alpha_switch
            if z_bc == "periodic"
                dfni = densi * exp( - vpa^2 - vperp^2)
            elseif z_bc == "wall"
                vpabar = vpa - alpha*ExBgeofac*(Bmag/Bzed)*Er # for alpha = 1.0, effective velocity in z direction * (Bmag/Bzed)
                Hplus = 0.5*(sign(vpabar) + 1.0)
                Hminus = 0.5*(sign(-vpabar) + 1.0)
                ffa =  exp(- vperp^2)
                dfni = ffa * ( nminus_sym(Lr,Lz,r_bc,z_bc,epsilon,alpha)* (0.5 - z/Lz) * Hminus * vpabar^pvpa + nplus_sym(Lr,Lz,r_bc,z_bc,epsilon,alpha)*(z/Lz + 0.5) * Hplus * vpabar^pvpa + nzero_sym(Lr,Lz,r_bc,z_bc,alpha)*(z/Lz + 0.5)*(0.5 - z/Lz) ) * exp( - vpabar^2 )
            end
        elseif manufactured_solns_input.type == "2D-instability"
            # Input for instability test
            T0 = Ti_sym(Lr, Lz, r_bc, z_bc, composition, manufactured_solns_input,
                        species)
            vth = sqrt(T0)

            # Note this is for a '1V' test
            dfni = densi/vth * exp(-(vpa/vth)^2)
        else
            error("Unrecognized option "
                  * "manufactured_solns:type=$(manufactured_solns_input.type)")
        end
        return dfni
    end
    function cartesian_dfni_sym(Lr, Lz, r_bc, z_bc, composition, manufactured_solns_input,
                                species)
        densi = densi_sym(Lr, Lz, r_bc, z_bc, composition, manufactured_solns_input,
                          species)
        #if (r_bc == "periodic" && z_bc == "periodic") || (r_bc == "Dirichlet" && z_bc == "periodic")
            dfni = densi * exp( - vz^2 - vr^2 - vzeta^2) 
        #end
        return dfni
    end

    function electric_fields(Lr, Lz, r_bc, z_bc, composition, nr,
                             manufactured_solns_input, species)
       
        # define derivative operators
        Dr = Differential(r) 
        Dz = Differential(z) 
 
        # get N_e factor for boltzmann response
        if composition.electron_physics == boltzmann_electron_response_with_simple_sheath && nr == 1 
            # so 1D MMS test with 3V neutrals where ion current can be calculated prior to knowing Er
            jpari_into_LHS_wall = jpari_into_LHS_wall_sym(Lr, Lz, r_bc, z_bc,
                                                          manufactured_solns_input)
            N_e = -2.0*sqrt(pi*composition.me_over_mi)*exp(-composition.phi_wall/composition.T_e)*jpari_into_LHS_wall
        elseif composition.electron_physics == boltzmann_electron_response_with_simple_sheath && nr > 1 
            println("ERROR: simple sheath MMS test not supported for nr > 1")
            println("INFO: In general, not possible to analytically calculate jpari for sheath prior to knowing Er, but Er depends on jpari")
            println("Setting N_e = 1.0. Expect MMS test to fail!")
            N_e = 1.0
        elseif composition.electron_physics == boltzmann_electron_response 
            # all other cases
            # N_e equal to reference density 
            N_e = 1.0 
        end 
        
        if nr > 1 # keep radial electric field
            rfac = 1.0
        else      # drop radial electric field
            rfac = 0.0
        end
        
        densi = densi_sym(Lr, Lz, r_bc, z_bc, composition, manufactured_solns_input,
                          species)
        # calculate the electric fields
        dense = densi # get the electron density via quasineutrality with Zi = 1
        phi = composition.T_e*log(dense/N_e) # use the adiabatic response of electrons for me/mi -> 0
        Er = -Dr(phi)*rfac + composition.Er_constant
        Ez = -Dz(phi)
        
        Er_expanded = expand_derivatives(Er)
        Ez_expanded = expand_derivatives(Ez)
       
        return Er_expanded, Ez_expanded, phi
    end

    function manufactured_solutions(manufactured_solns_input, Lr, Lz, r_bc, z_bc,
<<<<<<< HEAD
                                    geometry, composition, species, nr, nvperp)
        ion_species = species.ion[1]
=======
                                    geometry_input_data::geometry_input, composition, species, nr, nvperp)
        # calculate the geometry symbolically
        geometry = geometry_sym(geometry_input_data,Lz,Lr,nr)
        charged_species = species.charged[1]
>>>>>>> 9bbbcbd9
        if composition.n_neutral_species > 0
            neutral_species = species.neutral[1]
        else
            neutral_species = nothing
        end

        densi = densi_sym(Lr, Lz, r_bc, z_bc, composition, manufactured_solns_input,
                          ion_species)
        upari = upari_sym(Lr, Lz, r_bc, z_bc, composition, geometry, nr, manufactured_solns_input,
                          ion_species)
        ppari = ppari_sym(Lr, Lz, r_bc, z_bc, composition, manufactured_solns_input,
                          ion_species)
        pperpi = pperpi_sym(Lr, Lz, r_bc, z_bc, composition, manufactured_solns_input,
                          ion_species, nvperp)
        vthi = vthi_sym(Lr, Lz, r_bc, z_bc, composition, manufactured_solns_input,
                          ion_species, nvperp)
        dfni = dfni_sym(Lr, Lz, r_bc, z_bc, composition, geometry, nr,
                        manufactured_solns_input, ion_species)

        densn = densn_sym(Lr, Lz, r_bc, z_bc, geometry,composition,
                          manufactured_solns_input, neutral_species)
        dfnn = dfnn_sym(Lr, Lz, r_bc, z_bc, geometry, composition,
                        manufactured_solns_input, neutral_species)

        #build julia functions from these symbolic expressions
        # cf. https://docs.juliahub.com/Symbolics/eABRO/3.4.0/tutorials/symbolic_functions/
        densi_func = build_function(densi, z, r, t, expression=Val{false})
        upari_func = build_function(upari, z, r, t, expression=Val{false})
        ppari_func = build_function(ppari, z, r, t, expression=Val{false})
        pperpi_func = build_function(pperpi, z, r, t, expression=Val{false})
        vthi_func = build_function(vthi, z, r, t, expression=Val{false})
        densn_func = build_function(densn, z, r, t, expression=Val{false})
        dfni_func = build_function(dfni, vpa, vperp, z, r, t, expression=Val{false})
        dfnn_func = build_function(dfnn, vz, vr, vzeta, z, r, t, expression=Val{false})
        # return function
        # call like: 
        # densi_func(zval, rval, tval) 
        # dfni_func(vpaval, vperpval, zval, rval, tval) 
        # densn_func(zval, rval, tval) 
        # dfnn_func(vzval, vrval, vzetapval, zval, rval, tval) 
        
        manufactured_solns_list = (densi_func = densi_func, densn_func = densn_func, 
                                   dfni_func = dfni_func, dfnn_func = dfnn_func, 
                                   upari_func = upari_func, ppari_func = ppari_func,
                                   pperpi_func = pperpi_func, vthi_func = vthi_func)
        
        return manufactured_solns_list
    end 
    
    function manufactured_electric_fields(Lr, Lz, r_bc, z_bc, composition, nr,
                                          manufactured_solns_input, species)
        
        # calculate the electric fields and the potential
        Er, Ez, phi = electric_fields(Lr, Lz, r_bc, z_bc, composition, nr,
                                      manufactured_solns_input, species)
        
        Er_func = build_function(Er, z, r, t, expression=Val{false})
        Ez_func = build_function(Ez, z, r, t, expression=Val{false})
        phi_func = build_function(phi, z, r, t, expression=Val{false})
        
        manufactured_E_fields = (Er_func = Er_func, Ez_func = Ez_func, phi_func = phi_func)
        
        return manufactured_E_fields
    end

    function manufactured_geometry(geometry_input_data::geometry_input,Lz,Lr,nr)
        
        # calculate the geometry symbolically
        geosym = geometry_sym(geometry_input_data,Lz,Lr,nr)
        Bmag = geosym.Bmag
        bzed = geosym.bzed
        dBdz = geosym.dBdz
        Bmag_func = build_function(Bmag, z, r, expression=Val{false})
        bzed_func = build_function(bzed, z, r, expression=Val{false})
        dBdz_func = build_function(dBdz, z, r, expression=Val{false})
        
        manufactured_geometry = (Bmag_func = Bmag_func,
                                 bzed_func = bzed_func,
                                 dBdz_func = dBdz_func)
        return manufactured_geometry
    end

    function manufactured_sources_setup(manufactured_solns_input, r_coord, z_coord, vperp_coord,
            vpa_coord, vzeta_coord, vr_coord, vz_coord, composition, 
            geometry_input_data::geometry_input, collisions,
            num_diss_params, species)
<<<<<<< HEAD

        ion_species = species.ion[1]
=======
        geometry = geometry_sym(geometry_input_data,z_coord.L,r_coord.L,r_coord.n)
        charged_species = species.charged[1]
>>>>>>> 9bbbcbd9
        if composition.n_neutral_species > 0
            neutral_species = species.neutral[1]
        else
            neutral_species = nothing
        end

        # ion manufactured solutions
        densi = densi_sym(r_coord.L, z_coord.L, r_coord.bc, z_coord.bc, composition,
                          manufactured_solns_input, ion_species)
        upari = upari_sym(r_coord.L, z_coord.L, r_coord.bc, z_coord.bc, composition, geometry, r_coord.n, manufactured_solns_input, ion_species)
        vthi = vthi_sym(r_coord.L, z_coord.L, r_coord.bc, z_coord.bc, composition, manufactured_solns_input,
                          ion_species, vperp_coord.n)
        dfni = dfni_sym(r_coord.L, z_coord.L, r_coord.bc, z_coord.bc, composition,
                        geometry, r_coord.n, manufactured_solns_input, ion_species)
        #dfni in vr vz vzeta coordinates
        vrvzvzeta_dfni = cartesian_dfni_sym(r_coord.L, z_coord.L, r_coord.bc, z_coord.bc,
                                            composition, manufactured_solns_input,
                                            ion_species)

        # neutral manufactured solutions
        densn = densn_sym(r_coord.L,z_coord.L, r_coord.bc, z_coord.bc, geometry,
                          composition, manufactured_solns_input, neutral_species)
        dfnn = dfnn_sym(r_coord.L, z_coord.L, r_coord.bc, z_coord.bc, geometry,
                        composition, manufactured_solns_input, neutral_species)
        # gyroaverage < dfnn > in vpa vperp coordinates
        gav_dfnn = gyroaveraged_dfnn_sym(r_coord.L, z_coord.L, r_coord.bc, z_coord.bc,
                                         geometry, composition, manufactured_solns_input,
                                         neutral_species)

        dense = densi # get the electron density via quasineutrality with Zi = 1

        # define derivative operators
        Dr = Differential(r) 
        Dz = Differential(z) 
        Dvpa = Differential(vpa) 
        Dvperp = Differential(vperp) 
        Dvz = Differential(vz) 
        Dt = Differential(t) 

        # get geometric/composition data
        Bzed = geometry.Bzed
        Bzeta = geometry.Bzeta
        Bmag = geometry.Bmag
        dBdz = geometry.dBdz
        dBdr = geometry.dBdr
        rhostar = geometry.rhostar
        jacobian = geometry.jacobian
        ExBgeofac = 0.5*rhostar*Bzeta*jacobian/Bmag^2
        #exceptions for cases with missing terms 
        if composition.n_neutral_species > 0
            cx_frequency = collisions.charge_exchange
            ionization_frequency = collisions.ionization
        else 
            cx_frequency = 0.0
            ionization_frequency = 0.0
        end
        if r_coord.n > 1 # keep radial derivatives
            rfac = 1.0
        else      # drop radial derivative terms
            rfac = 0.0
        end
        
        # calculate the electric fields and the potential
        Er, Ez, phi = electric_fields(r_coord.L, z_coord.L, r_coord.bc, z_coord.bc,
                                      composition, r_coord.n, manufactured_solns_input,
                                      ion_species)

        # the adiabatic invariant (for compactness)
        mu = 0.5*(vperp^2)/Bmag
        # the ion characteristic velocities
        dzdt = vpa * (Bzed/Bmag) - ExBgeofac*Er
        drdt = ExBgeofac*Ez*rfac
        dvpadt = 0.5*(Bzed/Bmag)*Ez - mu*(Bzed/Bmag)*dBdz
        dvperpdt = (0.5*vperp/Bmag)*(dzdt*dBdz + drdt*dBdr)
        # the ion source to maintain the manufactured solution
        Si = ( Dt(dfni) 
               + dzdt * Dz(dfni)  
               + drdt * Dr(dfni)
               + dvpadt * Dvpa(dfni)
               + dvperpdt * Dvperp(dfni)
               + cx_frequency*( densn*dfni - densi*gav_dfnn )
               - ionization_frequency*dense*gav_dfnn )
        nu_krook = collisions.krook_collision_frequency_prefactor
        if nu_krook > 0.0
            Ti_over_Tref = vthi^2
            if collisions.krook_collisions_option == "manual"
                nuii_krook = nu_krook
            else # default option
                nuii_krook = nu_krook * densi * Ti_over_Tref^(-1.5)
            end
            if vperp_coord.n > 1
                pvth  = 3
            else 
                pvth = 1
            end
            FMaxwellian = (densi/vthi^pvth)*exp( -( ( vpa-upari)^2 + vperp^2 )/vthi^2)
            Si += - nuii_krook*(FMaxwellian - dfni)
        end
        include_num_diss_in_MMS = true
        if num_diss_params.vpa_dissipation_coefficient > 0.0 && include_num_diss_in_MMS
            Si += - num_diss_params.vpa_dissipation_coefficient*Dvpa(Dvpa(dfni))
        end
        if num_diss_params.vperp_dissipation_coefficient > 0.0 && include_num_diss_in_MMS
            Si += - num_diss_params.vperp_dissipation_coefficient*Dvperp(Dvperp(dfni))
        end
        if num_diss_params.r_dissipation_coefficient > 0.0 && include_num_diss_in_MMS
            Si += - rfac*num_diss_params.r_dissipation_coefficient*Dr(Dr(dfni))
        end
        if num_diss_params.z_dissipation_coefficient > 0.0 && include_num_diss_in_MMS
            Si += - num_diss_params.z_dissipation_coefficient*Dz(Dz(dfni))
        end

        Source_i = expand_derivatives(Si)
        
        # the neutral source to maintain the manufactured solution
        Sn = Dt(dfnn) + vz * Dz(dfnn) + rfac*vr * Dr(dfnn) + cx_frequency* (densi*dfnn - densn*vrvzvzeta_dfni) + ionization_frequency*dense*dfnn
        if num_diss_params.vz_dissipation_coefficient > 0.0 && include_num_diss_in_MMS
            Sn += - num_diss_params.vz_dissipation_coefficient*Dvz(Dvz(dfnn))
        end
        if num_diss_params.r_dissipation_coefficient > 0.0 && include_num_diss_in_MMS
            Sn += - rfac*num_diss_params.r_dissipation_coefficient*Dr(Dr(dfnn))
        end
        if num_diss_params.z_dissipation_coefficient > 0.0 && include_num_diss_in_MMS
            Sn += - num_diss_params.z_dissipation_coefficient*Dz(Dz(dfnn))
        end
        
        Source_n = expand_derivatives(Sn)
        
        Source_i_func = build_function(Source_i, vpa, vperp, z, r, t, expression=Val{false})
        Source_n_func = build_function(Source_n, vz, vr, vzeta, z, r, t, expression=Val{false})
        
        if expand_derivatives(Dt(Source_i)) == 0 && expand_derivatives(Dt(Source_n)) == 0
            time_independent_sources = true
        else
            time_independent_sources = false
        end
        
        return time_independent_sources, Source_i_func, Source_n_func
    end 
    
end<|MERGE_RESOLUTION|>--- conflicted
+++ resolved
@@ -447,15 +447,10 @@
     end
 
     function manufactured_solutions(manufactured_solns_input, Lr, Lz, r_bc, z_bc,
-<<<<<<< HEAD
-                                    geometry, composition, species, nr, nvperp)
-        ion_species = species.ion[1]
-=======
                                     geometry_input_data::geometry_input, composition, species, nr, nvperp)
         # calculate the geometry symbolically
         geometry = geometry_sym(geometry_input_data,Lz,Lr,nr)
-        charged_species = species.charged[1]
->>>>>>> 9bbbcbd9
+        ion_species = species.ion[1]
         if composition.n_neutral_species > 0
             neutral_species = species.neutral[1]
         else
@@ -542,13 +537,8 @@
             vpa_coord, vzeta_coord, vr_coord, vz_coord, composition, 
             geometry_input_data::geometry_input, collisions,
             num_diss_params, species)
-<<<<<<< HEAD
-
+        geometry = geometry_sym(geometry_input_data,z_coord.L,r_coord.L,r_coord.n)
         ion_species = species.ion[1]
-=======
-        geometry = geometry_sym(geometry_input_data,z_coord.L,r_coord.L,r_coord.n)
-        charged_species = species.charged[1]
->>>>>>> 9bbbcbd9
         if composition.n_neutral_species > 0
             neutral_species = species.neutral[1]
         else
