--- conflicted
+++ resolved
@@ -256,7 +256,6 @@
             @loop_r_z_vperp_vpa ir iz ivperp ivpa begin
                 new_pdf[ivpa,ivperp,iz,ir] = old_pdf[ivpa,ivperp,iz,ir]
             end
-<<<<<<< HEAD
             if evolve_ppar
                 begin_r_z_region()
                 new_ppar = scratch[istage+1].electron_ppar
@@ -284,27 +283,6 @@
                 scratch_ppar = scratch[istage+1].electron_ppar
                 @loop_r_z ir iz begin
                     moments_struct_ppar[iz,ir] = scratch_ppar[iz,ir]
-=======
-            @views derivative_z!(dqpar_dz, qpar, buffer_r_1, buffer_r_2, buffer_r_3,
-                                 buffer_r_4, z_spectral, z)
-            # Compute the upwinded z-derivative of the electron parallel pressure for the
-            # electron energy equation
-            @views derivative_z!(moments.electron.dppar_dz_upwind, ppar, dummy_zr,
-                             buffer_r_1, buffer_r_2, buffer_r_3, buffer_r_4,
-                             buffer_r_5, buffer_r_6, z_spectral, z)
-            # centred second derivative for dissipation
-            if num_diss_params.electron.moment_dissipation_coefficient > 0.0
-                @views derivative_z!(moments.electron.d2ppar_dz2, dppar_dz, buffer_r_1,
-                                 buffer_r_2, buffer_r_3, buffer_r_4, z_spectral, z)
-                begin_serial_region()
-                @serial_region begin
-                    if z.irank == 0
-                        moments.electron.d2ppar_dz2[1,:] .= 0.0
-                    end
-                    if z.irank == z.nrank - 1
-                        moments.electron.d2ppar_dz2[end,:] .= 0.0
-                    end
->>>>>>> 115194f0
                 end
             end
 
@@ -320,7 +298,7 @@
                                                         moments.electron.upar, vperp, vpa,
                                                         vperp_spectral, vpa_spectral,
                                                         vpa_advect, moments,
-                                                        num_diss_params.vpa_dissipation_coefficient > 0.0,
+                                                        num_diss_params.electron.vpa_dissipation_coefficient > 0.0,
                                                         composition.me_over_mi)
 
             begin_r_z_region()
@@ -378,7 +356,7 @@
                     end
 
                     # centred second derivative for dissipation
-                    if num_diss_params.moment_dissipation_coefficient > 0.0
+                    if num_diss_params.electron.moment_dissipation_coefficient > 0.0
                         @views derivative_z!(moments.electron.d2ppar_dz2,
                                              moments.electron.dppar_dz, buffer_r_1, buffer_r_2,
                                              buffer_r_3, buffer_r_4, z_spectral, z)
@@ -459,32 +437,12 @@
         @loop_r_z_vperp_vpa ir iz ivperp ivpa begin
             new_pdf[ivpa,ivperp,iz,ir] = old_pdf[ivpa,ivperp,iz,ir]
         end
-<<<<<<< HEAD
         if evolve_ppar
             begin_r_z_region()
             new_ppar = scratch[1].electron_ppar
             old_ppar = scratch[t_params.n_rk_stages+1].electron_ppar
             @loop_r_z ir iz begin
                 new_ppar[iz,ir] = old_ppar[iz,ir]
-=======
-
-        # enforce the boundary condition(s) on the electron pdf
-        enforce_boundary_condition_on_electron_pdf!(pdf, phi, vthe, upar, vperp, vpa,
-                                                    vperp_spectral, vpa_spectral,
-                                                    vpa_advect, moments,
-                                                    num_diss_params.electron.vpa_dissipation_coefficient > 0.0,
-                                                    composition.me_over_mi)
-        #println("A pdf 1 ", pdf[:,1,1,1])
-        #println("A pdf end ", pdf[:,1,end,1])
-
-        begin_r_z_region()
-        A = moments.electron.constraints_A_coefficient
-        B = moments.electron.constraints_B_coefficient
-        C = moments.electron.constraints_C_coefficient
-        @loop_r_z ir iz begin
-            if (iz == 1 && z.irank == 0) || (iz == z.n && z.irank == z.nrank - 1)
-                continue
->>>>>>> 115194f0
             end
         end
 
@@ -500,37 +458,7 @@
             end
         end
 
-<<<<<<< HEAD
         if (mod(t_params.step_counter[],100) == 0)
-=======
-        # update the time following the pdf update
-        time += dt_electron
-
-        qpar_updated = false
-        # update the electron heat flux
-        calculate_electron_qpar_from_pdf!(qpar, ppar, vthe, pdf, vpa)
-        qpar_updated = true
-        
-        # compute the z-derivative of the parallel electron heat flux
-        @views derivative_z!(dqpar_dz, qpar, buffer_r_1,
-            buffer_r_2, buffer_r_3, buffer_r_4, z_spectral, z)
-
-        # Compute the upwinded z-derivative of the electron parallel pressure for the 
-        # electron energy equation
-        @loop_r_z ir iz begin
-            dummy_zr[iz,ir] = -upar[iz,ir]
-        end
-        @views derivative_z!(moments.electron.dppar_dz_upwind, ppar, dummy_zr,
-                             buffer_r_1, buffer_r_2, buffer_r_3, buffer_r_4,
-                             buffer_r_5, buffer_r_6, z_spectral, z)
-         # centred second derivative for dissipation
-        if num_diss_params.electron.moment_dissipation_coefficient > 0.0
-            @views derivative_z!(moments.electron.d2ppar_dz2, dppar_dz, buffer_r_1,
-                                 buffer_r_2, buffer_r_3, buffer_r_4, z_spectral, z)
-        end
-
-        if (mod(iteration,100) == 0)
->>>>>>> 115194f0
             begin_serial_region()
             if global_rank[] == 0
                 println("iteration: ", t_params.step_counter[], " time: ", time, " dt_electron: ", t_params.dt[], " phi_boundary: ", phi[[1,end],1], " residual: ", residual)
@@ -1786,15 +1714,9 @@
     @loop_r_z_vperp ir iz ivperp begin
         #@views derivative!(vpa.scratch, pdf_in[:,ivperp,iz,ir], vpa, false)
         #@views derivative!(vpa.scratch2, vpa.scratch, vpa, false)
-<<<<<<< HEAD
-        #@. residual[:,ivperp,iz,ir] -= num_diss_params.vpa_dissipation_coefficient * vpa.scratch2
+        #@. residual[:,ivperp,iz,ir] -= num_diss_params.electron.vpa_dissipation_coefficient * vpa.scratch2
         @views second_derivative!(vpa.scratch, pdf_in[:,ivperp,iz,ir], vpa, vpa_spectral)
-        @. pdf_out[:,ivperp,iz,ir] += dt * num_diss_params.vpa_dissipation_coefficient * vpa.scratch
-=======
-        #@. residual[:,ivperp,iz,ir] -= num_diss_params.electron.vpa_dissipation_coefficient * vpa.scratch2
-        @views second_derivative!(vpa.scratch, pdf[:,ivperp,iz,ir], vpa, vpa_spectral)
-        @. residual[:,ivperp,iz,ir] -= num_diss_params.electron.vpa_dissipation_coefficient * vpa.scratch
->>>>>>> 115194f0
+        @. pdf_out[:,ivperp,iz,ir] += dt * num_diss_params.electron.vpa_dissipation_coefficient * vpa.scratch
     end
     #stop()
     return nothing
