module electron_kinetic_equation

using Dates
using LinearAlgebra
using MPI

export get_electron_critical_velocities

using ..looping
using ..derivatives: derivative_z!
using ..boundary_conditions: enforce_v_boundary_condition_local!,
                             enforce_vperp_boundary_condition!
using ..calculus: derivative!, second_derivative!, integral
using ..communication
using ..interpolation: interpolate_to_grid_1d!
using ..type_definitions: mk_float
using ..array_allocation: allocate_float
using ..electron_fluid_equations: calculate_electron_qpar_from_pdf!
using ..electron_fluid_equations: electron_energy_equation!
using ..electron_z_advection: electron_z_advection!
using ..electron_vpa_advection: electron_vpa_advection!
using ..file_io: write_initial_electron_state, finish_initial_electron_io
using ..krook_collisions: electron_krook_collisions!
using ..moment_constraints: hard_force_moment_constraints!
using ..velocity_moments: integrate_over_vspace

"""
update_electron_pdf is a function that uses the electron kinetic equation 
to solve for the updated electron pdf

The electron kinetic equation is:
    zdot * d(pdf)/dz + wpadot * d(pdf)/dwpa = pdf * pre_factor

    INPUTS:
    pdf = modified electron pdf @ previous time level = (true electron pdf / dens_e) * vth_e
    dens = electron density
    vthe = electron thermal speed
    ppar = electron parallel pressure
    ddens_dz = z-derivative of the electron density
    dppar_dz = z-derivative of the electron parallel pressure
    dqpar_dz = z-derivative of the electron parallel heat flux
    dvth_dz = z-derivative of the electron thermal speed
    z = struct containing z-coordinate information
    vpa = struct containing vpa-coordinate information
    z_spectral = struct containing spectral information for the z-coordinate
    vpa_spectral = struct containing spectral information for the vpa-coordinate
    scratch_dummy = dummy arrays to be used for temporary storage
    dt = time step size
    max_electron_pdf_iterations = maximum number of iterations to use in the solution of the electron kinetic equation
OUTPUT:
    pdf = updated (modified) electron pdf
"""
function update_electron_pdf!(fvec, pdf, moments, dens, vthe, ppar, qpar, qpar_updated,
        phi, ddens_dz, dppar_dz, dqpar_dz, dvth_dz, r, z, vperp, vpa, z_spectral,
        vperp_spectral, vpa_spectral, z_advect, vpa_advect, scratch_dummy, dt, collisions, composition,
        num_diss_params, max_electron_pdf_iterations; io_initial_electron=nothing,
        initial_time=0.0)

    # set the method to use to solve the electron kinetic equation
    solution_method = "artificial_time_derivative"
    #solution_method = "shooting_method"
    #solution_method = "picard_iteration"
    # solve the electron kinetic equation using the specified method
    if solution_method == "artificial_time_derivative"
        return update_electron_pdf_with_time_advance!(fvec, pdf, qpar, qpar_updated, 
            moments, dens, vthe, ppar, ddens_dz, dppar_dz, dqpar_dz, dvth_dz, phi, collisions, composition, 
            r, z, vperp, vpa, z_spectral, vperp_spectral, vpa_spectral, z_advect, vpa_advect, scratch_dummy, dt,
            num_diss_params, max_electron_pdf_iterations;
            io_initial_electron=io_initial_electron, initial_time=initial_time)
    elseif solution_method == "shooting_method"
        return update_electron_pdf_with_shooting_method!(pdf, dens, vthe, ppar, qpar,
            qpar_updated, phi, ddens_dz, dppar_dz, dqpar_dz, dvth_dz, z, vpa,
            vpa_spectral, scratch_dummy, composition)
    elseif solution_method == "picard_iteration"
        return update_electron_pdf_with_picard_iteration!(pdf, dens, vthe, ppar, ddens_dz,
            dppar_dz, dqpar_dz, dvth_dz, z, vpa, vpa_spectral, scratch_dummy,
            max_electron_pdf_iterations)
    else
        error("!!! invalid solution method specified !!!")
    end
    return nothing    
end

"""
update_electron_pdf_with_time_advance is a function that introduces an artifical time derivative to advance 
the electron kinetic equation until a steady-state solution is reached.

The electron kinetic equation is:
    zdot * d(pdf)/dz + wpadot * d(pdf)/dwpa = pdf * pre_factor

    INPUTS:
    pdf = modified electron pdf @ previous time level = (true electron pdf / dens_e) * vth_e
    dens = electron density
    vthe = electron thermal speed
    ppar = electron parallel pressure
    ddens_dz = z-derivative of the electron density
    dppar_dz = z-derivative of the electron parallel pressure
    dqpar_dz = z-derivative of the electron parallel heat flux
    dvth_dz = z-derivative of the electron thermal speed
    z = struct containing z-coordinate information
    vpa = struct containing vpa-coordinate information
    z_spectral = struct containing spectral information for the z-coordinate
    vpa_spectral = struct containing spectral information for the vpa-coordinate
    scratch_dummy = dummy arrays to be used for temporary storage
    dt = time step size
    max_electron_pdf_iterations = maximum number of iterations to use in the solution of the electron kinetic equation
    io_initial_electron = info struct for binary file I/O
    initial_time = initial value for the (pseudo-)time
OUTPUT:
    pdf = updated (modified) electron pdf
"""
function update_electron_pdf_with_time_advance!(fvec, pdf, qpar, qpar_updated, 
    moments, dens, vthe, ppar, ddens_dz, dppar_dz, dqpar_dz, dvth_dz, phi, collisions, composition,
    r, z, vperp, vpa, z_spectral, vperp_spectral, vpa_spectral, z_advect, vpa_advect, scratch_dummy, dt,
    num_diss_params, max_electron_pdf_iterations; io_initial_electron=nothing, initial_time=0.0)

    begin_r_z_region()

    #println("TMP FOR TESTING: SETTING UPAR_I = UPAR_E = 0!!!")
    #moments.electron.upar .= 0.0

    # there will be a better way of doing this
    # store the incoming ppar
    #ppar_old = allocate_float(z.n,1)
    #ppar_old .= ppar

    upar = moments.electron.upar
    println("WARNING: when time-evolving the ions, this should really be something like fvec_in.upar, so that it is defined at the correct time level...")
    upar_ion = moments.ion.upar

    # create a (z,r) dimension dummy array for use in taking derivatives
    dummy_zr = @view scratch_dummy.dummy_zrs[:,:,1]
    # create several (z) dimension dummy arrays for use in taking derivatives
    buffer_r_1 = @view scratch_dummy.buffer_rs_1[:,1]
    buffer_r_2 = @view scratch_dummy.buffer_rs_2[:,1]
    buffer_r_3 = @view scratch_dummy.buffer_rs_3[:,1]
    buffer_r_4 = @view scratch_dummy.buffer_rs_4[:,1]
    buffer_r_5 = @view scratch_dummy.buffer_rs_5[:,1]
    buffer_r_6 = @view scratch_dummy.buffer_rs_6[:,1]

    # compute the z-derivative of the input electron parallel flow, needed for the electron kinetic equation
    @views derivative_z!(moments.electron.dupar_dz, upar, buffer_r_1, buffer_r_2, buffer_r_3,
                         buffer_r_4, z_spectral, z)

    # compute the z-derivative of the input electron parallel pressure, needed for the electron kinetic equation
    @views derivative_z!(dppar_dz, ppar, buffer_r_1, buffer_r_2, buffer_r_3,
                         buffer_r_4, z_spectral, z)

    #println("TMP FOR TESTING -- dens and ddens_dz artificially set!!!")
    #@. dens = 1.0
    #@. ddens_dz = (dppar_dz / ppar)*0.9

    @loop_r_z ir iz begin
        # update the electron thermal speed using the updated electron parallel pressure
        vthe[iz,ir] = sqrt(abs(2.0 * ppar[iz,ir] / (dens[iz,ir] * composition.me_over_mi)))
        # update the z-derivative of the electron thermal speed from the z-derivatives of the electron density
        # and parallel pressure
        dvth_dz[iz,ir] = 0.5 * vthe[iz,ir] * (dppar_dz[iz,ir] / ppar[iz,ir] - ddens_dz[iz,ir] / dens[iz,ir])
        fvec.electron_ppar[iz,ir] = ppar[iz,ir]
    end

    # compute the z-derivative of the input electron parallel heat flux, needed for the electron kinetic equation
    @views derivative_z!(dqpar_dz, qpar, buffer_r_1, buffer_r_2, buffer_r_3,
                         buffer_r_4, z_spectral, z)

    #dt_electron = dt * sqrt(composition.me_over_mi)
    #dt_max = 3.0e-8
    dt_max = 2.0e-8
    #dt_max = 2.5e-9

    #dt_energy = 1.0e-7
    dt_energy = 2.0e-8
    #dt_energy = 2.5e-9
    #n_ppar_subcycles = 1000
    #n_ppar_subcycles = 200
    n_ppar_subcycles = 1
    time = initial_time

    #z_speedup_fac = 20.0
    #z_speedup_fac = 5.0
    z_speedup_fac = 1.0

    # define residual to point to a dummy array;
    # to be filled with the contributions to the electron kinetic equation; i.e., d(pdf)/dt = -residual
    residual = scratch_dummy.buffer_vpavperpzr_6
    max_term = scratch_dummy.buffer_vpavperpzr_5
    single_term = scratch_dummy.buffer_vpavperpzr_4
    # initialise the number of iterations in the solution of the electron kinetic equation to be 1
    iteration = 1
    # initialise the electron pdf convergence flag to false
    electron_pdf_converged = false
    # calculate the residual of the electron kinetic equation for the initial guess of the electron pdf
    dt_electron = electron_kinetic_equation_residual!(residual, max_term, single_term, pdf, dens, upar, vthe, ppar, upar_ion,
                                        ddens_dz, dppar_dz, dqpar_dz, dvth_dz, 
                                        z, vperp, vpa, z_spectral, vpa_spectral, z_advect, vpa_advect, scratch_dummy,
                                        collisions, num_diss_params, dt_max)
    speedup_hack_residual!(residual, z_speedup_fac, z, vpa)
    if n_blocks[] == 1
        text_output_suffix = ""
    else
        text_output_suffix = "$(iblock_index[])"
    end
    begin_serial_region()
    @serial_region begin
        # open files to write the electron heat flux and pdf to file                                
        io_upar = open("upar$text_output_suffix.txt", "w")
        io_qpar = open("qpar$text_output_suffix.txt", "w")
        io_ppar = open("ppar$text_output_suffix.txt", "w")
        io_pdf = open("pdf$text_output_suffix.txt", "w")
        io_vth = open("vth$text_output_suffix.txt", "w")
        if !electron_pdf_converged
            # need to exit or handle this appropriately
            @loop_vpa ivpa begin
                @loop_z iz begin
                    println(io_pdf, "z: ", z.grid[iz], " wpa: ", vpa.grid[ivpa], " pdf: ", pdf[ivpa, 1, iz, 1], " time: ", time, " residual: ", residual[ivpa, 1, iz, 1])
                end
                println(io_pdf,"")
            end
            @loop_z iz begin
                println(io_upar, "z: ", z.grid[iz], " upar: ", upar[iz,1], " dupar_dz: ", moments.electron.dupar_dz[iz,1], " time: ", time, " iteration: ", iteration)
                println(io_qpar, "z: ", z.grid[iz], " qpar: ", qpar[iz,1], " dqpar_dz: ", dqpar_dz[iz,1], " time: ", time, " iteration: ", iteration)
                println(io_ppar, "z: ", z.grid[iz], " ppar: ", ppar[iz,1], " dppar_dz: ", dppar_dz[iz,1], " time: ", time, " iteration: ", iteration)
                println(io_vth, "z: ", z.grid[iz], " vthe: ", vthe[iz,1], " dvth_dz: ", dvth_dz[iz,1], " time: ", time, " iteration: ", iteration, " dens: ", dens[iz,1])
            end
            println(io_upar,"")
            println(io_qpar,"")
            println(io_ppar,"")
            println(io_vth,"")
        end
        io_pdf_stages = open("pdf_zright$text_output_suffix.txt", "w")
    end

    # check to see if the electron pdf satisfies the electron kinetic equation to within the specified tolerance
    #average_residual, electron_pdf_converged = check_electron_pdf_convergence(residual, max_term)
    average_residual, electron_pdf_converged = check_electron_pdf_convergence(residual, pdf, upar, vthe, z, vpa)

    output_interval = 1000
    output_counter = 0
    begin_serial_region()
    @serial_region begin
        output_counter += 1
        if io_initial_electron !== nothing
            write_initial_electron_state(pdf, moments, time, io_initial_electron,
                                         output_counter, r, z, vperp, vpa)
        end
    end
    # evolve (artificially) in time until the residual is less than the tolerance
    while !electron_pdf_converged && (iteration <= max_electron_pdf_iterations)
        #dt_energy = dt_electron * 10.0

        # get an updated iterate of the electron parallel pressure
        begin_r_z_region()
        #ppar .= ppar_old
        wpa3_moment = @view scratch_dummy.buffer_zrs_1[:,:,1]
        @loop_r_z ir iz begin
            wpa3_moment[iz,ir] = qpar[iz,ir] / vthe[iz,ir]^3
        end
        for i in 1:n_ppar_subcycles
            @loop_r_z ir iz begin
                qpar[iz,ir] = vthe[iz,ir]^3 * wpa3_moment[iz,ir]
                dummy_zr[iz,ir] = -upar[iz,ir]
            end
            @views derivative_z!(dqpar_dz, qpar, buffer_r_1, buffer_r_2, buffer_r_3,
                                 buffer_r_4, z_spectral, z)
            # Compute the upwinded z-derivative of the electron parallel pressure for the
            # electron energy equation
            @views derivative_z!(moments.electron.dppar_dz_upwind, ppar, dummy_zr,
                             buffer_r_1, buffer_r_2, buffer_r_3, buffer_r_4,
                             buffer_r_5, buffer_r_6, z_spectral, z)
            # centred second derivative for dissipation
            if num_diss_params.moment_dissipation_coefficient > 0.0
                @views derivative_z!(moments.electron.d2ppar_dz2, dppar_dz, buffer_r_1,
                                 buffer_r_2, buffer_r_3, buffer_r_4, z_spectral, z)
                begin_serial_region()
                @serial_region begin
                    if z.irank == 0
                        moments.electron.d2ppar_dz2[1,:] .= 0.0
                    end
                    if z.irank == z.nrank - 1
                        moments.electron.d2ppar_dz2[end,:] .= 0.0
                    end
                end
            end

<<<<<<< HEAD
            #dt_energy = dt_electron
            electron_energy_equation!(ppar, dens, fvec, moments, collisions, dt_energy, composition, num_diss_params, z)

            # Apply same 'speed up' hack to ppar that we do to the distribution function,
            # but without the wpa dependence.
            @loop_r_z ir iz begin
                zval = z.grid[iz]
                znorm = 2.0*zval/z.L
                ppar[iz,ir] = fvec.electron_ppar[iz,ir] +
                              (ppar[iz,ir] - fvec.electron_ppar[iz,ir]) *
                              (1.0 + z_speedup_fac*(1.0 - znorm^2))
            end
=======
            # TMP FOR TESTING -- MAB
            # #dt_energy = dt_electron
            # electron_energy_equation!(ppar, dens, fvec, moments, collisions, dt_energy, composition, num_diss_params, z)

            # # Apply same 'speed up' hack to ppar that we do to the distribution function,
            # # but without the wpa dependence.
            # @loop_r_z ir iz begin
            #     zval = z.grid[iz]
            #     znorm = 2.0*zval/Lz
            #     ppar[iz,ir] = fvec.electron_ppar[iz,ir] +
            #                   (ppar[iz,ir] - fvec.electron_ppar[iz,ir]) *
            #                   (1.0 + z_speedup_fac*(1.0 - znorm^2))
            # end
>>>>>>> abfd6fdd
            begin_r_z_region()
            @loop_r_z ir iz begin
                fvec.electron_ppar[iz,ir] = ppar[iz,ir]
            end

            # compute the z-derivative of the updated electron parallel pressure
            @views derivative_z!(dppar_dz, ppar, buffer_r_1, buffer_r_2, buffer_r_3,
                                 buffer_r_4, z_spectral, z)
            begin_r_z_region()
            @loop_r_z ir iz begin
                # update the electron thermal speed using the updated electron parallel pressure
                vthe[iz,ir] = sqrt(abs(2.0 * ppar[iz,ir] / (dens[iz,ir] * composition.me_over_mi)))
                # update the z-derivative of the electron thermal speed from the z-derivatives of the electron density
                # and parallel pressure
                dvth_dz[iz,ir] = 0.5 * vthe[iz,ir] * (dppar_dz[iz,ir] / ppar[iz,ir] - ddens_dz[iz,ir] / dens[iz,ir])
            end
        end

        begin_r_z_region()
        # d(pdf)/dt = -kinetic_eqn_terms, so pdf_new = pdf - dt * kinetic_eqn_terms
        @loop_r_z_vperp_vpa ir iz ivperp ivpa begin
            pdf[ivpa,ivperp,iz,ir] -= dt_electron * residual[ivpa,ivperp,iz,ir]
        end

        @loop_r_z_vperp_vpa ir iz ivperp ivpa begin
            pdf[ivpa,ivperp,iz,ir] = max(pdf[ivpa,ivperp,iz,ir], 0.0)
        end

        # enforce the boundary condition(s) on the electron pdf
<<<<<<< HEAD
        enforce_boundary_condition_on_electron_pdf!(pdf, phi, vthe, upar, vperp, vpa,
                                                    vperp_spectral, vpa_spectral,
                                                    vpa_advect, moments,
                                                    num_diss_params.vpa_dissipation_coefficient > 0.0,
                                                    composition.me_over_mi)
=======
        enforce_boundary_condition_on_electron_pdf_noshift!(pdf, phi, vthe, upar, vpa, vpa_spectral, composition.me_over_mi)
>>>>>>> abfd6fdd
        #println("A pdf 1 ", pdf[:,1,1,1])
        #println("A pdf end ", pdf[:,1,end,1])

        begin_r_z_region()
        A = moments.electron.constraints_A_coefficient
        B = moments.electron.constraints_B_coefficient
        C = moments.electron.constraints_C_coefficient
        @loop_r_z ir iz begin
            if (iz == 1 && z.irank == 0) || (iz == z.n && z.irank == z.nrank - 1)
                continue
            end
            (A[iz,ir], B[iz,ir], C[iz,ir]) =
                #@views hard_force_moment_constraints!(pdf[:,:,iz,ir], (evolve_density=true, evolve_upar=false, evolve_ppar=true), vpa)
                @views hard_force_moment_constraints!(pdf[:,:,iz,ir], (evolve_density=true, evolve_upar=true, evolve_ppar=true), vpa)
        end
        #println("B pdf 1 ", pdf[:,1,1,1])
        #println("B pdf end ", pdf[:,1,end,1])
        #error("foo")
        
        if (mod(iteration,output_interval)==1)
            begin_serial_region()
            @serial_region begin
                @loop_vpa ivpa begin
                    println(io_pdf_stages, "vpa: ", vpa.grid[ivpa], " pdf: ", pdf[ivpa,1,end,1], " iteration: ", iteration, " flag: ", 1)
                end
                println(io_pdf_stages,"")
            end
        end

        # update the time following the pdf update
        time += dt_electron

        qpar_updated = false
        # update the electron heat flux
        calculate_electron_qpar_from_pdf!(qpar, ppar, vthe, pdf, vpa)
        qpar_updated = true
        
        # compute the z-derivative of the parallel electron heat flux
        @views derivative_z!(dqpar_dz, qpar, buffer_r_1,
            buffer_r_2, buffer_r_3, buffer_r_4, z_spectral, z)

        # Compute the upwinded z-derivative of the electron parallel pressure for the 
        # electron energy equation
        @loop_r_z ir iz begin
            dummy_zr[iz,ir] = -upar[iz,ir]
        end
        @views derivative_z!(moments.electron.dppar_dz_upwind, ppar, dummy_zr,
                             buffer_r_1, buffer_r_2, buffer_r_3, buffer_r_4,
                             buffer_r_5, buffer_r_6, z_spectral, z)
         # centred second derivative for dissipation
        if num_diss_params.moment_dissipation_coefficient > 0.0
            @views derivative_z!(moments.electron.d2ppar_dz2, dppar_dz, buffer_r_1,
                                 buffer_r_2, buffer_r_3, buffer_r_4, z_spectral, z)
        end

        if (mod(iteration,100) == 0)
            begin_serial_region()
            @serial_region begin
                println("iteration: ", iteration, " time: ", time, " dt_electron: ", dt_electron, " phi_boundary: ", phi[[1,end],1], " average_residual: ", average_residual)
            end
        end
        if (mod(iteration,output_interval) == 0)
            begin_serial_region()
            @serial_region begin
                if (mod(iteration,100*output_interval) == 0)
                    @loop_vpa ivpa begin
                        @loop_z iz begin
                            println(io_pdf, "z: ", z.grid[iz], " wpa: ", vpa.grid[ivpa], " pdf: ", pdf[ivpa, 1, iz, 1], " time: ", time, " residual: ", residual[ivpa, 1, iz, 1])
                        end
                        println(io_pdf,"")
                    end
                    println(io_pdf,"")
                end
                @loop_z iz begin
                    println(io_upar, "z: ", z.grid[iz], " upar: ", upar[iz,1], " dupar_dz: ", moments.electron.dupar_dz[iz,1], " time: ", time, " iteration: ", iteration)
                    println(io_qpar, "z: ", z.grid[iz], " qpar: ", qpar[iz,1], " dqpar_dz: ", dqpar_dz[iz,1], " time: ", time, " iteration: ", iteration)
                    println(io_ppar, "z: ", z.grid[iz], " ppar: ", ppar[iz,1], " dppar_dz: ", dppar_dz[iz,1], " time: ", time, " iteration: ", iteration)
                    println(io_vth, "z: ", z.grid[iz], " vthe: ", vthe[iz,1], " dvth_dz: ", dvth_dz[iz,1], " time: ", time, " iteration: ", iteration, " dens: ", dens[iz,1])
                end
                println(io_upar,"")
                println(io_qpar,"")
                println(io_ppar,"")
                println(io_vth,"")
                output_counter += 1
                if io_initial_electron !== nothing
                    write_initial_electron_state(pdf, moments, time, io_initial_electron,
                                                 output_counter, r, z, vperp, vpa)
                end
            end
        end

        #@views derivative_z!(dqpar_dz, qpar, 
        #        scratch_dummy.buffer_rs_1[:,1], scratch_dummy.buffer_rs_2[:,1], scratch_dummy.buffer_rs_3[:,1],
        #        scratch_dummy.buffer_rs_4[:,1], z_spectral, z)
        # TMP FOR TESTING
        #dqpar_dz .= 0.0
        # calculate the residual of the electron kinetic equation for the updated electron pdf
        dt_electron = electron_kinetic_equation_residual!(residual, max_term, single_term, pdf, dens, upar, vthe, ppar, ddens_dz, upar_ion,
                                            dppar_dz, dqpar_dz, dvth_dz, 
                                            z, vperp, vpa, z_spectral, vpa_spectral, z_advect, vpa_advect, scratch_dummy,
                                            collisions, num_diss_params, dt_max)
        # check to see if the electron pdf satisfies the electron kinetic equation to within the specified tolerance
        #average_residual, electron_pdf_converged = check_electron_pdf_convergence(residual, max_term)
        average_residual, electron_pdf_converged = check_electron_pdf_convergence(residual, pdf, upar, vthe, z, vpa)

        speedup_hack_residual!(residual, z_speedup_fac, z, vpa)
        if electron_pdf_converged || any(isnan.(ppar)) || any(isnan.(pdf))
            break
        end
        iteration += 1
    end
    # Update the 'scratch' arrays with the final result
    begin_r_z_vperp_vpa_region()
    @loop_r_z_vperp_vpa ir iz ivperp ivpa begin
        fvec.pdf_electron[ivpa,ivperp,iz,ir] = pdf[ivpa,ivperp,iz,ir]
    end
    begin_serial_region()
    @serial_region begin
        if !electron_pdf_converged
            @loop_vpa ivpa begin
                @loop_z iz begin
                    println(io_pdf, "z: ", z.grid[iz], " wpa: ", vpa.grid[ivpa], " pdf: ", pdf[ivpa, 1, iz, 1], " time: ", time, " residual: ", residual[ivpa, 1, iz, 1])
                end
                println(io_pdf,"")
            end
        end
        close(io_upar)
        close(io_qpar)
        close(io_ppar)
        close(io_vth)
        close(io_pdf)
        close(io_pdf_stages)
        if !electron_pdf_converged
            # need to exit or handle this appropriately

            if io_initial_electron !== nothing
                output_counter += 1
                write_initial_electron_state(pdf, moments, time, io_initial_electron,
                                             output_counter, r, z, vperp, vpa)
                finish_initial_electron_io(io_initial_electron)
            end

        end
    end
    if !electron_pdf_converged
        error("!!!max number of iterations for electron pdf update exceeded!!!\n"
              * "Stopping at $(Dates.format(now(), dateformat"H:MM:SS"))")
    end
    return time, output_counter
end

<<<<<<< HEAD
function speedup_hack_residual!(residual, z_speedup_fac, z, vpa)
    # Divide by wpa to relax CFL condition at large wpa - only looking for steady
    # state here, so does not matter that this makes time evolution incorrect.
    # Also increase the effective timestep for z-values far from the sheath boundary -
    # these have a less-limited timestep so letting them evolve faster speeds up
    # convergence to the steady state.

    # Actually modify so that large wpa does go faster (to allow some phase mixing - maybe
    # this makes things more stable?), but not by so much.
    #vpa_fudge_factor = 1.0
    #vpa_fudge_factor = 0.8
    vpa_fudge_factor = 0.0

    Lz = z.L
    @loop_r_z_vperp_vpa ir iz ivperp ivpa begin
        zval = z.grid[iz]
        znorm = 2.0*zval/Lz
        residual[ivpa,ivperp,iz,ir] *=
            (1.0 + z_speedup_fac*(1.0 - znorm^2)) /
            sqrt(1.0 + vpa_fudge_factor * vpa.grid[ivpa]^2)
    end
    return nothing
end

function enforce_boundary_condition_on_electron_pdf!(pdf, phi, vthe, upar, vperp, vpa,
                                                     vperp_spectral, vpa_spectral,
                                                     vpa_adv, moments, vpa_diffusion,
                                                     me_over_mi)
    # Enforce velocity-space boundary conditions
    if vpa.n > 1
        begin_r_z_vperp_region()
        @loop_r_z_vperp ir iz ivperp begin
            # enforce the vpa BC
            # use that adv.speed independent of vpa
            @views enforce_v_boundary_condition_local!(pdf[:,ivperp,iz,ir], vpa.bc,
                                                       vpa_adv[1].speed[:,ivperp,iz,ir],
                                                       vpa_diffusion, vpa, vpa_spectral)
        end
    end
    if vperp.n > 1
        begin_r_z_vpa_region()
        @views enforce_vperp_boundary_condition!(pdf, vperp.bc, vperp, vperp_spectral)
    end

=======
function enforce_boundary_condition_on_electron_pdf_noshift!(pdf, phi, vthe, upar, vpa, vpa_spectral, me_over_mi)
    # first enforce the boundary condition at z_min.
    # this involves forcing the pdf to be zero for electrons travelling faster than the max speed
    # they could attain by accelerating in the electric field between the wall and the simulation boundary;
    # for electrons with positive velocities less than this critical value, they must have the same
    # pdf as electrons with negative velocities of the same magnitude.
    # the electrostatic potential at the boundary, which determines the critical speed, is unknown a priori;
    # use the constraint that the first moment of the normalised pdf be zero to choose the potential.

    begin_r_region()

    # pdf_adjustment_option determines the velocity-dependent pre-factor for the
    # corrections to the pdf needed to ensure moment constraints are satisfied
    #pdf_adjustment_option = "vpa4"
    #pdf_adjustment_option = "vpa4_gaussian"
    pdf_adjustment_option = "no1st_vpa2"

    cutoff_step_width = 0.1

    # wpa_values will be used to store the wpa = (vpa - upar)/vthe values corresponding to a vpa grid symmetric about vpa=0
    #wpa_values = vpa.scratch
    # interpolated_pdf will be used to store the pdf interpolated onto the vpa-symmetric grid
    #interpolated_pdf = vpa.scratch2
    reversed_pdf = vpa.scratch

    # ivpa_zero is the index of the interpolated_pdf corresponding to vpa = 0
    #ivpa_zero = (vpa.n+1)÷2

    @loop_r ir begin
        # construct a grid of wpa = (vpa - upar)/vthe values corresponding to a vpa-symmetric grid
        #@. wpa_values = vpa.grid #- upar[1,ir] / vthe[1,ir]
        #wpa_of_minus_vpa = @. vpa.scratch3 = -vpa.grid - upar[1,ir] / vthe[1,ir]

        # Want to construct the w-grid corresponding to -vpa.
        #   wpa(vpa) = (vpa - upar)/vth
        #   ⇒ vpa = vth*wpa(vpa) + upar
        #   wpa(-vpa) = (-vpa - upar)/vth
        #             = (-(vth*wpa(vpa) + upar) - upar)/vth
        #             = (-vth*wpa - 2*upar)/vth
        #             = -wpa - 2*upar/vth
        # [Note that `vpa.grid` is slightly mis-named here - it contains the values of
        #  wpa(+vpa) as we are using a 'moment kinetic' approach.]
        # Need to reverse vpa.grid because the grid passed as the second argument of
        # # interpolate_to_grid_1d!() needs to be sorted in increasing order.
        # reversed_wpa_of_minus_vpa = vpa.scratch2 .= .-reverse(vpa.grid)
        # #reversed_wpa_of_minus_vpa = vpa.scratch2 .= .-reverse(vpa.grid) .- 1.5 * upar[1,ir] / vthe[1,ir]
        # # interpolate the pdf onto this grid
        # #@views interpolate_to_grid_1d!(interpolated_pdf, wpa_values, pdf[:,1,1,ir], vpa, vpa_spectral)
        # @views interpolate_to_grid_1d!(reversed_pdf, reversed_wpa_of_minus_vpa, pdf[:,1,1,ir], vpa, vpa_spectral) # Could make this more efficient by only interpolating to the points needed below, by taking an appropriate view of wpa_of_minus_vpa. Also, in the element containing vpa=0, this interpolation depends on the values that will be replaced by the reflected, interpolated values, which is not ideal (maybe this element should be treated specially first?).
        # reverse!(reversed_pdf)
        reversed_pdf .= pdf[:,1,1,ir]
        # fill in the vpa > 0 points of the pdf by mirroring the vpa < 0 points
        #@. interpolated_pdf[ivpa_zero+1:end] = interpolated_pdf[ivpa_zero-1:-1:1]
        # construct a grid of vpa/vthe = wpa + upar/vthe values corresponding to the wpa-symmetric grid
        #@. wpa_values = vpa.grid #+ upar[1,ir] / vthe[1,ir]
        # interpolate back onto the original wpa grid
        #@views interpolate_to_grid_1d!(pdf[:,1,1,ir], wpa_values, interpolated_pdf, vpa, vpa_spectral)
        # construct wpa * pdf
        #@. vpa.scratch3 = pdf[:,1,1,ir] * vpa.grid
        # calculate the first moment of the normalised pdf
        #first_vspace_moment = 0.0
        #first_vspace_moment = integrate_over_vspace(vpa.scratch3, vpa.wgts)
        # the initial max vpa index is the largest one possible; this will be reduced if the first moment is positive
        ivpa = 0
        ivpa_max = vpa.n + 1
        # adjust the critical (cutoff) speed until the first moment is as close to zero as possible
        # if the first moment is positive, then the cutoff speed needs to be reduced
        upar_over_vth = upar[1,ir] / vthe[1,ir]
        #println("upar=", upar[1,ir], " vthe=", vthe[1,ir])
        #println("$first_vspace_moment, u/vth=$upar_over_vth")
        vpa_unnorm = @. vpa.scratch3 = vthe[1,ir] * vpa.grid
        upar_integral = 0.0
        #while first_vspace_moment > upar_over_vth # > 0.0
        #    # zero out the pdf at the current cutoff velocity
        #    pdf[ivpa_max,1,1,ir] = 0.0
        #    # update wpa * pdf
        #    vpa.scratch3[ivpa_max] = 0.0
        #    # calculate the updated first moment of the normalised pdf
        #    first_vspace_moment = integrate_over_vspace(vpa.scratch3, vpa.wgts)
        #    #println("truncating pdf $ivpa_max, $first_vspace_moment, u/vth=$upar_over_vth")
        #    if first_vspace_moment > upar_over_vth #0.0
        #        ivpa_max -= 1
        #    end
        #end
        upar0 = upar[1,ir]
        #println("before pdf left ", pdf[:,1,1,ir])
        while upar_integral > upar0 && ivpa_max > 1
            ivpa += 1
            ivpa_max -= 1
            # zero out the reversed pdf at the current cutoff velocity
            #reversed_pdf[ivpa_max] = 0.0
            # calculate the updated first moment of the normalised pdf
            upar_integral += vpa_unnorm[ivpa] * pdf[ivpa,1,1,ir] * vpa.wgts[ivpa]
            #println("left ", ivpa, " ", upar_integral, " ", upar0)
        end
        integral_excess = upar_integral - upar0
        fraction_of_pdf = integral_excess / (vpa_unnorm[ivpa] * vpa.wgts[ivpa]) / pdf[ivpa,1,1,ir]
        #println("fraction_of_pdf=", fraction_of_pdf)

        # Define so that when fraction_of_pdf=1 (when all of the contribution to the
        # integral from the point at ivpa is required to make upar_integral<upar0) the
        # cut-off velocity is half way between ivpa and ivpa+1, while when
        # fraction_of_pdf=0 (none of the contribution to the integral from the point at
        # ivpa is required to make upar_integral<upar0) the cut-off is half way between
        # ivpa-1 and ivpa.
        vmax = 0.5 * (vpa_unnorm[ivpa] + vpa_unnorm[ivpa+1]) +
               0.5 * fraction_of_pdf*(vpa_unnorm[ivpa-1] - vpa_unnorm[ivpa+1])

        #println("vmax=$vmax, v-no-interp=", vpa_unnorm[ivpa])
        #wmax = (-vmax - upar[1,ir]) / vthe[1,ir]
        #println("wmax=$wmax, w-no-interp", (vpa_unnorm[ivpa] - upar0)/vthe[1,ir])
        #@loop_vpa ivpa begin
        #    reversed_pdf[ivpa] *= 0.5*(1.0 - tanh((vpa.grid[ivpa] - wmax) / cutoff_step_width))
        #end
        reversed_pdf[ivpa_max+1:end] .= 0
        reversed_pdf[ivpa_max] *= fraction_of_pdf
        #println("first_vspace_moment=$first_vspace_moment, ivpa_max=$ivpa_max")
        #println("done first cutoff loop")
        # update the electrostatic potential at the boundary to be the value corresponding to the updated cutoff velocity
        #phi[1,ir] = me_over_mi * vthe[1,ir]^2 * vpa.grid[ivpa_max]^2
        phi[1,ir] = me_over_mi * vmax^2
        iv0 = findfirst(x -> x>0.0, vpa_unnorm)
        pdf[iv0:end,1,1,ir] .= reversed_pdf[iv0:end]
        #println("check reversed change ", reversed_pdf[iv0:end])
        #println("reversed_pdf ", reversed_pdf)
        #println("after pdf left ", pdf[:,1,1,ir])
        # obtain the normalisation constants needed to ensure the zeroth, first and second moments
        # of the modified pdf are 1, 0 and 1/2 respectively
        # will need vpa / vthe = wpa + upar/vthe
        @. vpa.scratch2 = vpa.grid
        # first need to calculate int dwpa pdf = zeroth_moment
        zeroth_moment = integrate_over_vspace(pdf[:,1,1,ir], vpa.wgts)
        # calculate int dwpa wpa^2 * pdf = wpa2_moment
        @. vpa.scratch3 = pdf[:,1,1,ir] * vpa.grid^2
        wpa2_moment = integrate_over_vspace(vpa.scratch3, vpa.wgts)
        # calculate int dwpa vpa^2 * pdf = vpa2_moment
        @. vpa.scratch3 = pdf[:,1,1,ir] * vpa.scratch2^2
        vpa2_moment = integrate_over_vspace(vpa.scratch3, vpa.wgts)
        # calculate int dwpa vpa^2 * wpa * pdf = vpa2_wpa_moment
        @. vpa.scratch3 = vpa.grid * vpa.scratch2^2 * pdf[:,1,1,ir]
        vpa2_wpa_moment = integrate_over_vspace(vpa.scratch3, vpa.wgts)
        # calculate int dwpa wpa^2 * vpa^2 * pdf = vpa2_wpa2_moment
        @. vpa.scratch3 = vpa.grid^2 * vpa.scratch2^2 * pdf[:,1,1,ir]
        vpa2_wpa2_moment = integrate_over_vspace(vpa.scratch3, vpa.wgts)
        
        if pdf_adjustment_option == "absvpa"
            # calculate int dwpa |vpa| * pdf = absvpa_moment
            @. vpa.scratch3 = pdf[:,1,1,ir] * abs(vpa.scratch2)
            absvpa_moment = integrate_over_vspace(vpa.scratch3, vpa.wgts)
            # calculate int dwpa |vpa| * wpa * pdf = absvpa_wpa_moment
            @. vpa.scratch3 *= vpa.grid
            absvpa_wpa_moment = integrate_over_vspace(vpa.scratch3, vpa.wgts)
            # calculate int dwpa |vpa| * wpa^2 * pdf = absvpa_wpa2_moment
            @. vpa.scratch3 *= vpa.grid
            absvpa_wpa2_moment = integrate_over_vspace(vpa.scratch3, vpa.wgts)
            # assuming pdf_updated = pdf * (normalisation_constant_A + |vpa| * normalisation_constant_B + vpa^2 * normalisation_constant_C)
            # calculate the 'B' normalisation constant
            normalisation_constant_B = (0.5 - wpa2_moment / zeroth_moment) / 
                (absvpa_wpa2_moment  - absvpa_wpa_moment * vpa2_wpa2_moment / vpa2_wpa_moment
                + wpa2_moment / zeroth_moment * (absvpa_wpa_moment * vpa2_moment / vpa2_wpa_moment - absvpa_moment))
            # calculate the 'A' normalisation constant
            normalisation_constant_A = (1 + normalisation_constant_B * 
                (vpa2_moment * absvpa_wpa_moment / vpa2_wpa_moment - absvpa_moment)) / zeroth_moment
            # calculate the 'C' normalisation constant
            normalisation_constant_C = -normalisation_constant_B * absvpa_wpa_moment / vpa2_wpa_moment
            # updated pdf is old pdf * (normalisation_constant_A + |vpa| * normalisation_constant_B + vpa^2 * normalisation_constant_C)
            @. pdf[:,1,1,ir] *= (normalisation_constant_A + abs(vpa.scratch2) * normalisation_constant_B 
                                + vpa.scratch2^2 * normalisation_constant_C)
        elseif pdf_adjustment_option == "vpa4"
            # calculate int dwpa vpa^4 * pdf = vpa4_moment
            @. vpa.scratch3 = vpa.scratch2^4 * pdf[:,1,1,ir]
            vpa4_moment = integrate_over_vspace(vpa.scratch3, vpa.wgts)
            # calculate int dwpa vpa^4 * wpa * pf = vpa4_wpa_moment
            @. vpa.scratch3 *= vpa.grid
            vpa4_wpa_moment = integrate_over_vspace(vpa.scratch3, vpa.wgts)
            # calculate int dwpa vpa^4 * wpa^2 * pdf = vpa4_wpa2_moment
            @. vpa.scratch3 *= vpa.grid
            vpa4_wpa2_moment = integrate_over_vspace(vpa.scratch3, vpa.wgts)
            # assuming pdf_updated = pdf * (normalisation_constant_A + vpa^2 * normalisation_constant_B + vpa^4 * normalisation_constant_C)
            normalisation_constant_B = (0.5 - wpa2_moment / zeroth_moment) /
                 (vpa2_wpa2_moment - vpa2_wpa_moment * vpa4_wpa2_moment / vpa4_wpa_moment
                 + wpa2_moment / zeroth_moment * (vpa2_wpa_moment * vpa4_moment / vpa4_wpa_moment - vpa2_moment))
            normalisation_constant_A = (1 + normalisation_constant_B 
                * (vpa2_wpa_moment * vpa4_moment / vpa4_wpa_moment - vpa2_moment)) / zeroth_moment
            normalisation_constant_C = -normalisation_constant_B * vpa2_wpa_moment / vpa4_wpa_moment
            @. pdf[:,1,1,ir] *= (normalisation_constant_A + vpa.scratch2^2 * normalisation_constant_B 
                                + vpa.scratch2^4 * normalisation_constant_C)
        elseif pdf_adjustment_option == "vpa4_gaussian"
            afac = 0.1
            bfac = 0.2
            # calculate int dwpa vpa^2 * exp(-vpa^2) * pdf = vpa2_moment
            @. vpa.scratch3 = pdf[:,1,1,ir] * vpa.scratch2^2 * exp(-afac * vpa.scratch2^2)
            vpa2_moment = integrate_over_vspace(vpa.scratch3, vpa.wgts)
            # calculate int dwpa vpa^2 * exp(-vpa^2) * wpa * pdf = vpa2_wpa_moment
            @. vpa.scratch3 *= vpa.grid
            vpa2_wpa_moment = integrate_over_vspace(vpa.scratch3, vpa.wgts)
            # calculate int dwpa wpa^2 * vpa^2 * exp(-vpa^2) * pdf = vpa2_wpa2_moment
            @. vpa.scratch3 *= vpa.grid
            vpa2_wpa2_moment = integrate_over_vspace(vpa.scratch3, vpa.wgts)
            # calculate int dwpa vpa^4 * exp(-vpa^2) * pdf = vpa4_moment
            @. vpa.scratch3 = vpa.scratch2^4 * exp(-bfac * vpa.scratch2^2) * pdf[:,1,1,ir]
            vpa4_moment = integrate_over_vspace(vpa.scratch3, vpa.wgts)
            # calculate int dwpa vpa^4 * wpa * pf = vpa4_wpa_moment
            @. vpa.scratch3 *= vpa.grid
            vpa4_wpa_moment = integrate_over_vspace(vpa.scratch3, vpa.wgts)
            # calculate int dwpa vpa^4 * wpa^2 * pdf = vpa4_wpa2_moment
            @. vpa.scratch3 *= vpa.grid
            vpa4_wpa2_moment = integrate_over_vspace(vpa.scratch3, vpa.wgts)
            # assuming pdf_updated = pdf * (normalisation_constant_A + vpa^2 * normalisation_constant_B + exp(-vpa^2) * vpa^4 * normalisation_constant_C)
            normalisation_constant_B = (0.5 - wpa2_moment / zeroth_moment) /
                 (vpa2_wpa2_moment - vpa2_wpa_moment * vpa4_wpa2_moment / vpa4_wpa_moment
                 + wpa2_moment / zeroth_moment * (vpa2_wpa_moment * vpa4_moment / vpa4_wpa_moment - vpa2_moment))
            normalisation_constant_A = (1 + normalisation_constant_B 
                * (vpa2_wpa_moment * vpa4_moment / vpa4_wpa_moment - vpa2_moment)) / zeroth_moment
            normalisation_constant_C = -normalisation_constant_B * vpa2_wpa_moment / vpa4_wpa_moment
            #normalisation_constant_B = (0.5 - wpa2_moment / zeroth_moment) /
            #                           (vpa2_wpa2_moment
            #                            - wpa2_moment / zeroth_moment * vpa2_moment)
            #normalisation_constant_A = (1 - normalisation_constant_B 
            #                                * vpa2_moment) / zeroth_moment
            #normalisation_constant_C = 0.0
            @. pdf[:,1,1,ir] *= (normalisation_constant_A + exp(-afac * vpa.scratch2^2) * vpa.scratch2^2 * normalisation_constant_B 
                                + exp(-bfac * vpa.scratch2^2) * vpa.scratch2^4 * normalisation_constant_C)
        elseif pdf_adjustment_option == "no1st_vpa2"
            normalisation_constant_B = (1.0 - 0.5*zeroth_moment/wpa2_moment) /
                                       (vpa2_moment - zeroth_moment*vpa2_wpa2_moment / wpa2_moment)
            normalisation_constant_A = (0.5 - normalisation_constant_B*vpa2_wpa2_moment) / wpa2_moment
            # TMP FOR TESTING -- MAB
            #@. pdf[:,1,1,ir] *= (normalisation_constant_A + vpa.scratch2^2 * normalisation_constant_B)
        else
            println("pdf_adjustment_option not recognised")
            stop()
        end

        # smooth the pdf at the boundary
        #for ivpa ∈ 2:ivpa_max-1
        #    pdf[ivpa,1,1,ir] = (pdf[ivpa-1,1,1,ir] + pdf[ivpa+1,1,1,ir]) / 2.0
        #end
    end

    # next enforce the boundary condition at z_max.
    # this involves forcing the pdf to be zero for electrons travelling faster than the max speed
    # they could attain by accelerating in the electric field between the wall and the simulation boundary;
    # for electrons with negative velocities less than this critical value, they must have the same
    # pdf as electrons with positive velocities of the same magnitude.
    # the electrostatic potential at the boundary, which determines the critical speed, is unknown a priori;
    # use the constraint that the first moment of the normalised pdf be zero to choose the potential.
    
    # io_pdf_stages = open("pdf_stages.txt", "w")
    # zeroth_vspace_moment = integrate_over_vspace(pdf[:,1,end,1], vpa.wgts)
    # @. vpa.scratch3 = pdf[:,1,end,1] * vpa.grid
    # first_vspace_moment = integrate_over_vspace(vpa.scratch3, vpa.wgts)
    # @. vpa.scratch3 = pdf[:,1,end,1] * vpa.grid^2
    # second_vspace_moment = integrate_over_vspace(vpa.scratch3, vpa.wgts)
    # @loop_vpa ivpa begin
    #     println(io_pdf_stages, "vpa: ", vpa.grid[ivpa], " pdf: ", pdf[ivpa,1,end,1], " zeroth_vspace_moment: ", zeroth_vspace_moment, 
    #         " first_vspace_moment: ", first_vspace_moment, " second_vspace_moment: ", second_vspace_moment, " stage: ", 0)
    # end
    # println(io_pdf_stages,"")

    @loop_r ir begin
        # construct a grid of wpa = (vpa - upar)/vthe values corresponding to a vpa-symmetric grid
        #@. wpa_values = vpa.grid # - upar[end,ir] / vthe[end,ir]
        # Need to reverse vpa.grid because the grid passed as the second argument of
        # interpolate_to_grid_1d!() needs to be sorted in increasing order.

        # [Note that `vpa.grid` is slightly mis-named here - it contains the values of
        #  wpa(+vpa) as we are using a 'moment kinetic' approach.]
        # Need to reverse vpa.grid because the grid passed as the second argument of
        # interpolate_to_grid_1d!() needs to be sorted in increasing order.
        # reversed_wpa_of_minus_vpa = vpa.scratch2 .= .-reverse(vpa.grid)
        # #reversed_wpa_of_minus_vpa = vpa.scratch2 .= .-reverse(vpa.grid) .- 1.5 * upar[end,ir] / vthe[end,ir]
        # # interpolate the pdf onto this grid
        # #@views interpolate_to_grid_1d!(interpolated_pdf, wpa_values, pdf[:,1,end,ir], vpa, vpa_spectral)
        # @views interpolate_to_grid_1d!(reversed_pdf, reversed_wpa_of_minus_vpa, pdf[:,1,end,ir], vpa, vpa_spectral) # Could make this more efficient by only interpolating to the points needed below, by taking an appropriate view of wpa_of_minus_vpa. Also, in the element containing vpa=0, this interpolation depends on the values that will be replaced by the reflected, interpolated values, which is not ideal (maybe this element should be treated specially first?).
        # # reverse!(reversed_pdf)
        reversed_pdf .= pdf[:,1,end,ir]
        # fill in the vpa < 0 points of the pdf by mirroring the vpa > 0 points
        #@. interpolated_pdf[ivpa_zero-1:-1:1] = interpolated_pdf[ivpa_zero+1:end]
        # construct a grid of vpa/vthe = wpa + upar/vthe values corresponding to the wpa-symmetric grid
        #@. wpa_values = vpa.grid #+ upar[end,ir] / vthe[end,ir]
        # interpolate back onto the original wpa grid
        #@views interpolate_to_grid_1d!(pdf[:,1,end,ir], wpa_values, interpolated_pdf, vpa, vpa_spectral)

        # zeroth_vspace_moment = integrate_over_vspace(pdf[:,1,end,1], vpa.wgts)
        # @. vpa.scratch3 = pdf[:,1,end,1] * vpa.grid
        # first_vspace_moment = integrate_over_vspace(vpa.scratch3, vpa.wgts)
        # @. vpa.scratch3 *= vpa.grid
        # second_vspace_moment = integrate_over_vspace(vpa.scratch3, vpa.wgts)
        # @loop_vpa ivpa begin
        #     println(io_pdf_stages, "vpa: ", vpa.grid[ivpa], " pdf: ", pdf[ivpa,1,end,ir], " zeroth_vspace_moment: ", zeroth_vspace_moment, 
        #         " first_vspace_moment: ", first_vspace_moment, " second_vspace_moment: ", second_vspace_moment, " stage: ", 1)
        # end
        # println(io_pdf_stages,"")

        # construct wpa * pdf
        #@. vpa.scratch3 = pdf[:,1,end,ir] * vpa.grid
        # calculate the first moment of the normalised pdf
        #first_vspace_moment = integrate_over_vspace(vpa.scratch3, vpa.wgts)
        # the initial min vpa index is the smallest one possible; this will be increased if the first moment is negative
        ivpa = vpa.n+1
        ivpa_min = 0
        # adjust the critical (cutoff) speed until the first moment is as close to zero as possible
        # if the first moment is negative, then the magnitude of the cutoff speed needs to be reduced
        upar_over_vth = upar[end,ir] / vthe[end,ir]
        #println("$first_vspace_moment, u/vth=$upar_over_vth")
        vpa_unnorm = @. vpa.scratch3 = vthe[end,ir] * vpa.grid
        upar_integral = 0.0
        #while first_vspace_moment < upar_over_vth # < 0.0
        #    # zero out the pdf at the current cutoff velocity
        #    pdf[ivpa_min,1,end,ir] = 0.0
        #    # update wpa * pdf
        #    vpa.scratch3[ivpa_min] = 0.0
        #    # calculate the updated first moment of the normalised pdf
        #    first_vspace_moment = integrate_over_vspace(vpa.scratch3, vpa.wgts)
        #    if first_vspace_moment < upar_over_vth
        #        ivpa_min += 1
        #    end
        #end
        upar_end = upar[end,ir]
        #println("before pdf ", pdf[:,1,end,ir])
        while upar_integral < upar_end && ivpa > 1
            ivpa -= 1
            ivpa_min += 1
            # zero out the reversed pdf at the current cutoff velocity
            #reversed_pdf[ivpa_min] = 0.0
            # calculate the updated first moment of the normalised pdf
            upar_integral += vpa_unnorm[ivpa] * pdf[ivpa,1,end,ir] * vpa.wgts[ivpa]
            #println("right ", ivpa, " ", upar_integral, " ", upar_end)
        end
        integral_excess = upar_integral - upar_end
        fraction_of_pdf = integral_excess / (vpa_unnorm[ivpa] * vpa.wgts[ivpa]) / pdf[ivpa,1,end,ir]
        #println("B fraction_of_pdf=", fraction_of_pdf)

        # Define so that when fraction_of_pdf=1 (when all of the contribution to the
        # integral from the point at ivpa is required to make upar_integral>upar_end) the
        # cut-off velocity is half way between ivpa-1 and ivpa, while when
        # fraction_of_pdf=0 (none of the contribution to the integral from the point at
        # ivpa is required to make upar_integral>upar_end) the cut-off is half way between
        # ivpa and ivpa+1.
        vmin = 0.5 * (vpa_unnorm[ivpa-1] + vpa_unnorm[ivpa]) +
               0.5 * fraction_of_pdf*(vpa_unnorm[ivpa+1] - vpa_unnorm[ivpa-1])

        #println("vmin=$vmin, v-no-interp=", vpa_unnorm[ivpa])
        #wmin = (-vmin - upar[end,ir]) / vthe[end,ir]
        #@loop_vpa ivpa begin
        #    reversed_pdf[ivpa] *= 0.5*(1.0 + tanh((vpa.grid[ivpa] - wmin) / cutoff_step_width))
        #end
        reversed_pdf[1:ivpa_min-1] .= 0
        reversed_pdf[ivpa_min] *= fraction_of_pdf
        #println("done second cutoff loop")

        # zeroth_vspace_moment = integrate_over_vspace(pdf[:,1,end,1], vpa.wgts)
        # @. vpa.scratch3 = pdf[:,1,end,1] * vpa.grid
        # first_vspace_moment = integrate_over_vspace(vpa.scratch3, vpa.wgts)
        # @. vpa.scratch3 *= vpa.grid
        # second_vspace_moment = integrate_over_vspace(vpa.scratch3, vpa.wgts)
        # @loop_vpa ivpa begin
        #     println(io_pdf_stages, "vpa: ", vpa.grid[ivpa], " pdf: ", pdf[ivpa,1,end,ir], " zeroth_vspace_moment: ", zeroth_vspace_moment, 
        #         " first_vspace_moment: ", first_vspace_moment, " second_vspace_moment: ", second_vspace_moment, " stage: ", 2)
        # end
        # println(io_pdf_stages,"")

        # update the electrostatic potential at the boundary to be the value corresponding to the updated cutoff velocity
        #phi[end,ir] = me_over_mi * vthe[end,ir]^2 * vpa.grid[ivpa_min]^2
        phi[end,ir] = me_over_mi * vmin^2
        iv0 = findlast(x -> x<0.0, vpa_unnorm)
        pdf[1:iv0,1,end,ir] .= reversed_pdf[1:iv0]
        #println("after pdf ", pdf[:,1,end,ir])
        # obtain the normalisation constants needed to ensure the zeroth, first and second moments
        # of the modified pdf are 1, 0 and 1/2 respectively
        # will need vpa / vthe = wpa + upar/vthe
        @. vpa.scratch2 = vpa.grid
        # first need to calculate int dwpa pdf = zeroth_moment
        zeroth_moment = integrate_over_vspace(pdf[:,1,end,ir], vpa.wgts)
        # calculate int dwpa wpa^2 * pdf = wpa2_moment
        @. vpa.scratch3 = pdf[:,1,end,ir] * vpa.grid^2
        wpa2_moment = integrate_over_vspace(vpa.scratch3, vpa.wgts)
        # calculate int dwpa vpa^2 * pdf = vpa2_moment
        @. vpa.scratch3 = pdf[:,1,end,ir] * vpa.scratch2^2
        vpa2_moment = integrate_over_vspace(vpa.scratch3, vpa.wgts)
        # calculate int dwpa vpa^2 * wpa * pdf = vpa2_wpa_moment
        @. vpa.scratch3 = vpa.grid * vpa.scratch2^2 * pdf[:,1,end,ir]
        vpa2_wpa_moment = integrate_over_vspace(vpa.scratch3, vpa.wgts)
        # calculate int dwpa wpa^2 * vpa^2 * pdf = vpa2_wpa2_moment
        @. vpa.scratch3 = vpa.grid^2 * vpa.scratch2^2 * pdf[:,1,end,ir]
        vpa2_wpa2_moment = integrate_over_vspace(vpa.scratch3, vpa.wgts)
        
        if pdf_adjustment_option == "absvpa"
            # calculate int dwpa |vpa| * pdf = absvpa_moment
            @. vpa.scratch3 = pdf[:,1,end,ir] * abs(vpa.scratch2)
            absvpa_moment = integrate_over_vspace(vpa.scratch3, vpa.wgts)
            # calculate int dwpa |vpa| * wpa * pdf = absvpa_wpa_moment
            @. vpa.scratch3 *= vpa.grid
            absvpa_wpa_moment = integrate_over_vspace(vpa.scratch3, vpa.wgts)
            # calculate int dwpa |vpa| * wpa^2 * pdf = absvpa_wpa2_moment
            @. vpa.scratch3 *= vpa.grid
            absvpa_wpa2_moment = integrate_over_vspace(vpa.scratch3, vpa.wgts)
            # assuming pdf_updated = pdf * (normalisation_constant_A + |vpa| * normalisation_constant_B + vpa^2 * normalisation_constant_C)
            # calculate the 'B' normalisation constant
            normalisation_constant_B = (0.5 - wpa2_moment / zeroth_moment) / 
                (absvpa_wpa2_moment  - absvpa_wpa_moment * vpa2_wpa2_moment / vpa2_wpa_moment
                + wpa2_moment / zeroth_moment * (absvpa_wpa_moment * vpa2_moment / vpa2_wpa_moment - absvpa_moment))
            # calculate the 'A' normalisation constant
            normalisation_constant_A = (1 + normalisation_constant_B * 
                (vpa2_moment * absvpa_wpa_moment / vpa2_wpa_moment - absvpa_moment)) / zeroth_moment
            # calculate the 'C' normalisation constant
            normalisation_constant_C = -normalisation_constant_B * absvpa_wpa_moment / vpa2_wpa_moment
            # updated pdf is old pdf * (normalisation_constant_A + |vpa| * normalisation_constant_B + vpa^2 * normalisation_constant_C)
            @. pdf[:,1,end,ir] *= (normalisation_constant_A + abs(vpa.scratch2) * normalisation_constant_B 
                                + vpa.scratch2^2 * normalisation_constant_C)
        elseif pdf_adjustment_option == "vpa4"
            # calculate int dwpa vpa^4 * pdf = vpa4_moment
            @. vpa.scratch3 = vpa.scratch2^4 * pdf[:,1,end,ir]
            vpa4_moment = integrate_over_vspace(vpa.scratch3, vpa.wgts)
            # calculate int dwpa vpa^4 * wpa * pf = vpa4_wpa_moment
            @. vpa.scratch3 *= vpa.grid
            vpa4_wpa_moment = integrate_over_vspace(vpa.scratch3, vpa.wgts)
            # calculate int dwpa vpa^4 * wpa^2 * pdf = vpa4_wpa2_moment
            @. vpa.scratch3 *= vpa.grid
            vpa4_wpa2_moment = integrate_over_vspace(vpa.scratch3, vpa.wgts)
            # assuming pdf_updated = pdf * (normalisation_constant_A + vpa^2 * normalisation_constant_B + vpa^4 * normalisation_constant_C)
            normalisation_constant_B = (0.5 - wpa2_moment / zeroth_moment) /
                 (vpa2_wpa2_moment - vpa2_wpa_moment * vpa4_wpa2_moment / vpa4_wpa_moment
                 + wpa2_moment / zeroth_moment * (vpa2_wpa_moment * vpa4_moment / vpa4_wpa_moment - vpa2_moment))
            normalisation_constant_A = (1 + normalisation_constant_B 
                * (vpa2_wpa_moment * vpa4_moment / vpa4_wpa_moment - vpa2_moment)) / zeroth_moment
            normalisation_constant_C = -normalisation_constant_B * vpa2_wpa_moment / vpa4_wpa_moment
            @. pdf[:,1,end,ir] *= (normalisation_constant_A + vpa.scratch2^2 * normalisation_constant_B 
                                + vpa.scratch2^4 * normalisation_constant_C)
        elseif pdf_adjustment_option == "vpa4_gaussian"
            afac = 0.1
            bfac = 0.2
            # calculate int dwpa vpa^2 * exp(-vpa^2) * pdf = vpa2_moment
            @. vpa.scratch3 = pdf[:,1,end,ir] * vpa.scratch2^2 * exp(-afac * vpa.scratch2^2)
            vpa2_moment = integrate_over_vspace(vpa.scratch3, vpa.wgts)
            # calculate int dwpa vpa^2 * exp(-vpa^2) * wpa * pdf = vpa2_wpa_moment
            @. vpa.scratch3 *= vpa.grid
            vpa2_wpa_moment = integrate_over_vspace(vpa.scratch3, vpa.wgts)
            # calculate int dwpa wpa^2 * vpa^2 * exp(-vpa^2) * pdf = vpa2_wpa2_moment
            @. vpa.scratch3 *= vpa.grid
            vpa2_wpa2_moment = integrate_over_vspace(vpa.scratch3, vpa.wgts)
            # calculate int dwpa vpa^4 * exp(-vpa^2) * pdf = vpa4_moment
            @. vpa.scratch3 = vpa.scratch2^4 * exp(-bfac * vpa.scratch2^2) * pdf[:,1,end,ir]
            vpa4_moment = integrate_over_vspace(vpa.scratch3, vpa.wgts)
            # calculate int dwpa vpa^4 * wpa * pf = vpa4_wpa_moment
            @. vpa.scratch3 *= vpa.grid
            vpa4_wpa_moment = integrate_over_vspace(vpa.scratch3, vpa.wgts)
            # calculate int dwpa vpa^4 * wpa^2 * pdf = vpa4_wpa2_moment
            @. vpa.scratch3 *= vpa.grid
            vpa4_wpa2_moment = integrate_over_vspace(vpa.scratch3, vpa.wgts)
            # assuming pdf_updated = pdf * (normalisation_constant_A + vpa^2 * normalisation_constant_B + exp(-vpa^2) * vpa^4 * normalisation_constant_C)
            normalisation_constant_B = (0.5 - wpa2_moment / zeroth_moment) /
                 (vpa2_wpa2_moment - vpa2_wpa_moment * vpa4_wpa2_moment / vpa4_wpa_moment
                 + wpa2_moment / zeroth_moment * (vpa2_wpa_moment * vpa4_moment / vpa4_wpa_moment - vpa2_moment))
            normalisation_constant_A = (1 + normalisation_constant_B 
                * (vpa2_wpa_moment * vpa4_moment / vpa4_wpa_moment - vpa2_moment)) / zeroth_moment
            normalisation_constant_C = -normalisation_constant_B * vpa2_wpa_moment / vpa4_wpa_moment
            #normalisation_constant_B = (0.5 - wpa2_moment / zeroth_moment) /
            #                           (vpa2_wpa2_moment
            #                            - wpa2_moment / zeroth_moment * vpa2_moment)
            #normalisation_constant_A = (1 - normalisation_constant_B 
            #                                * vpa2_moment) / zeroth_moment
            #normalisation_constant_C = 0.0
            @. pdf[:,1,end,ir] *= (normalisation_constant_A + exp(-afac * vpa.scratch2^2) * vpa.scratch2^2 * normalisation_constant_B 
                                + exp(-bfac * vpa.scratch2^2) * vpa.scratch2^4 * normalisation_constant_C)
        elseif pdf_adjustment_option == "no1st_vpa2"
            normalisation_constant_B = (1.0 - 0.5*zeroth_moment/wpa2_moment) /
                                       (vpa2_moment - zeroth_moment*vpa2_wpa2_moment / wpa2_moment)
            normalisation_constant_A = (0.5 - normalisation_constant_B*vpa2_wpa2_moment) / wpa2_moment
            # TMP FOR TESTING -- MAB
            #@. pdf[:,1,end,ir] *= (normalisation_constant_A + vpa.scratch2^2 * normalisation_constant_B)
        else
            println("pdf_adjustment_option not recognised")
            stop()
        end

        # smooth the pdf at the boundary
        #for ivpa ∈ ivpa_min+1:vpa.n-1
        #    pdf[ivpa,1,end,ir] = (pdf[ivpa-1,1,end,ir] + pdf[ivpa+1,1,end,ir]) / 2.0
        #end

        # zeroth_vspace_moment = integrate_over_vspace(pdf[:,1,end,1], vpa.wgts)
        # @. vpa.scratch3 = pdf[:,1,end,1] * vpa.grid
        # first_vspace_moment = integrate_over_vspace(vpa.scratch3, vpa.wgts)
        # @. vpa.scratch3 *= vpa.grid
        # second_vspace_moment = integrate_over_vspace(vpa.scratch3, vpa.wgts)
        # @loop_vpa ivpa begin
        #     println(io_pdf_stages, "vpa: ", vpa.grid[ivpa], " pdf: ", pdf[ivpa,1,end,ir], " zeroth_vspace_moment: ", zeroth_vspace_moment, 
        #         " first_vspace_moment: ", first_vspace_moment, " second_vspace_moment: ", second_vspace_moment, " stage: ", 3)
        # end
        # println(io_pdf_stages,"")
    end

    # # initialise the electron pdf for positive vpa to be the mirror reflection about vpa = 0
    # ivpa_zero = (vpa.n+1)÷2
    # ivpa_max = vpa.n
    # @. pdf[ivpa_zero+1:end,:,1,:] = pdf[ivpa_zero-1:-1:1,:,1,:]
    # # calculate the zeroth v-space moment of the normalised electron pdf:
    # # if unity to within specified tolerance, then the boundary condition is satisfied;
    # # otherwise, modify the cutoff velocity and repeat
    # @loop_r ir begin
    #     unity = 2.0
    #     while unity > 1.0
    #         unity = integrate_over_vspace(pdf[:,1,1,ir], vpa.wgts)
    #         # if unity > 1.0, then the cutoff velocity is too high so reduce it
    #         if unity > 1.0
    #             pdf[ivpa_max,1,1,ir] = 0.0
    #             ivpa_max -= 1
    #         end
    #     end
    #     phi[1,ir] = vthe[1,ir]^2 * vpa.grid[ivpa_max]^2
    # end
    # # repeat the above procedure for the boundary at z_max
    # @. pdf[ivpa_zero-1:-1:1,:,end,:] = pdf[ivpa_zero+1:end,:,end,:]
    # ivpa_max = 1
    # @loop_r ir begin
    #     unity = 2.0
    #     while unity > 1.0
    #         unity = integrate_over_vspace(pdf[:,1,end,ir], vpa.wgts)
    #         if unity > 1.0
    #             pdf[ivpa_max,1,end,ir] = 0.0
    #             ivpa_max += 1
    #         end
    #         phi[end,ir] = vthe[end,ir]^2 * vpa.grid[ivpa_max]^2
    #     end
    #     #println("unity: ", unity)
    # end
end

function enforce_boundary_condition_on_electron_pdf!(pdf, phi, vthe, upar, vpa, vpa_spectral, me_over_mi)
>>>>>>> abfd6fdd
    # first enforce the boundary condition at z_min.
    # this involves forcing the pdf to be zero for electrons travelling faster than the max speed
    # they could attain by accelerating in the electric field between the wall and the simulation boundary;
    # for electrons with positive velocities less than this critical value, they must have the same
    # pdf as electrons with negative velocities of the same magnitude.
    # the electrostatic potential at the boundary, which determines the critical speed, is unknown a priori;
    # use the constraint that the first moment of the normalised pdf be zero to choose the potential.

    begin_r_region()

    # pdf_adjustment_option determines the velocity-dependent pre-factor for the
    # corrections to the pdf needed to ensure moment constraints are satisfied
    #pdf_adjustment_option = "vpa4"
    #pdf_adjustment_option = "vpa4_gaussian"
    pdf_adjustment_option = "no1st_vpa2"

    cutoff_step_width = 0.1

    # wpa_values will be used to store the wpa = (vpa - upar)/vthe values corresponding to a vpa grid symmetric about vpa=0
    #wpa_values = vpa.scratch
    # interpolated_pdf will be used to store the pdf interpolated onto the vpa-symmetric grid
    #interpolated_pdf = vpa.scratch2
    reversed_pdf = vpa.scratch

    # ivpa_zero is the index of the interpolated_pdf corresponding to vpa = 0
    #ivpa_zero = (vpa.n+1)÷2

    @loop_r ir begin
        # construct a grid of wpa = (vpa - upar)/vthe values corresponding to a vpa-symmetric grid
        #@. wpa_values = vpa.grid #- upar[1,ir] / vthe[1,ir]
        #wpa_of_minus_vpa = @. vpa.scratch3 = -vpa.grid - upar[1,ir] / vthe[1,ir]

        # Want to construct the w-grid corresponding to -vpa.
        #   wpa(vpa) = (vpa - upar)/vth
        #   ⇒ vpa = vth*wpa(vpa) + upar
        #   wpa(-vpa) = (-vpa - upar)/vth
        #             = (-(vth*wpa(vpa) + upar) - upar)/vth
        #             = (-vth*wpa - 2*upar)/vth
        #             = -wpa - 2*upar/vth
        # [Note that `vpa.grid` is slightly mis-named here - it contains the values of
        #  wpa(+vpa) as we are using a 'moment kinetic' approach.]
        # Need to reverse vpa.grid because the grid passed as the second argument of
        # interpolate_to_grid_1d!() needs to be sorted in increasing order.
        reversed_wpa_of_minus_vpa = vpa.scratch2 .= .-reverse(vpa.grid) .- 2.0 * upar[1,ir] / vthe[1,ir]
        #reversed_wpa_of_minus_vpa = vpa.scratch2 .= .-reverse(vpa.grid) .- 1.5 * upar[1,ir] / vthe[1,ir]
        # interpolate the pdf onto this grid
        #@views interpolate_to_grid_1d!(interpolated_pdf, wpa_values, pdf[:,1,1,ir], vpa, vpa_spectral)
        @views interpolate_to_grid_1d!(reversed_pdf, reversed_wpa_of_minus_vpa, pdf[:,1,1,ir], vpa, vpa_spectral) # Could make this more efficient by only interpolating to the points needed below, by taking an appropriate view of wpa_of_minus_vpa. Also, in the element containing vpa=0, this interpolation depends on the values that will be replaced by the reflected, interpolated values, which is not ideal (maybe this element should be treated specially first?).
        reverse!(reversed_pdf)
        # fill in the vpa > 0 points of the pdf by mirroring the vpa < 0 points
        #@. interpolated_pdf[ivpa_zero+1:end] = interpolated_pdf[ivpa_zero-1:-1:1]
        # construct a grid of vpa/vthe = wpa + upar/vthe values corresponding to the wpa-symmetric grid
        #@. wpa_values = vpa.grid #+ upar[1,ir] / vthe[1,ir]
        # interpolate back onto the original wpa grid
        #@views interpolate_to_grid_1d!(pdf[:,1,1,ir], wpa_values, interpolated_pdf, vpa, vpa_spectral)
        # construct wpa * pdf
        #@. vpa.scratch3 = pdf[:,1,1,ir] * vpa.grid
        # calculate the first moment of the normalised pdf
        #first_vspace_moment = 0.0
        #first_vspace_moment = integrate_over_vspace(vpa.scratch3, vpa.wgts)
        # the initial max vpa index is the largest one possible; this will be reduced if the first moment is positive
        ivpa = 0
        ivpa_max = vpa.n + 1
        # adjust the critical (cutoff) speed until the first moment is as close to zero as possible
        # if the first moment is positive, then the cutoff speed needs to be reduced
        upar_over_vth = upar[1,ir] / vthe[1,ir]
        #println("upar=", upar[1,ir], " vthe=", vthe[1,ir])
        #println("$first_vspace_moment, u/vth=$upar_over_vth")
        vpa_unnorm = @. vpa.scratch3 = vthe[1,ir] * vpa.grid + upar[1,ir]
        upar_integral = 0.0
        #while first_vspace_moment > upar_over_vth # > 0.0
        #    # zero out the pdf at the current cutoff velocity
        #    pdf[ivpa_max,1,1,ir] = 0.0
        #    # update wpa * pdf
        #    vpa.scratch3[ivpa_max] = 0.0
        #    # calculate the updated first moment of the normalised pdf
        #    first_vspace_moment = integrate_over_vspace(vpa.scratch3, vpa.wgts)
        #    #println("truncating pdf $ivpa_max, $first_vspace_moment, u/vth=$upar_over_vth")
        #    if first_vspace_moment > upar_over_vth #0.0
        #        ivpa_max -= 1
        #    end
        #end
        upar0 = upar[1,ir]
        #println("before pdf left ", pdf[:,1,1,ir])
        while upar_integral > upar0 && ivpa_max > 1
            ivpa += 1
            ivpa_max -= 1
            # zero out the reversed pdf at the current cutoff velocity
            #reversed_pdf[ivpa_max] = 0.0
            # calculate the updated first moment of the normalised pdf
            upar_integral += vpa_unnorm[ivpa] * pdf[ivpa,1,1,ir] * vpa.wgts[ivpa]
            #println("left ", ivpa, " ", upar_integral, " ", upar0)
        end
        integral_excess = upar_integral - upar0
        fraction_of_pdf = integral_excess / (vpa_unnorm[ivpa] * vpa.wgts[ivpa]) / pdf[ivpa,1,1,ir]
        #println("fraction_of_pdf=", fraction_of_pdf)

        # Define so that when fraction_of_pdf=1 (when all of the contribution to the
        # integral from the point at ivpa is required to make upar_integral<upar0) the
        # cut-off velocity is half way between ivpa and ivpa+1, while when
        # fraction_of_pdf=0 (none of the contribution to the integral from the point at
        # ivpa is required to make upar_integral<upar0) the cut-off is half way between
        # ivpa-1 and ivpa.
        vmax = 0.5 * (vpa_unnorm[ivpa] + vpa_unnorm[ivpa+1]) +
               0.5 * fraction_of_pdf*(vpa_unnorm[ivpa-1] - vpa_unnorm[ivpa+1])

        #println("vmax=$vmax, v-no-interp=", vpa_unnorm[ivpa])
        #wmax = (-vmax - upar[1,ir]) / vthe[1,ir]
        #println("wmax=$wmax, w-no-interp", (vpa_unnorm[ivpa] - upar0)/vthe[1,ir])
        #@loop_vpa ivpa begin
        #    reversed_pdf[ivpa] *= 0.5*(1.0 - tanh((vpa.grid[ivpa] - wmax) / cutoff_step_width))
        #end
        reversed_pdf[ivpa_max+1:end] .= 0
        reversed_pdf[ivpa_max] *= fraction_of_pdf
        #println("first_vspace_moment=$first_vspace_moment, ivpa_max=$ivpa_max")
        #println("done first cutoff loop")
        # update the electrostatic potential at the boundary to be the value corresponding to the updated cutoff velocity
        #phi[1,ir] = me_over_mi * vthe[1,ir]^2 * vpa.grid[ivpa_max]^2
        phi[1,ir] = me_over_mi * vmax^2
        iv0 = findfirst(x -> x>0.0, vpa_unnorm)
        pdf[iv0:end,1,1,ir] .= reversed_pdf[iv0:end]
        #println("check reversed change ", reversed_pdf[iv0:end])
        #println("reversed_pdf ", reversed_pdf)
        #println("after pdf left ", pdf[:,1,1,ir])
        # obtain the normalisation constants needed to ensure the zeroth, first and second moments
        # of the modified pdf are 1, 0 and 1/2 respectively
        # will need vpa / vthe = wpa + upar/vthe
        @. vpa.scratch2 = vpa.grid + upar[1,ir] / vthe[1,ir]
        # first need to calculate int dwpa pdf = zeroth_moment
        zeroth_moment = integrate_over_vspace(pdf[:,1,1,ir], vpa.wgts)
        # calculate int dwpa wpa^2 * pdf = wpa2_moment
        @. vpa.scratch3 = pdf[:,1,1,ir] * vpa.grid^2
        wpa2_moment = integrate_over_vspace(vpa.scratch3, vpa.wgts)
        # calculate int dwpa vpa^2 * pdf = vpa2_moment
        @. vpa.scratch3 = pdf[:,1,1,ir] * vpa.scratch2^2
        vpa2_moment = integrate_over_vspace(vpa.scratch3, vpa.wgts)
        # calculate int dwpa vpa^2 * wpa * pdf = vpa2_wpa_moment
        @. vpa.scratch3 = vpa.grid * vpa.scratch2^2 * pdf[:,1,1,ir]
        vpa2_wpa_moment = integrate_over_vspace(vpa.scratch3, vpa.wgts)
        # calculate int dwpa wpa^2 * vpa^2 * pdf = vpa2_wpa2_moment
        @. vpa.scratch3 = vpa.grid^2 * vpa.scratch2^2 * pdf[:,1,1,ir]
        vpa2_wpa2_moment = integrate_over_vspace(vpa.scratch3, vpa.wgts)
        
        normalisation_constant_A = 0.0
        normalisation_constant_B = 0.0
        normalisation_constant_C = 0.0
        if pdf_adjustment_option == "absvpa"
            # calculate int dwpa |vpa| * pdf = absvpa_moment
            @. vpa.scratch3 = pdf[:,1,1,ir] * abs(vpa.scratch2)
            absvpa_moment = integrate_over_vspace(vpa.scratch3, vpa.wgts)
            # calculate int dwpa |vpa| * wpa * pdf = absvpa_wpa_moment
            @. vpa.scratch3 *= vpa.grid
            absvpa_wpa_moment = integrate_over_vspace(vpa.scratch3, vpa.wgts)
            # calculate int dwpa |vpa| * wpa^2 * pdf = absvpa_wpa2_moment
            @. vpa.scratch3 *= vpa.grid
            absvpa_wpa2_moment = integrate_over_vspace(vpa.scratch3, vpa.wgts)
            # assuming pdf_updated = pdf * (normalisation_constant_A + |vpa| * normalisation_constant_B + vpa^2 * normalisation_constant_C)
            # calculate the 'B' normalisation constant
            normalisation_constant_B = (0.5 - wpa2_moment / zeroth_moment) / 
                (absvpa_wpa2_moment  - absvpa_wpa_moment * vpa2_wpa2_moment / vpa2_wpa_moment
                + wpa2_moment / zeroth_moment * (absvpa_wpa_moment * vpa2_moment / vpa2_wpa_moment - absvpa_moment))
            # calculate the 'A' normalisation constant
            normalisation_constant_A = (1 + normalisation_constant_B * 
                (vpa2_moment * absvpa_wpa_moment / vpa2_wpa_moment - absvpa_moment)) / zeroth_moment
            # calculate the 'C' normalisation constant
            normalisation_constant_C = -normalisation_constant_B * absvpa_wpa_moment / vpa2_wpa_moment
            # updated pdf is old pdf * (normalisation_constant_A + |vpa| * normalisation_constant_B + vpa^2 * normalisation_constant_C)
            @. pdf[:,1,1,ir] *= (normalisation_constant_A + abs(vpa.scratch2) * normalisation_constant_B 
                                + vpa.scratch2^2 * normalisation_constant_C)
        elseif pdf_adjustment_option == "vpa4"
            # calculate int dwpa vpa^4 * pdf = vpa4_moment
            @. vpa.scratch3 = vpa.scratch2^4 * pdf[:,1,1,ir]
            vpa4_moment = integrate_over_vspace(vpa.scratch3, vpa.wgts)
            # calculate int dwpa vpa^4 * wpa * pf = vpa4_wpa_moment
            @. vpa.scratch3 *= vpa.grid
            vpa4_wpa_moment = integrate_over_vspace(vpa.scratch3, vpa.wgts)
            # calculate int dwpa vpa^4 * wpa^2 * pdf = vpa4_wpa2_moment
            @. vpa.scratch3 *= vpa.grid
            vpa4_wpa2_moment = integrate_over_vspace(vpa.scratch3, vpa.wgts)
            # assuming pdf_updated = pdf * (normalisation_constant_A + vpa^2 * normalisation_constant_B + vpa^4 * normalisation_constant_C)
            normalisation_constant_B = (0.5 - wpa2_moment / zeroth_moment) /
                 (vpa2_wpa2_moment - vpa2_wpa_moment * vpa4_wpa2_moment / vpa4_wpa_moment
                 + wpa2_moment / zeroth_moment * (vpa2_wpa_moment * vpa4_moment / vpa4_wpa_moment - vpa2_moment))
            normalisation_constant_A = (1 + normalisation_constant_B 
                * (vpa2_wpa_moment * vpa4_moment / vpa4_wpa_moment - vpa2_moment)) / zeroth_moment
            normalisation_constant_C = -normalisation_constant_B * vpa2_wpa_moment / vpa4_wpa_moment
            @. pdf[:,1,1,ir] *= (normalisation_constant_A + vpa.scratch2^2 * normalisation_constant_B 
                                + vpa.scratch2^4 * normalisation_constant_C)
        elseif pdf_adjustment_option == "vpa4_gaussian"
            afac = 0.1
            bfac = 0.2
            # calculate int dwpa vpa^2 * exp(-vpa^2) * pdf = vpa2_moment
            @. vpa.scratch3 = pdf[:,1,1,ir] * vpa.scratch2^2 * exp(-afac * vpa.scratch2^2)
            vpa2_moment = integrate_over_vspace(vpa.scratch3, vpa.wgts)
            # calculate int dwpa vpa^2 * exp(-vpa^2) * wpa * pdf = vpa2_wpa_moment
            @. vpa.scratch3 *= vpa.grid
            vpa2_wpa_moment = integrate_over_vspace(vpa.scratch3, vpa.wgts)
            # calculate int dwpa wpa^2 * vpa^2 * exp(-vpa^2) * pdf = vpa2_wpa2_moment
            @. vpa.scratch3 *= vpa.grid
            vpa2_wpa2_moment = integrate_over_vspace(vpa.scratch3, vpa.wgts)
            # calculate int dwpa vpa^4 * exp(-vpa^2) * pdf = vpa4_moment
            @. vpa.scratch3 = vpa.scratch2^4 * exp(-bfac * vpa.scratch2^2) * pdf[:,1,1,ir]
            vpa4_moment = integrate_over_vspace(vpa.scratch3, vpa.wgts)
            # calculate int dwpa vpa^4 * wpa * pf = vpa4_wpa_moment
            @. vpa.scratch3 *= vpa.grid
            vpa4_wpa_moment = integrate_over_vspace(vpa.scratch3, vpa.wgts)
            # calculate int dwpa vpa^4 * wpa^2 * pdf = vpa4_wpa2_moment
            @. vpa.scratch3 *= vpa.grid
            vpa4_wpa2_moment = integrate_over_vspace(vpa.scratch3, vpa.wgts)
            # assuming pdf_updated = pdf * (normalisation_constant_A + vpa^2 * normalisation_constant_B + exp(-vpa^2) * vpa^4 * normalisation_constant_C)
            normalisation_constant_B = (0.5 - wpa2_moment / zeroth_moment) /
                 (vpa2_wpa2_moment - vpa2_wpa_moment * vpa4_wpa2_moment / vpa4_wpa_moment
                 + wpa2_moment / zeroth_moment * (vpa2_wpa_moment * vpa4_moment / vpa4_wpa_moment - vpa2_moment))
            normalisation_constant_A = (1 + normalisation_constant_B 
                * (vpa2_wpa_moment * vpa4_moment / vpa4_wpa_moment - vpa2_moment)) / zeroth_moment
            normalisation_constant_C = -normalisation_constant_B * vpa2_wpa_moment / vpa4_wpa_moment
            #normalisation_constant_B = (0.5 - wpa2_moment / zeroth_moment) /
            #                           (vpa2_wpa2_moment
            #                            - wpa2_moment / zeroth_moment * vpa2_moment)
            #normalisation_constant_A = (1 - normalisation_constant_B 
            #                                * vpa2_moment) / zeroth_moment
            #normalisation_constant_C = 0.0
            @. pdf[:,1,1,ir] *= (normalisation_constant_A + exp(-afac * vpa.scratch2^2) * vpa.scratch2^2 * normalisation_constant_B 
                                + exp(-bfac * vpa.scratch2^2) * vpa.scratch2^4 * normalisation_constant_C)
        elseif pdf_adjustment_option == "no1st_vpa2"
            normalisation_constant_C = (1.0 - 0.5*zeroth_moment/wpa2_moment) /
                                       (vpa2_moment - zeroth_moment*vpa2_wpa2_moment / wpa2_moment)
            normalisation_constant_A = (0.5 - normalisation_constant_C*vpa2_wpa2_moment) / wpa2_moment
            @. pdf[:,1,1,ir] *= (normalisation_constant_A + vpa.scratch2^2 * normalisation_constant_C)
        else
            println("pdf_adjustment_option not recognised")
            stop()
        end

        moments.electron.constraints_A_coefficient[1,ir] = normalisation_constant_A
        moments.electron.constraints_B_coefficient[1,ir] = normalisation_constant_B
        moments.electron.constraints_C_coefficient[1,ir] = normalisation_constant_C

        # smooth the pdf at the boundary
        #for ivpa ∈ 2:ivpa_max-1
        #    pdf[ivpa,1,1,ir] = (pdf[ivpa-1,1,1,ir] + pdf[ivpa+1,1,1,ir]) / 2.0
        #end
    end

    # next enforce the boundary condition at z_max.
    # this involves forcing the pdf to be zero for electrons travelling faster than the max speed
    # they could attain by accelerating in the electric field between the wall and the simulation boundary;
    # for electrons with negative velocities less than this critical value, they must have the same
    # pdf as electrons with positive velocities of the same magnitude.
    # the electrostatic potential at the boundary, which determines the critical speed, is unknown a priori;
    # use the constraint that the first moment of the normalised pdf be zero to choose the potential.
    
    # io_pdf_stages = open("pdf_stages.txt", "w")
    # zeroth_vspace_moment = integrate_over_vspace(pdf[:,1,end,1], vpa.wgts)
    # @. vpa.scratch3 = pdf[:,1,end,1] * vpa.grid
    # first_vspace_moment = integrate_over_vspace(vpa.scratch3, vpa.wgts)
    # @. vpa.scratch3 = pdf[:,1,end,1] * vpa.grid^2
    # second_vspace_moment = integrate_over_vspace(vpa.scratch3, vpa.wgts)
    # @loop_vpa ivpa begin
    #     println(io_pdf_stages, "vpa: ", vpa.grid[ivpa], " pdf: ", pdf[ivpa,1,end,1], " zeroth_vspace_moment: ", zeroth_vspace_moment, 
    #         " first_vspace_moment: ", first_vspace_moment, " second_vspace_moment: ", second_vspace_moment, " stage: ", 0)
    # end
    # println(io_pdf_stages,"")

    @loop_r ir begin
        # construct a grid of wpa = (vpa - upar)/vthe values corresponding to a vpa-symmetric grid
        #@. wpa_values = vpa.grid # - upar[end,ir] / vthe[end,ir]
        # Need to reverse vpa.grid because the grid passed as the second argument of
        # interpolate_to_grid_1d!() needs to be sorted in increasing order.

        # [Note that `vpa.grid` is slightly mis-named here - it contains the values of
        #  wpa(+vpa) as we are using a 'moment kinetic' approach.]
        # Need to reverse vpa.grid because the grid passed as the second argument of
        # interpolate_to_grid_1d!() needs to be sorted in increasing order.
        reversed_wpa_of_minus_vpa = vpa.scratch2 .= .-reverse(vpa.grid) .- 2.0 * upar[end,ir] / vthe[end,ir]
        #reversed_wpa_of_minus_vpa = vpa.scratch2 .= .-reverse(vpa.grid) .- 1.5 * upar[end,ir] / vthe[end,ir]
        # interpolate the pdf onto this grid
        #@views interpolate_to_grid_1d!(interpolated_pdf, wpa_values, pdf[:,1,end,ir], vpa, vpa_spectral)
        @views interpolate_to_grid_1d!(reversed_pdf, reversed_wpa_of_minus_vpa, pdf[:,1,end,ir], vpa, vpa_spectral) # Could make this more efficient by only interpolating to the points needed below, by taking an appropriate view of wpa_of_minus_vpa. Also, in the element containing vpa=0, this interpolation depends on the values that will be replaced by the reflected, interpolated values, which is not ideal (maybe this element should be treated specially first?).
        reverse!(reversed_pdf)
        # fill in the vpa < 0 points of the pdf by mirroring the vpa > 0 points
        #@. interpolated_pdf[ivpa_zero-1:-1:1] = interpolated_pdf[ivpa_zero+1:end]
        # construct a grid of vpa/vthe = wpa + upar/vthe values corresponding to the wpa-symmetric grid
        #@. wpa_values = vpa.grid #+ upar[end,ir] / vthe[end,ir]
        # interpolate back onto the original wpa grid
        #@views interpolate_to_grid_1d!(pdf[:,1,end,ir], wpa_values, interpolated_pdf, vpa, vpa_spectral)

        # zeroth_vspace_moment = integrate_over_vspace(pdf[:,1,end,1], vpa.wgts)
        # @. vpa.scratch3 = pdf[:,1,end,1] * vpa.grid
        # first_vspace_moment = integrate_over_vspace(vpa.scratch3, vpa.wgts)
        # @. vpa.scratch3 *= vpa.grid
        # second_vspace_moment = integrate_over_vspace(vpa.scratch3, vpa.wgts)
        # @loop_vpa ivpa begin
        #     println(io_pdf_stages, "vpa: ", vpa.grid[ivpa], " pdf: ", pdf[ivpa,1,end,ir], " zeroth_vspace_moment: ", zeroth_vspace_moment, 
        #         " first_vspace_moment: ", first_vspace_moment, " second_vspace_moment: ", second_vspace_moment, " stage: ", 1)
        # end
        # println(io_pdf_stages,"")

        # construct wpa * pdf
        #@. vpa.scratch3 = pdf[:,1,end,ir] * vpa.grid
        # calculate the first moment of the normalised pdf
        #first_vspace_moment = integrate_over_vspace(vpa.scratch3, vpa.wgts)
        # the initial min vpa index is the smallest one possible; this will be increased if the first moment is negative
        ivpa = vpa.n+1
        ivpa_min = 0
        # adjust the critical (cutoff) speed until the first moment is as close to zero as possible
        # if the first moment is negative, then the magnitude of the cutoff speed needs to be reduced
        upar_over_vth = upar[end,ir] / vthe[end,ir]
        #println("$first_vspace_moment, u/vth=$upar_over_vth")
        vpa_unnorm = @. vpa.scratch3 = vthe[end,ir] * vpa.grid + upar[end,ir]
        upar_integral = 0.0
        #while first_vspace_moment < upar_over_vth # < 0.0
        #    # zero out the pdf at the current cutoff velocity
        #    pdf[ivpa_min,1,end,ir] = 0.0
        #    # update wpa * pdf
        #    vpa.scratch3[ivpa_min] = 0.0
        #    # calculate the updated first moment of the normalised pdf
        #    first_vspace_moment = integrate_over_vspace(vpa.scratch3, vpa.wgts)
        #    if first_vspace_moment < upar_over_vth
        #        ivpa_min += 1
        #    end
        #end
        upar_end = upar[end,ir]
        #println("before pdf ", pdf[:,1,end,ir])
        while upar_integral < upar_end && ivpa > 1
            ivpa -= 1
            ivpa_min += 1
            # zero out the reversed pdf at the current cutoff velocity
            #reversed_pdf[ivpa_min] = 0.0
            # calculate the updated first moment of the normalised pdf
            upar_integral += vpa_unnorm[ivpa] * pdf[ivpa,1,end,ir] * vpa.wgts[ivpa]
            #println("right ", ivpa, " ", upar_integral, " ", upar_end)
        end
        integral_excess = upar_integral - upar_end
        fraction_of_pdf = integral_excess / (vpa_unnorm[ivpa] * vpa.wgts[ivpa]) / pdf[ivpa,1,end,ir]
        #println("B fraction_of_pdf=", fraction_of_pdf)

        # Define so that when fraction_of_pdf=1 (when all of the contribution to the
        # integral from the point at ivpa is required to make upar_integral>upar_end) the
        # cut-off velocity is half way between ivpa-1 and ivpa, while when
        # fraction_of_pdf=0 (none of the contribution to the integral from the point at
        # ivpa is required to make upar_integral>upar_end) the cut-off is half way between
        # ivpa and ivpa+1.
        vmin = 0.5 * (vpa_unnorm[ivpa-1] + vpa_unnorm[ivpa]) +
               0.5 * fraction_of_pdf*(vpa_unnorm[ivpa+1] - vpa_unnorm[ivpa-1])

        #println("vmin=$vmin, v-no-interp=", vpa_unnorm[ivpa])
        #wmin = (-vmin - upar[end,ir]) / vthe[end,ir]
        #@loop_vpa ivpa begin
        #    reversed_pdf[ivpa] *= 0.5*(1.0 + tanh((vpa.grid[ivpa] - wmin) / cutoff_step_width))
        #end
        reversed_pdf[1:ivpa_min-1] .= 0
        reversed_pdf[ivpa_min] *= fraction_of_pdf
        #println("done second cutoff loop")

        # zeroth_vspace_moment = integrate_over_vspace(pdf[:,1,end,1], vpa.wgts)
        # @. vpa.scratch3 = pdf[:,1,end,1] * vpa.grid
        # first_vspace_moment = integrate_over_vspace(vpa.scratch3, vpa.wgts)
        # @. vpa.scratch3 *= vpa.grid
        # second_vspace_moment = integrate_over_vspace(vpa.scratch3, vpa.wgts)
        # @loop_vpa ivpa begin
        #     println(io_pdf_stages, "vpa: ", vpa.grid[ivpa], " pdf: ", pdf[ivpa,1,end,ir], " zeroth_vspace_moment: ", zeroth_vspace_moment, 
        #         " first_vspace_moment: ", first_vspace_moment, " second_vspace_moment: ", second_vspace_moment, " stage: ", 2)
        # end
        # println(io_pdf_stages,"")

        # update the electrostatic potential at the boundary to be the value corresponding to the updated cutoff velocity
        #phi[end,ir] = me_over_mi * vthe[end,ir]^2 * vpa.grid[ivpa_min]^2
        phi[end,ir] = me_over_mi * vmin^2
        iv0 = findlast(x -> x<0.0, vpa_unnorm)
        pdf[1:iv0,1,end,ir] .= reversed_pdf[1:iv0]
        #println("after pdf ", pdf[:,1,end,ir])
        # obtain the normalisation constants needed to ensure the zeroth, first and second moments
        # of the modified pdf are 1, 0 and 1/2 respectively
        # will need vpa / vthe = wpa + upar/vthe
        @. vpa.scratch2 = vpa.grid + upar[end,ir] / vthe[end,ir]
        # first need to calculate int dwpa pdf = zeroth_moment
        zeroth_moment = integrate_over_vspace(pdf[:,1,end,ir], vpa.wgts)
        # calculate int dwpa wpa^2 * pdf = wpa2_moment
        @. vpa.scratch3 = pdf[:,1,end,ir] * vpa.grid^2
        wpa2_moment = integrate_over_vspace(vpa.scratch3, vpa.wgts)
        # calculate int dwpa vpa^2 * pdf = vpa2_moment
        @. vpa.scratch3 = pdf[:,1,end,ir] * vpa.scratch2^2
        vpa2_moment = integrate_over_vspace(vpa.scratch3, vpa.wgts)
        # calculate int dwpa vpa^2 * wpa * pdf = vpa2_wpa_moment
        @. vpa.scratch3 = vpa.grid * vpa.scratch2^2 * pdf[:,1,end,ir]
        vpa2_wpa_moment = integrate_over_vspace(vpa.scratch3, vpa.wgts)
        # calculate int dwpa wpa^2 * vpa^2 * pdf = vpa2_wpa2_moment
        @. vpa.scratch3 = vpa.grid^2 * vpa.scratch2^2 * pdf[:,1,end,ir]
        vpa2_wpa2_moment = integrate_over_vspace(vpa.scratch3, vpa.wgts)
        
        normalisation_constant_A = 0.0
        normalisation_constant_B = 0.0
        normalisation_constant_C = 0.0
        if pdf_adjustment_option == "absvpa"
            # calculate int dwpa |vpa| * pdf = absvpa_moment
            @. vpa.scratch3 = pdf[:,1,end,ir] * abs(vpa.scratch2)
            absvpa_moment = integrate_over_vspace(vpa.scratch3, vpa.wgts)
            # calculate int dwpa |vpa| * wpa * pdf = absvpa_wpa_moment
            @. vpa.scratch3 *= vpa.grid
            absvpa_wpa_moment = integrate_over_vspace(vpa.scratch3, vpa.wgts)
            # calculate int dwpa |vpa| * wpa^2 * pdf = absvpa_wpa2_moment
            @. vpa.scratch3 *= vpa.grid
            absvpa_wpa2_moment = integrate_over_vspace(vpa.scratch3, vpa.wgts)
            # assuming pdf_updated = pdf * (normalisation_constant_A + |vpa| * normalisation_constant_B + vpa^2 * normalisation_constant_C)
            # calculate the 'B' normalisation constant
            normalisation_constant_B = (0.5 - wpa2_moment / zeroth_moment) / 
                (absvpa_wpa2_moment  - absvpa_wpa_moment * vpa2_wpa2_moment / vpa2_wpa_moment
                + wpa2_moment / zeroth_moment * (absvpa_wpa_moment * vpa2_moment / vpa2_wpa_moment - absvpa_moment))
            # calculate the 'A' normalisation constant
            normalisation_constant_A = (1 + normalisation_constant_B * 
                (vpa2_moment * absvpa_wpa_moment / vpa2_wpa_moment - absvpa_moment)) / zeroth_moment
            # calculate the 'C' normalisation constant
            normalisation_constant_C = -normalisation_constant_B * absvpa_wpa_moment / vpa2_wpa_moment
            # updated pdf is old pdf * (normalisation_constant_A + |vpa| * normalisation_constant_B + vpa^2 * normalisation_constant_C)
            @. pdf[:,1,end,ir] *= (normalisation_constant_A + abs(vpa.scratch2) * normalisation_constant_B 
                                + vpa.scratch2^2 * normalisation_constant_C)
        elseif pdf_adjustment_option == "vpa4"
            # calculate int dwpa vpa^4 * pdf = vpa4_moment
            @. vpa.scratch3 = vpa.scratch2^4 * pdf[:,1,end,ir]
            vpa4_moment = integrate_over_vspace(vpa.scratch3, vpa.wgts)
            # calculate int dwpa vpa^4 * wpa * pf = vpa4_wpa_moment
            @. vpa.scratch3 *= vpa.grid
            vpa4_wpa_moment = integrate_over_vspace(vpa.scratch3, vpa.wgts)
            # calculate int dwpa vpa^4 * wpa^2 * pdf = vpa4_wpa2_moment
            @. vpa.scratch3 *= vpa.grid
            vpa4_wpa2_moment = integrate_over_vspace(vpa.scratch3, vpa.wgts)
            # assuming pdf_updated = pdf * (normalisation_constant_A + vpa^2 * normalisation_constant_B + vpa^4 * normalisation_constant_C)
            normalisation_constant_B = (0.5 - wpa2_moment / zeroth_moment) /
                 (vpa2_wpa2_moment - vpa2_wpa_moment * vpa4_wpa2_moment / vpa4_wpa_moment
                 + wpa2_moment / zeroth_moment * (vpa2_wpa_moment * vpa4_moment / vpa4_wpa_moment - vpa2_moment))
            normalisation_constant_A = (1 + normalisation_constant_B 
                * (vpa2_wpa_moment * vpa4_moment / vpa4_wpa_moment - vpa2_moment)) / zeroth_moment
            normalisation_constant_C = -normalisation_constant_B * vpa2_wpa_moment / vpa4_wpa_moment
            @. pdf[:,1,end,ir] *= (normalisation_constant_A + vpa.scratch2^2 * normalisation_constant_B 
                                + vpa.scratch2^4 * normalisation_constant_C)
        elseif pdf_adjustment_option == "vpa4_gaussian"
            afac = 0.1
            bfac = 0.2
            # calculate int dwpa vpa^2 * exp(-vpa^2) * pdf = vpa2_moment
            @. vpa.scratch3 = pdf[:,1,end,ir] * vpa.scratch2^2 * exp(-afac * vpa.scratch2^2)
            vpa2_moment = integrate_over_vspace(vpa.scratch3, vpa.wgts)
            # calculate int dwpa vpa^2 * exp(-vpa^2) * wpa * pdf = vpa2_wpa_moment
            @. vpa.scratch3 *= vpa.grid
            vpa2_wpa_moment = integrate_over_vspace(vpa.scratch3, vpa.wgts)
            # calculate int dwpa wpa^2 * vpa^2 * exp(-vpa^2) * pdf = vpa2_wpa2_moment
            @. vpa.scratch3 *= vpa.grid
            vpa2_wpa2_moment = integrate_over_vspace(vpa.scratch3, vpa.wgts)
            # calculate int dwpa vpa^4 * exp(-vpa^2) * pdf = vpa4_moment
            @. vpa.scratch3 = vpa.scratch2^4 * exp(-bfac * vpa.scratch2^2) * pdf[:,1,end,ir]
            vpa4_moment = integrate_over_vspace(vpa.scratch3, vpa.wgts)
            # calculate int dwpa vpa^4 * wpa * pf = vpa4_wpa_moment
            @. vpa.scratch3 *= vpa.grid
            vpa4_wpa_moment = integrate_over_vspace(vpa.scratch3, vpa.wgts)
            # calculate int dwpa vpa^4 * wpa^2 * pdf = vpa4_wpa2_moment
            @. vpa.scratch3 *= vpa.grid
            vpa4_wpa2_moment = integrate_over_vspace(vpa.scratch3, vpa.wgts)
            # assuming pdf_updated = pdf * (normalisation_constant_A + vpa^2 * normalisation_constant_B + exp(-vpa^2) * vpa^4 * normalisation_constant_C)
            normalisation_constant_B = (0.5 - wpa2_moment / zeroth_moment) /
                 (vpa2_wpa2_moment - vpa2_wpa_moment * vpa4_wpa2_moment / vpa4_wpa_moment
                 + wpa2_moment / zeroth_moment * (vpa2_wpa_moment * vpa4_moment / vpa4_wpa_moment - vpa2_moment))
            normalisation_constant_A = (1 + normalisation_constant_B 
                * (vpa2_wpa_moment * vpa4_moment / vpa4_wpa_moment - vpa2_moment)) / zeroth_moment
            normalisation_constant_C = -normalisation_constant_B * vpa2_wpa_moment / vpa4_wpa_moment
            #normalisation_constant_B = (0.5 - wpa2_moment / zeroth_moment) /
            #                           (vpa2_wpa2_moment
            #                            - wpa2_moment / zeroth_moment * vpa2_moment)
            #normalisation_constant_A = (1 - normalisation_constant_B 
            #                                * vpa2_moment) / zeroth_moment
            #normalisation_constant_C = 0.0
            @. pdf[:,1,end,ir] *= (normalisation_constant_A + exp(-afac * vpa.scratch2^2) * vpa.scratch2^2 * normalisation_constant_B 
                                + exp(-bfac * vpa.scratch2^2) * vpa.scratch2^4 * normalisation_constant_C)
        elseif pdf_adjustment_option == "no1st_vpa2"
            normalisation_constant_C = (1.0 - 0.5*zeroth_moment/wpa2_moment) /
                                       (vpa2_moment - zeroth_moment*vpa2_wpa2_moment / wpa2_moment)
            normalisation_constant_A = (0.5 - normalisation_constant_C*vpa2_wpa2_moment) / wpa2_moment
            @. pdf[:,1,end,ir] *= (normalisation_constant_A + vpa.scratch2^2 * normalisation_constant_C)
        else
            println("pdf_adjustment_option not recognised")
            stop()
        end

        moments.electron.constraints_A_coefficient[end,ir] = normalisation_constant_A
        moments.electron.constraints_B_coefficient[end,ir] = normalisation_constant_B
        moments.electron.constraints_C_coefficient[end,ir] = normalisation_constant_C

        # smooth the pdf at the boundary
        #for ivpa ∈ ivpa_min+1:vpa.n-1
        #    pdf[ivpa,1,end,ir] = (pdf[ivpa-1,1,end,ir] + pdf[ivpa+1,1,end,ir]) / 2.0
        #end

        # zeroth_vspace_moment = integrate_over_vspace(pdf[:,1,end,1], vpa.wgts)
        # @. vpa.scratch3 = pdf[:,1,end,1] * vpa.grid
        # first_vspace_moment = integrate_over_vspace(vpa.scratch3, vpa.wgts)
        # @. vpa.scratch3 *= vpa.grid
        # second_vspace_moment = integrate_over_vspace(vpa.scratch3, vpa.wgts)
        # @loop_vpa ivpa begin
        #     println(io_pdf_stages, "vpa: ", vpa.grid[ivpa], " pdf: ", pdf[ivpa,1,end,ir], " zeroth_vspace_moment: ", zeroth_vspace_moment, 
        #         " first_vspace_moment: ", first_vspace_moment, " second_vspace_moment: ", second_vspace_moment, " stage: ", 3)
        # end
        # println(io_pdf_stages,"")
    end

    # # initialise the electron pdf for positive vpa to be the mirror reflection about vpa = 0
    # ivpa_zero = (vpa.n+1)÷2
    # ivpa_max = vpa.n
    # @. pdf[ivpa_zero+1:end,:,1,:] = pdf[ivpa_zero-1:-1:1,:,1,:]
    # # calculate the zeroth v-space moment of the normalised electron pdf:
    # # if unity to within specified tolerance, then the boundary condition is satisfied;
    # # otherwise, modify the cutoff velocity and repeat
    # @loop_r ir begin
    #     unity = 2.0
    #     while unity > 1.0
    #         unity = integrate_over_vspace(pdf[:,1,1,ir], vpa.wgts)
    #         # if unity > 1.0, then the cutoff velocity is too high so reduce it
    #         if unity > 1.0
    #             pdf[ivpa_max,1,1,ir] = 0.0
    #             ivpa_max -= 1
    #         end
    #     end
    #     phi[1,ir] = vthe[1,ir]^2 * vpa.grid[ivpa_max]^2
    # end
    # # repeat the above procedure for the boundary at z_max
    # @. pdf[ivpa_zero-1:-1:1,:,end,:] = pdf[ivpa_zero+1:end,:,end,:]
    # ivpa_max = 1
    # @loop_r ir begin
    #     unity = 2.0
    #     while unity > 1.0
    #         unity = integrate_over_vspace(pdf[:,1,end,ir], vpa.wgts)
    #         if unity > 1.0
    #             pdf[ivpa_max,1,end,ir] = 0.0
    #             ivpa_max += 1
    #         end
    #         phi[end,ir] = vthe[end,ir]^2 * vpa.grid[ivpa_max]^2
    #     end
    #     #println("unity: ", unity)
    # end
end


"""
update_electron_pdf_with_shooting_method is a function that using a shooting method to solve for the electron pdf

The electron kinetic equation is:
    zdot * d(pdf)/dz + wpadot * d(pdf)/dwpa = pdf * pre_factor
The shooting method is 'explicit' in z, solving
    zdot_i * (pdf_{i+1} - pdf_{i})/dz_{i} + wpadot_{i} * d(pdf_{i})/dwpa = pdf_{i} * pre_factor_{i}

    INPUTS:
    pdf = modified electron pdf @ previous time level = (true electron pdf / dens_e) * vth_e
    dens = electron density
    vthe = electron thermal speed
    ppar = electron parallel pressure
    ddens_dz = z-derivative of the electron density
    dppar_dz = z-derivative of the electron parallel pressure
    dqpar_dz = z-derivative of the electron parallel heat flux
    dvth_dz = z-derivative of the electron thermal speed
    z = struct containing z-coordinate information
    vpa = struct containing vpa-coordinate information
    vpa_spectral = struct containing spectral information for the vpa-coordinate
    scratch_dummy = dummy arrays to be used for temporary storage
OUTPUT:
    pdf = updated (modified) electron pdf
"""
function update_electron_pdf_with_shooting_method!(pdf, dens, vthe, ppar, qpar, qpar_updated, phi, 
    ddens_dz, dppar_dz, dqpar_dz, dvth_dz, z, vpa, vpa_spectral, scratch_dummy, composition)

    # it is convenient to create a pointer to a scratch array to store the RHS of the linear 
    # system that includes all terms evaluated at the previous z location in the shooting method
    rhs = scratch_dummy.buffer_vpavperpzr_1
    # initialise the RHS to zero
    rhs .= 0.0
    # get critical velocities beyond which electrons are lost to the wall
    crit_speed_zmin, crit_speed_zmax = get_electron_critical_velocities(phi, vthe, composition.me_over_mi, z)
    # add the contribution to rhs from the term proportional to the pdf (rather than its derivatives)
    add_contribution_from_pdf_term!(rhs, pdf, ppar, vthe, dens, ddens_dz, dvth_dz, dqpar_dz, vpa.grid, z)
    # add the contribution to rhs from the wpa advection term
    add_contribution_from_wpa_advection!(rhs, pdf, vthe, ppar, dppar_dz, dqpar_dz, dvth_dz, vpa, vpa_spectral)
    # shoot in z from incoming boundary (using sign of zdot to determine direction)
    # pdf_{i+1} = pdf_{i} - dz_{i} * rhs_{i}
    @loop_r_vperp ir ivperp begin
        for ivpa ∈ 1:vpa.n
            # deal with case of positive z-advection speed
            if vpa.grid[ivpa] > eps(mk_float)
                for iz ∈ 1:z.n-1
                    pdf[ivpa, ivperp, iz + 1, ir] = pdf[ivpa, ivperp, iz, ir] - (z.cell_width[iz] * rhs[ivpa, ivperp, iz, ir] 
                                                              / (vpa.grid[ivpa] * vthe[iz, ir]))
                end
            # deal with case of negative z-advection speed
            elseif vpa.grid[ivpa] < -eps(mk_float)
                for iz ∈ z.n:-1:2
                    pdf[ivpa, ivperp, iz - 1, ir] = pdf[ivpa, ivperp, iz, ir] + (z.cell_width[iz-1] * rhs[ivpa, ivperp, iz, ir] 
                                                              / (vpa.grid[ivpa] * vthe[iz, ir]))
                end
            # deal with case of zero z-advection speed
            else
                # hack for now until I figure out how to deal with the singular case
                @. pdf[ivpa, ivperp, :, ir] = 0.5 * (pdf[ivpa+1, ivperp, :, ir] + pdf[ivpa-1, ivperp, :, ir])
            end
        end
        # enforce the boundary condition at the walls
        for ivpa ∈ 1:vpa.n
            # find the ivpa index corresponding to the same magnitude 
            # of vpa but with opposite sign
            ivpamod = vpa.n - ivpa + 1
            # deal with wall at z_min
            if vpa.grid[ivpa] > eps(mk_float)
                iz = 1
                # electrons travelling sufficiently fast in the negative z-direction are lost to the wall
                # the maximum posative z-velocity that can be had is the amount by which electrons
                # can be accelerated by the electric field between the wall and the simulation boundary
                if vpa.grid[ivpa] > crit_speed_zmin
                    pdf[ivpa, ivperp, iz, ir] = 0.0
                else
                    pdf[ivpa, ivperp, iz, ir] = pdf[ivpamod, ivperp, iz, ir]
                end
            # deal with wall at z_max
            elseif vpa.grid[ivpa] < -eps(mk_float)
                iz = z.n
                # electrons travelling sufficiently fast in the positive z-direction are lost to the wall
                # the maximum negative z-velocity that can be had is the amount by which electrons
                # can be accelerated by the electric field between the wall and the simulation boundary
                if vpa.grid[ivpa] < crit_speed_zmax
                    pdf[ivpa, ivperp, iz, ir] = 0.0
                else
                    pdf[ivpa, ivperp, iz, ir] = pdf[ivpamod, ivperp, iz, ir]
                end
            end
        end
    end
    # the electron parallel heat flux is no longer consistent with the electron pdf
    qpar_updated = false
    # calculate the updated electron parallel heat flux
    calculate_electron_qpar_from_pdf!(qpar, ppar, vthe, pdf, vpa)
    for iz ∈ 1:z.n
        for ivpa ∈ 1:vpa.n
            println("z: ", z.grid[iz], " vpa: ", vpa.grid[ivpa], " pdf: ", pdf[ivpa, 1, iz, 1], " qpar: ", qpar[iz, 1], 
                " dppardz: ", dppar_dz[iz,1], " vth: ", vthe[iz,1], " ppar: ", ppar[iz,1], " dqpar_dz: ", dqpar_dz[iz,1],
                " dvth_dz: ", dvth_dz[iz,1], " ddens_dz: ", ddens_dz[iz,1])
        end
        println()
    end
    return nothing    
end

"""
use Picard iteration to solve the electron kinetic equation

The electron kinetic equation is:
    zdot * d(pdf)/dz + wpadot * d(pdf)/dwpa = pdf * pre_factor
Picard iteration uses the previous iteration of the electron pdf to calculate the next iteration:
    zdot * d(pdf^{i+1})/dz + wpadot^{i} * d(pdf^{i})/dwpa = pdf^{i} * prefactor^{i}

INPUTS:
    pdf = modified electron pdf @ previous time level = (true electron pdf / dens_e) * vth_e
    dens = electron density
    vthe = electron thermal speed
    ppar = electron parallel pressure
    ddens_dz = z-derivative of the electron density
    dppar_dz = z-derivative of the electron parallel pressure
    dqpar_dz = z-derivative of the electron parallel heat flux
    dvth_dz = z-derivative of the electron thermal speed
    z = struct containing z-coordinate information
    vpa = struct containing vpa-coordinate information
    z_spectral = struct containing spectral information for the z-coordinate
    vpa_spectral = struct containing spectral information for the vpa-coordinate
    scratch_dummy = dummy arrays to be used for temporary storage
    max_electron_pdf_iterations = maximum number of iterations to use in the solution of the electron kinetic equation
OUTPUT:
    pdf = updated (modified) electron pdf
"""
function update_electron_pdf_with_picard_iteration!(pdf, dens, vthe, ppar, ddens_dz, dppar_dz, dqpar_dz, dvth_dz,
    z, vpa, vpa_spectral, scratch_dummy, max_electron_pdf_iterations)

    # it is convenient to create a pointer to a scratch array to store the RHS of the linear 
    # system that will be solved iteratively
    rhs = scratch_dummy.buffer_vpavperpzr_1
    # define residual to point to a scratch array;
    # to be filled with the difference between successive iterations of the electron pdf
    residual = scratch_dummy.buffer_vpavperpzr_2
    # define pdf_new to point to a scratch array;
    # to be filled with the updated electron pdf
    pdf_new = scratch_dummy.buffer_vpavperpzr_3
    # initialise the electron pdf convergence flag to false
    electron_pdf_converged = false
    # initialise the number of iterations in the solution of the electron kinetic equation to be 1
    iteration = 1
    while !electron_pdf_converged && (iteration < max_electron_pdf_iterations)
        # calculate the RHS of the linear system, consisting of all terms in which the
        # pdf is evaluated at the previous iteration.
        
        # initialise the RHS to zero
        rhs .= 0.0
        # add the contribution to rhs from the term proportional to the pdf (rather than its derivatives)
        add_contribution_from_pdf_term!(rhs, pdf, ppar, vthe, dens, ddens_dz, dvth_dz, dqpar_dz, vpa.grid, z)
        # add the contribution to rhs from the wpa advection term
        #add_contribution_from_wpa_advection!(rhs, pdf, vthe, ppar, dppar_dz, dqpar_dz, dvth_dz, vpa, vpa_spectral)
        # loop over wpa locations, solving the linear system at each location;
        # care must be taken when wpa = 0, as the linear system is singular in this case
        @loop_r_vperp_vpa ir ivperp ivpa begin
            # modify the rhs vector to account for the pre-factor multiplying d(pdf)/dz
            if abs(vpa.grid[ivpa]) < eps()
                # hack for now until I figure out how to deal with the singular linear system
                rhs[ivpa, ivperp, :, ir] .= 0.0
            else
                @loop_z iz begin
                    #rhs[ivpa, ivperp, iz, ir] /= -(vpa.grid[ivpa] * vthe[iz, ir])
                    rhs[ivpa, ivperp, iz, ir] = -rhs[ivpa, ivperp, iz, ir]
                end
            end
            # solve the linear system at this (wpa, wperp, r) location
            pdf_new[ivpa, ivperp, :, ir] = z.differentiation_matrix \ rhs[ivpa, ivperp, :, ir]
        end
        # calculate the difference between successive iterations of the electron pdf
        @. residual = pdf_new - pdf
        # check to see if the electron pdf has converged to within the specified tolerance
        average_residual, electron_pdf_converged = check_electron_pdf_convergence(residual)
        # prepare for the next iteration by updating the pdf
        @. pdf = pdf_new
        # if converged, exit the loop; otherwise, increment the iteration counter
        if electron_pdf_converged
            break
        else
            iteration +=1
        end
    end
    # if the maximum number of iterations has been exceeded, print a warning
    if !electron_pdf_converged
        # need to exit or handle this appropriately
        println("!!! max number of iterations for electron pdf update exceeded !!!")
        @loop_z iz begin
            println("z: ", z.grid[iz], " pdf: ", pdf[10, 1, iz, 1])
        end
    end
    
    return nothing
end


"""
electron_kinetic_equation_residual! calculates the residual of the (time-independent) electron kinetic equation
INPUTS:
    residual = dummy array to be filled with the residual of the electron kinetic equation
OUTPUT:
    residual = updated residual of the electron kinetic equation
"""
function electron_kinetic_equation_residual!(residual, max_term, single_term, pdf, dens, upar, vth, ppar, upar_ion,
                                             ddens_dz, dppar_dz, dqpar_dz, dvth_dz, 
                                             z, vperp, vpa, z_spectral, vpa_spectral, z_advect, vpa_advect, scratch_dummy,
                                             collisions, num_diss_params, dt_electron)

    # initialise the residual to zero                                             
    begin_r_vperp_vpa_region()
    @loop_r_z_vperp_vpa ir iz ivperp ivpa begin
        residual[ivpa,ivperp,iz,ir] = 0.0
    end
    # calculate the contribution to the residual from the z advection term
    electron_z_advection!(residual, pdf, upar, vth, z_advect, z, vpa.grid, z_spectral, scratch_dummy)
    #dt_max_zadv = simple_z_advection!(residual, pdf, vth, z, vpa.grid, dt_electron)
    #single_term .= residual
    #max_term .= abs.(residual)
    #println("z_adv residual = ", maximum(abs.(single_term)))
    #println("z_advection: ", sum(residual), " dqpar_dz: ", sum(abs.(dqpar_dz)))
    #calculate_contribution_from_z_advection!(residual, pdf, vth, z, vpa.grid, z_spectral, scratch_dummy)
    # add in the contribution to the residual from the wpa advection term
    electron_vpa_advection!(residual, pdf, ppar, vth, dppar_dz, dqpar_dz, dvth_dz, 
                            vpa_advect, vpa, vpa_spectral, scratch_dummy)#, z)
    #dt_max_vadv = simple_vpa_advection!(residual, pdf, ppar, vth, dppar_dz, dqpar_dz, dvth_dz, vpa, dt_electron)
    #@. single_term = residual - single_term
    #max_term .= max.(max_term, abs.(single_term))
    #@. single_term = residual
    #println("v_adv residual = ", maximum(abs.(single_term)))
    #add_contribution_from_wpa_advection!(residual, pdf, vth, ppar, dppar_dz, dqpar_dz, dvth_dz, vpa, vpa_spectral)
    # add in the contribution to the residual from the term proportional to the pdf
    add_contribution_from_pdf_term!(residual, pdf, ppar, vth, dens, ddens_dz, dvth_dz, dqpar_dz, vpa.grid, z)
    #@. single_term = residual - single_term
    #max_term .= max.(max_term, abs.(single_term))
    #@. single_term = residual
    #println("pdf_term residual = ", maximum(abs.(single_term)))
    # @loop_vpa ivpa begin
    #     @loop_z iz begin
    #         println("LHS: ", residual[ivpa,1,iz,1], " vpa: ", vpa.grid[ivpa], " z: ", z.grid[iz], " dvth_dz: ", dvth_dz[iz,1], " type: ", 1) 
    #     end
    #     println("")
    # end
    # println("")
    # add in numerical dissipation terms
    add_dissipation_term!(residual, pdf, scratch_dummy, z_spectral, z, vpa, vpa_spectral, num_diss_params)
    #@. single_term = residual - single_term
    #println("dissipation residual = ", maximum(abs.(single_term)))
    #max_term .= max.(max_term, abs.(single_term))
    # add in particle and heat source term(s)
    #@. single_term = residual
    #add_source_term!(residual, vpa.grid, z.grid, dvth_dz)
    #@. single_term = residual - single_term
    #max_term .= max.(max_term, abs.(single_term))
    #stop()
    # @loop_vpa ivpa begin
    #     @loop_z iz begin
    #         println("total_residual: ", residual[ivpa,1,iz,1], " vpa: ", vpa.grid[ivpa], " z: ", z.grid[iz], " dvth_dz: ", dvth_dz[iz,1], " type: ", 2) 
    #     end
    #     println("")
    # end
    # stop()
    #dt_max = min(dt_max_zadv, dt_max_vadv)

    if collisions.krook_collision_frequency_prefactor_ee > 0.0
        # Add a Krook collision operator
        # Set dt=-1 as we update the residual here rather than adding an update to
        # 'fvec_out'.
        electron_krook_collisions!(residual, pdf, dens, upar, upar_ion, vth,
                                   collisions, vperp, vpa, -1.0)
    end

    dt_max = dt_electron
    #println("dt_max: ", dt_max, " dt_max_zadv: ", dt_max_zadv, " dt_max_vadv: ", dt_max_vadv)
    return dt_max
end

function simple_z_advection!(advection_term, pdf, vth, z, vpa, dt_max_in)
    dt_max = dt_max_in
    # take the z derivative of the input pdf
    begin_r_vperp_vpa_region()
    @loop_r_z_vperp_vpa ir iz ivperp ivpa begin
        speed = vth[iz,ir] * vpa[ivpa]
        dt_max = min(dt_max, 0.5*z.cell_width[iz]/(max(abs(speed),1e-3)))
        if speed > 0
            if iz == 1
                #dpdf_dz  = pdf[ivpa,ivperp,iz,ir]/z.cell_width[1]
                dpdf_dz = 0.0
            else
                dpdf_dz = (pdf[ivpa,ivperp,iz,ir] - pdf[ivpa,ivperp,iz-1,ir])/z.cell_width[iz-1]
            end
        elseif speed < 0
            if iz == z.n
                #dpdf_dz = -pdf[ivpa,ivperp,iz,ir]/z.cell_width[z.n-1]
                dpdf_dz = 0.0
            else
                dpdf_dz = (pdf[ivpa,ivperp,iz+1,ir] - pdf[ivpa,ivperp,iz,ir])/z.cell_width[iz]
            end
        else
            if iz == 1
                dpdf_dz = (pdf[ivpa,ivperp,iz+1,ir] - pdf[ivpa,ivperp,iz,ir])/z.cell_width[1]
            elseif iz == z.n
                dpdf_dz = (pdf[ivpa,ivperp,iz,ir] - pdf[ivpa,ivperp,iz-1,ir])/z.cell_width[z.n-1]
            else
                dpdf_dz = (pdf[ivpa,ivperp,iz+1,ir] - pdf[ivpa,ivperp,iz,ir])/z.cell_width[1]
            end
        end
        advection_term[ivpa,ivperp,iz,ir] += speed * dpdf_dz
    end
    return dt_max
end

#################
# NEED TO ADD PARTICLE/HEAT SOURCE INTO THE ELECTRON KINETIC EQUATION TO FIX amplitude
#################


function simple_vpa_advection!(advection_term, pdf, ppar, vth, dppar_dz, dqpar_dz, dvth_dz, vpa, dt_max_in)
    dt_max = dt_max_in
    # take the vpa derivative in the input pdf
    begin_r_z_vperp_region()
    @loop_r_z_vperp_vpa ir iz ivperp ivpa begin
        speed = ((vth[iz,ir] * dppar_dz[iz,ir] + vpa.grid[ivpa] * dqpar_dz[iz,ir]) 
                / (2 * ppar[iz,ir]) - vpa.grid[ivpa]^2 * dvth_dz[iz,ir])
        dt_max = min(dt_max, 0.5*vpa.cell_width[ivpa]/max(abs(speed),1e-3))
        if speed > 0
            if ivpa == 1
                dpdf_dvpa  = pdf[ivpa,ivperp,iz,ir]/vpa.cell_width[1]
            else
                dpdf_dvpa = (pdf[ivpa,ivperp,iz,ir] - pdf[ivpa-1,ivperp,iz,ir])/vpa.cell_width[ivpa-1]
            end
        elseif speed < 0
            if ivpa == vpa.n
                dpdf_dvpa = -pdf[ivpa,ivperp,iz,ir]/vpa.cell_width[vpa.n-1]
            else
                dpdf_dvpa = (pdf[ivpa+1,ivperp,iz,ir] - pdf[ivpa,ivperp,iz,ir])/vpa.cell_width[ivpa]
            end
        else
            if ivpa == 1
                dpdf_dvpa = (pdf[ivpa+1,ivperp,iz,ir] - pdf[ivpa,ivperp,iz,ir])/vpa.cell_width[1]
            elseif ivpa == vpa.n
                dpdf_dvpa = (pdf[ivpa,ivperp,iz,ir] - pdf[ivpa-1,ivperp,iz,ir])/vpa.cell_width[vpa.n-1]
            else
                dpdf_dvpa = (pdf[ivpa+1,ivperp,iz,ir] - pdf[ivpa,ivperp,iz,ir])/vpa.cell_width[1]
            end
        end
        advection_term[ivpa,ivperp,iz,ir] += speed * dpdf_dvpa
    end
    return dt_max
end

function add_source_term!(source_term, vpa, z, dvth_dz)
    # add in particle and heat source term(s)
    begin_r_z_vperp_vpa_region()
    @loop_r_z_vperp_vpa ir iz ivperp ivpa begin
    #    source_term[ivpa,ivperp,iz,ir] -= 40*exp(-vpa[ivpa]^2)*exp(-z[iz]^2)
    #    source_term[ivpa,ivperp,iz,ir] -= vpa[ivpa]*exp(-vpa[ivpa]^2)*(2*vpa[ivpa]^2-3)*dvth_dz[iz,ir]
    end
    return nothing
end

function add_dissipation_term!(residual, pdf, scratch_dummy, z_spectral, z, vpa, vpa_spectral, num_diss_params)
    dummy_zr1 = @view scratch_dummy.dummy_zrs[:,:,1]
    dummy_zr2 = @view scratch_dummy.buffer_vpavperpzr_1[1,1,:,:]
    buffer_r_1 = @view scratch_dummy.buffer_rs_1[:,1]
    buffer_r_2 = @view scratch_dummy.buffer_rs_2[:,1]
    buffer_r_3 = @view scratch_dummy.buffer_rs_3[:,1]
    buffer_r_4 = @view scratch_dummy.buffer_rs_4[:,1]
    # add in numerical dissipation terms
    #@loop_vperp_vpa ivperp ivpa begin
    #    @views derivative_z!(dummy_zr1, pdf[ivpa,ivperp,:,:], buffer_r_1, buffer_r_2, buffer_r_3,
    #                         buffer_r_4, z_spectral, z)
    #    @views derivative_z!(dummy_zr2, dummy_zr1, buffer_r_1, buffer_r_2, buffer_r_3,
    #                         buffer_r_4, z_spectral, z)
    #    @. residual[ivpa,ivperp,:,:] -= num_diss_params.z_dissipation_coefficient * dummy_zr2
    #end
    begin_r_z_vperp_region()
    @loop_r_z_vperp ir iz ivperp begin
        #@views derivative!(vpa.scratch, pdf[:,ivperp,iz,ir], vpa, false)
        #@views derivative!(vpa.scratch2, vpa.scratch, vpa, false)
        #@. residual[:,ivperp,iz,ir] -= num_diss_params.vpa_dissipation_coefficient * vpa.scratch2
        @views second_derivative!(vpa.scratch, pdf[:,ivperp,iz,ir], vpa, vpa_spectral)
        @. residual[:,ivperp,iz,ir] -= num_diss_params.vpa_dissipation_coefficient * vpa.scratch
    end
    #stop()
    return nothing
end

"""
update_electron_pdf! iterates to find a solution for the electron pdf
from the electron kinetic equation:
    zdot * d(pdf^{i})/dz + wpadot^{i} * d(pdf^{i})/dwpa + wpedot^{i} * d(pdf^{i})/dwpe  = pdf^{i+1} * pre_factor^{i}
NB: zdot, wpadot, wpedot and pre-factor contain electron fluid quantities, that will have been updated
independently of the electron pdf;
NB: wpadot, wpedot and pre-factor all contain the electron parallel heat flux,
which itself depends on the electron pdf.

INPUTS:
    pdf = modified electron pdf @ previous time level = (true electron pdf / dens_e) * vth_e
OUTPUT:
    pdf = updated (modified) electron pdf
"""
# function update_electron_pdf!(pdf, dens, vthe, ppar, ddens_dz, dppar_dz, dqpar_dz, dvth_dz, 
#                               max_electron_pdf_iterations, z, vpa, z_spectral, vpa_spectral, scratch_dummy)
#     # iterate the electron kinetic equation until the electron pdf is converged
#     # or the specified maximum number of iterations is exceeded
#     electron_pdf_converged = false
#     iteration = 1

#     println("pdf_update_electron_pdf: ", sum(abs.(pdf)))
#     while !electron_pdf_converged && (iteration < max_electron_pdf_iterations)
#         # calculate the contribution to the kinetic equation due to z advection
#         # and store in the dummy array scratch_dummy.buffer_vpavperpzr_1
#         @views calculate_contribution_from_z_advection!(scratch_dummy.buffer_vpavperpzr_1, pdf, vthe, z, vpa.grid, z_spectral, scratch_dummy)
#         # calculate the contribution to the kinetic equation due to w_parallel advection and add to the z advection term
#         @views add_contribution_from_wpa_advection!(scratch_dummy.buffer_vpavperpzr_1, pdf, vthe, ppar, dppar_dz, dqpar_dz, dvth_dz, vpa, vpa_spectral)
#         # calculate the pre-factor multiplying the modified electron pdf
#         # and store in the dummy array scratch_dummy.buffer_vpavperpzr_2
#         @views calculate_pdf_dot_prefactor!(scratch_dummy.buffer_vpavperpzr_2, ppar, vthe, dens, ddens_dz, dvth_dz, dqpar_dz, vpa.grid)
#         # update the electron pdf
#         #pdf_new = scratch_dummy.buffer_vpavperpzr_1
#         #println("advection_terms: ", sum(abs.(advection_terms)), "pdf_dot_prefactor: ", sum(abs.(pdf_dot_prefactor)))
#         @. scratch_dummy.buffer_vpavperpzr_1 /= scratch_dummy.buffer_vpavperpzr_2
#         # check to see if the electron pdf has converged to within the specified tolerance
#         check_electron_pdf_convergence!(electron_pdf_converged, scratch_dummy.buffer_vpavperpzr_1, pdf)
#         # prepare for the next iteration
#         @. pdf = scratch_dummy.buffer_vpavperpzr_1
#         iteration += 1
#     end
#     if !electron_pdf_converged
#         # need to exit or handle this appropriately
#         println("!!!max number of iterations for electron pdf update exceeded!!!")
#     end
#     return nothing
# end



# """
# use the biconjugate gradient stabilized method to solve the electron kinetic equation
# """
# function update_electron_pdf_bicgstab!(pdf, dens, vthe, ppar, ddens_dz, dppar_dz, dqpar_dz, dvth_dz, 
#     max_electron_pdf_iterations, z, vpa, z_spectral, vpa_spectral, scratch_dummy)
 
#     for iz in 1:z.n
#         println("z: ", z.grid[iz], " pdf: ", pdf[10, 1, iz, 1], " iteration: ", 1, " z.n: ", z.n)
#     end

#     # set various arrays to point to a corresponding dummy array scratch_dummy.buffer_vpavperpzr_X
#     # so that it is easier to understand what is going on
#     residual = scratch_dummy.buffer_vpavperpzr_1
#     residual_hat = scratch_dummy.buffer_vpavperpzr_2
#     pvec = scratch_dummy.buffer_vpavperpzr_3
#     vvec = scratch_dummy.buffer_vpavperpzr_4
#     tvec = scratch_dummy.buffer_vpavperpzr_5

#     # calculate the residual of the electron kinetic equation for the initial guess of the electron pdf
#     electron_kinetic_equation_residual!(residual, pdf, dens, vthe, ppar, ddens_dz, dppar_dz, dqpar_dz, dvth_dz, 
#                                         z, vpa, z_spectral, vpa_spectral, scratch_dummy)
#     @. residual = -residual

#     for iz in 1:z.n
#         println("z: ", z.grid[iz], " residual: ", residual[10, 1, iz, 1], " iteration: ", -1, " z.n: ", z.n)
#     end

#     residual_hat .= residual + pdf

#     # calculate the inner product of the residual and residual_hat
#     rho = dot(residual_hat, residual)
#     #@views rho = integral(residual_hat[10, 1, :, 1], residual[10,1,:,1], z.wgts)

#     println("rho: ", rho)

#     pvec .= residual

#     # iterate the electron kinetic equation until the electron pdf is converged
#     # or the specified maximum number of iterations is exceeded
#     electron_pdf_converged = false
#     iteration = 1

#     while !electron_pdf_converged && (iteration < max_electron_pdf_iterations)
#         # calculate the residual of the electron kinetic equation with the residual of the previous iteration
#         # as the input electron pdf
#         electron_kinetic_equation_residual!(vvec, pvec, dens, vthe, ppar, ddens_dz, dppar_dz, dqpar_dz, dvth_dz, 
#                                             z, vpa, z_spectral, vpa_spectral, scratch_dummy)
#         alpha = rho / dot(residual_hat, vvec)
#         #alpha = rho / integral(residual_hat[10,1,:,1], vvec[10,1,:,1], z.wgts)
#         println("alpha: ", alpha)
#         @. pdf += alpha * pvec
#         @. residual -= alpha * vvec
#         # check to see if the electron pdf has converged to within the specified tolerance
#         check_electron_pdf_convergence!(electron_pdf_converged, residual)
#         if electron_pdf_converged
#             break
#         end
#         electron_kinetic_equation_residual!(tvec, residual, dens, vthe, ppar, ddens_dz, dppar_dz, dqpar_dz, dvth_dz, 
#                                             z, vpa, z_spectral, vpa_spectral, scratch_dummy)
#         omega = dot(tvec, residual) / dot(tvec, tvec)
#         #omega = integral(tvec[10,1,:,1],residual[10,1,:,1],z.wgts)/integral(tvec[10,1,:,1],tvec[10,1,:,1],z.wgts)
#         @. pdf += omega * residual
#         @. residual -= omega * tvec
#         check_electron_pdf_convergence!(electron_pdf_converged, residual)
#         if electron_pdf_converged
#             break
#         end
#         #rho_new = integral(residual_hat[10,1,:,1],residual[10,1,:,1],z.wgts)
#         rho_new = dot(residual_hat, residual)
#         beta = (rho_new / rho) * (alpha / omega)
#         println("rho_new: ", rho_new, " beta: ", beta)
#         #@. pvec -= omega * vvec
#         #@. pvec *= beta
#         #@. pvec += residual
#         @. pvec = residual + beta * (pvec - omega * vvec)
#         # prepare for the next iteration
#         rho = rho_new
#         iteration += 1
#         println()
#         if iteration == 2
#             for iz in 1:z.n
#                 println("z: ", z.grid[iz], " pvec: ", pvec[10, 1, iz, 1], " iteration: ", -2, " z.n: ", z.n)
#             end
#         end
#         for iz in 1:z.n
#             println("z: ", z.grid[iz], " pdf: ", pdf[10, 1, iz, 1], " iteration: ", iteration, " z.n: ", z.n)
#         end
#     end
#     if !electron_pdf_converged
#         # need to exit or handle this appropriately
#         println("!!!max number of iterations for electron pdf update exceeded!!!")
#     end
#     return nothing
# end

"""
calculates the contribution to the residual of the electron kinetic equation from the z advection term:
residual = zdot * d(pdf)/dz + wpadot * d(pdf)/dwpa - pdf * pre_factor
INPUTS:
    z_advection_term = dummy array to be filled with the contribution to the residual from the z advection term
    pdf = modified electron pdf used in the kinetic equation = (true electron pdf / dens_e) * vth_e
    vthe = electron thermal speed
    z = z grid
    vpa = v_parallel grid
    z_spectral = spectral representation of the z grid
    scratch_dummy = dummy array to be used for temporary storage
OUTPUT:
    z_advection_term = updated contribution to the residual from the z advection term
"""
function calculate_contribution_from_z_advection!(z_advection_term, pdf, vthe, z, vpa, spectral, scratch_dummy)
    # calculate the z-derivative of the electron pdf and store in the dummy array
    # scratch_dummy.buffer_vpavperpzr_1
    derivative_z!(z_advection_term, pdf,
                  scratch_dummy.buffer_vpavperpr_1,
                  scratch_dummy.buffer_vpavperpr_2, scratch_dummy.buffer_vpavperpr_3,
                  scratch_dummy.buffer_vpavperpr_4, spectral, z)
    # contribution from the z-advection term is wpa * vthe * d(pdf)/dz
    begin_r_vperp_vpa_region()
    @loop_r_z_vperp_vpa ir iz ivperp ivpa begin
        @. z_advection_term[ivpa,ivperp,iz,ir] = z_advection_term[ivpa,ivperp,iz,ir] #* vpa[ivpa] * vthe[:, :]
    end
    return nothing
end

function add_contribution_from_wpa_advection!(residual, pdf, vth, ppar, dppar_dz, dqpar_dz, dvth_dz,
                                                    vpa, vpa_spectral)
    begin_r_z_vperp_region()
    @loop_r_z_vperp ir iz ivperp begin
        # calculate the wpa-derivative of the pdf and store in the scratch array vpa.scratch
        @views derivative!(vpa.scratch, pdf[:, ivperp, iz, ir], vpa, vpa_spectral)
        # contribution from the wpa-advection term is ( ) * d(pdf)/dwpa
        @. residual[:,ivperp,iz,ir] += vpa.scratch * (0.5 * vth[iz,ir] / ppar[iz,ir] * dppar_dz[iz,ir]
                + 0.5 * vpa.grid / ppar[iz,ir] * dqpar_dz[iz,ir] - vpa.grid^2 * dvth_dz[iz,ir])
    end
    return nothing
end

# calculate the pre-factor multiplying the modified electron pdf
function calculate_pdf_dot_prefactor!(pdf_dot_prefactor, ppar, vth, dens, ddens_dz, dvth_dz, dqpar_dz, vpa)
    begin_r_z_vperp_vpa_region()
    @loop_r_z_vperp_vpa ir iz ivperp ivpa begin
        @. pdf_dot_prefactor[ivpa,ivperp,iz,ir] = 0.5 * dqpar_dz[iz,ir] / ppar[iz,ir] - vpa[ivpa] * vth[iz,ir] * 
        (ddens_dz[iz,ir] / dens[iz,ir] + dvth_dz[iz,ir] / vth[iz,ir])
    end
    return nothing
end

# add contribution to the residual coming from the term proporational to the pdf
function add_contribution_from_pdf_term!(residual, pdf, ppar, vth, dens, ddens_dz, dvth_dz, dqpar_dz, vpa, z)
    begin_r_z_vperp_vpa_region()
    @loop_r_z ir iz begin
        this_dqpar_dz = dqpar_dz[iz,ir]
        this_ppar = ppar[iz,ir]
        this_vth = vth[iz,ir]
        this_ddens_dz = ddens_dz[iz,ir]
        this_dens = dens[iz,ir]
        this_dvth_dz = dvth_dz[iz,ir]
        this_vth = vth[iz,ir]
        @loop_vperp_vpa ivperp ivpa begin
            residual[ivpa,ivperp,iz,ir] -= (-0.5 * this_dqpar_dz / this_ppar - vpa[ivpa] * this_vth *
                                    (this_ddens_dz / this_dens - this_dvth_dz / this_vth)) * pdf[ivpa,ivperp,iz,ir]
            #residual[ivpa, ivperp, :, :] -= (-0.5 * dqpar_dz[:, :] / ppar[:, :]) * pdf[ivpa, ivperp, :, :]
        end
    end
    return nothing
end

# function check_electron_pdf_convergence!(electron_pdf_converged, pdf_new, pdf)
#     # check to see if the electron pdf has converged to within the specified tolerance
#     # NB: the convergence criterion is based on the average relative difference between the
#     # new and old electron pdfs
#     println("sum(abs(pdf)): ", sum(abs.(pdf)), " sum(abs(pdf_new)): ", sum(abs.(pdf_new)))
#     println("sum(abs(pdfdiff)): ", sum(abs.(pdf_new - pdf)) / sum(abs.(pdf)), " length: ", length(pdf))
#     average_relative_error = sum(abs.(pdf_new - pdf)) / sum(abs.(pdf))
#     electron_pdf_converged = (average_relative_error < 1e-3)
#     println("average_relative_error: ", average_relative_error, " electron_pdf_converged: ", electron_pdf_converged)
#     return nothing
# end

function get_electron_critical_velocities(phi, vthe, me_over_mi, z)
    # get the critical velocities beyond which electrons are lost to the wall
    if z.irank == 0 && block_rank[] == 0
        crit_speed_zmin = sqrt(phi[1, 1] / (me_over_mi * vthe[1, 1]^2))
    else
        crit_speed_zmin = 0.0
    end
    @serial_region begin
        crit_speed_zmin = MPI.Bcast(crit_speed_zmin, 0, z.comm)
    end
    crit_speed_zmin = MPI.Bcast(crit_speed_zmin, 0, comm_block[])

    if z.irank == z.nrank - 1 && block_rank[] == 0
        crit_speed_zmax = -sqrt(max(phi[end, 1],0.0) / (me_over_mi * vthe[end, 1]^2))
    else
        crit_speed_zmin = 0.0
    end
    @serial_region begin
        crit_speed_zmax = MPI.Bcast(crit_speed_zmax, z.nrank-1, z.comm)
    end
    crit_speed_zmax = MPI.Bcast(crit_speed_zmax, 0, comm_block[])

    return crit_speed_zmin, crit_speed_zmax
end

function check_electron_pdf_convergence(residual, pdf, upar, vthe, z, vpa)
    #average_residual = 0.0
    # @loop_r_z_vperp_vpa ir iz ivperp ivpa begin
    #     if pdf[ivpa, ivperp, iz, ir] > eps(mk_float)
    #         average_residual += abs(residual[ivpa, ivperp, iz, ir]) / pdf[ivpa, ivperp, iz, ir]
    #     else
    #         average_residual += abs(residual[ivpa, ivperp, iz, ir])
    #     end
    #     average_residual /= length(residual)
    # end

    # Only sum residual over points that are not set by the sheath boundary condition, as
    # those that are set by the sheath boundary condition are not used by the time
    # advance, and so might not converge to 0.
    # First, sum the contributions from the bulk of the domain
    begin_r_z_vperp_region()
    sum_residual = 0.0
    sum_pdf = 0.0
    @loop_r_z ir iz begin
        if z.irank == 0 && iz == 1
            vpa_unnorm_lower = @. vpa.scratch3 = vthe[1,ir] * vpa.grid + upar[1,ir]
            iv0_end = findfirst(x -> x>0.0, vpa_unnorm_lower) - 1
        else
            iv0_end = vpa.n
        end
        if z.irank == z.nrank-1 && iz == z.n
            vpa_unnorm_upper = @. vpa.scratch3 = vthe[end,ir] * vpa.grid + upar[end,ir]
            iv0_start = findlast(x -> x>0.0, vpa_unnorm_upper) + 1
        else
            iv0_start = 1
        end
        @loop_vperp ivperp begin
            sum_residual += sum(abs.(@view residual[iv0_start:iv0_end,ivperp,iz,ir]))
            # account for the fact that we want dg/dt << vthe/L * g, but 
            # residual is normalized by c_ref/L_ref * g
            sum_pdf += sum(abs.(@view pdf[iv0_start:iv0_end,ivperp,iz,ir]) * vthe[iz,ir])
        end
    end
    sum_residual, sum_pdf = MPI.Allreduce([sum_residual, sum_pdf], +, comm_world)

    average_residual = sum_residual / sum_pdf

    electron_pdf_converged = (average_residual < 1e-3)

    return average_residual, electron_pdf_converged
end

function check_electron_pdf_convergence(residual)
    begin_r_z_vperp_region()
    sum_residual = 0.0
    @loop_r_z_vperp_vpa ir iz ivperp ivpa begin
        sum_residual += abs.(residual[ivpa,ivperp,iz,ir])
    end
    sum_residual, sum_length = MPI.Allreduce((sum_residual, length(residual) / block_size[]), +, comm_world)
    average_residual = sum_residual / sum_length
    electron_pdf_converged = (average_residual < 1e-3)
    return average_residual, electron_pdf_converged
end

end<|MERGE_RESOLUTION|>--- conflicted
+++ resolved
@@ -282,20 +282,6 @@
                 end
             end
 
-<<<<<<< HEAD
-            #dt_energy = dt_electron
-            electron_energy_equation!(ppar, dens, fvec, moments, collisions, dt_energy, composition, num_diss_params, z)
-
-            # Apply same 'speed up' hack to ppar that we do to the distribution function,
-            # but without the wpa dependence.
-            @loop_r_z ir iz begin
-                zval = z.grid[iz]
-                znorm = 2.0*zval/z.L
-                ppar[iz,ir] = fvec.electron_ppar[iz,ir] +
-                              (ppar[iz,ir] - fvec.electron_ppar[iz,ir]) *
-                              (1.0 + z_speedup_fac*(1.0 - znorm^2))
-            end
-=======
             # TMP FOR TESTING -- MAB
             # #dt_energy = dt_electron
             # electron_energy_equation!(ppar, dens, fvec, moments, collisions, dt_energy, composition, num_diss_params, z)
@@ -304,12 +290,11 @@
             # # but without the wpa dependence.
             # @loop_r_z ir iz begin
             #     zval = z.grid[iz]
-            #     znorm = 2.0*zval/Lz
+            #     znorm = 2.0*zval/z.L
             #     ppar[iz,ir] = fvec.electron_ppar[iz,ir] +
             #                   (ppar[iz,ir] - fvec.electron_ppar[iz,ir]) *
             #                   (1.0 + z_speedup_fac*(1.0 - znorm^2))
             # end
->>>>>>> abfd6fdd
             begin_r_z_region()
             @loop_r_z ir iz begin
                 fvec.electron_ppar[iz,ir] = ppar[iz,ir]
@@ -339,15 +324,11 @@
         end
 
         # enforce the boundary condition(s) on the electron pdf
-<<<<<<< HEAD
         enforce_boundary_condition_on_electron_pdf!(pdf, phi, vthe, upar, vperp, vpa,
                                                     vperp_spectral, vpa_spectral,
                                                     vpa_advect, moments,
                                                     num_diss_params.vpa_dissipation_coefficient > 0.0,
                                                     composition.me_over_mi)
-=======
-        enforce_boundary_condition_on_electron_pdf_noshift!(pdf, phi, vthe, upar, vpa, vpa_spectral, composition.me_over_mi)
->>>>>>> abfd6fdd
         #println("A pdf 1 ", pdf[:,1,1,1])
         #println("A pdf end ", pdf[:,1,end,1])
 
@@ -499,7 +480,6 @@
     return time, output_counter
 end
 
-<<<<<<< HEAD
 function speedup_hack_residual!(residual, z_speedup_fac, z, vpa)
     # Divide by wpa to relax CFL condition at large wpa - only looking for steady
     # state here, so does not matter that this makes time evolution incorrect.
@@ -524,27 +504,6 @@
     return nothing
 end
 
-function enforce_boundary_condition_on_electron_pdf!(pdf, phi, vthe, upar, vperp, vpa,
-                                                     vperp_spectral, vpa_spectral,
-                                                     vpa_adv, moments, vpa_diffusion,
-                                                     me_over_mi)
-    # Enforce velocity-space boundary conditions
-    if vpa.n > 1
-        begin_r_z_vperp_region()
-        @loop_r_z_vperp ir iz ivperp begin
-            # enforce the vpa BC
-            # use that adv.speed independent of vpa
-            @views enforce_v_boundary_condition_local!(pdf[:,ivperp,iz,ir], vpa.bc,
-                                                       vpa_adv[1].speed[:,ivperp,iz,ir],
-                                                       vpa_diffusion, vpa, vpa_spectral)
-        end
-    end
-    if vperp.n > 1
-        begin_r_z_vpa_region()
-        @views enforce_vperp_boundary_condition!(pdf, vperp.bc, vperp, vperp_spectral)
-    end
-
-=======
 function enforce_boundary_condition_on_electron_pdf_noshift!(pdf, phi, vthe, upar, vpa, vpa_spectral, me_over_mi)
     # first enforce the boundary condition at z_min.
     # this involves forcing the pdf to be zero for electrons travelling faster than the max speed
@@ -1075,8 +1034,26 @@
     # end
 end
 
-function enforce_boundary_condition_on_electron_pdf!(pdf, phi, vthe, upar, vpa, vpa_spectral, me_over_mi)
->>>>>>> abfd6fdd
+function enforce_boundary_condition_on_electron_pdf!(pdf, phi, vthe, upar, vperp, vpa,
+                                                     vperp_spectral, vpa_spectral,
+                                                     vpa_adv, moments, vpa_diffusion,
+                                                     me_over_mi)
+    # Enforce velocity-space boundary conditions
+    if vpa.n > 1
+        begin_r_z_vperp_region()
+        @loop_r_z_vperp ir iz ivperp begin
+            # enforce the vpa BC
+            # use that adv.speed independent of vpa
+            @views enforce_v_boundary_condition_local!(pdf[:,ivperp,iz,ir], vpa.bc,
+                                                       vpa_adv[1].speed[:,ivperp,iz,ir],
+                                                       vpa_diffusion, vpa, vpa_spectral)
+        end
+    end
+    if vperp.n > 1
+        begin_r_z_vpa_region()
+        @views enforce_vperp_boundary_condition!(pdf, vperp.bc, vperp, vperp_spectral)
+    end
+
     # first enforce the boundary condition at z_min.
     # this involves forcing the pdf to be zero for electrons travelling faster than the max speed
     # they could attain by accelerating in the electric field between the wall and the simulation boundary;
