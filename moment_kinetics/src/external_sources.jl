--- conflicted
+++ resolved
@@ -530,17 +530,10 @@
 
 Add external source term to the ion kinetic equation.
 """
-<<<<<<< HEAD
-function external_ion_source!(pdf, fvec, moments, ion_source_settings, vperp, vpa, dt)
-    begin_s_r_z_vperp_region()
-
-    source_amplitude = moments.ion.external_source_amplitude
-=======
 function external_ion_source!(pdf, fvec, moments, ion_source_settings, vperp, vpa, dt, scratch_dummy)
     
     source_type =  ion_source_settings.source_type
-    source_amplitude = moments.charged.external_source_amplitude
->>>>>>> 294483e0
+    source_amplitude = moments.ion.external_source_amplitude
     source_T = ion_source_settings.source_T
     source_n = ion_source_settings.source_n
     if vperp.n == 1
@@ -550,30 +543,10 @@
     end
     vpa_grid = vpa.grid
     vperp_grid = vperp.grid
-<<<<<<< HEAD
-
-    if moments.evolve_ppar && moments.evolve_upar && moments.evolve_density
-        vth = moments.ion.vth
-        density = fvec.density
-        upar = fvec.upar
-        @loop_s_r_z is ir iz begin
-            this_vth = vth[iz,ir,is]
-            this_upar = upar[iz,ir,is]
-            this_prefactor = dt * this_vth / density[iz,ir,is] * vth_factor *
-                             source_amplitude[iz,ir]
-            @loop_vperp_vpa ivperp ivpa begin
-                # Factor of 1/sqrt(π) (for 1V) or 1/π^(3/2) (for 2V/3V) is absorbed by the
-                # normalisation of F
-                vperp_unnorm = vperp_grid[ivperp] * this_vth
-                vpa_unnorm = vpa_grid[ivpa] * this_vth + this_upar
-                pdf[ivpa,ivperp,iz,ir,is] +=
-                    this_prefactor *
-                    exp(-(vperp_unnorm^2 + vpa_unnorm^2) / source_T)
-=======
     if source_type in ("Maxwellian","energy")
         begin_s_r_z_vperp_region()
         if moments.evolve_ppar && moments.evolve_upar && moments.evolve_density
-            vth = moments.charged.vth
+            vth = moments.ion.vth
             density = fvec.density
             upar = fvec.upar
             @loop_s_r_z is ir iz begin
@@ -628,7 +601,6 @@
                         this_prefactor * source_n *
                         exp(-(vperp_grid[ivperp]^2 + vpa_grid[ivpa]^2) / source_T)
                 end
->>>>>>> 294483e0
             end
         else
             error("Unsupported combination evolve_density=$(moments.evolve_density), "
