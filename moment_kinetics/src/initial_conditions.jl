--- conflicted
+++ resolved
@@ -4,12 +4,7 @@
 
 export allocate_pdf_and_moments
 export init_pdf_and_moments!
-<<<<<<< HEAD
-=======
-export enforce_boundary_conditions!
-export enforce_neutral_boundary_conditions!
 export initialize_electrons!
->>>>>>> abfd6fdd
 
 # functional testing 
 export create_boundary_distributions
@@ -585,18 +580,11 @@
 end
 
 function initialize_electron_pdf!(fvec, pdf, moments, phi, r, z, vpa, vperp, vzeta, vr,
-<<<<<<< HEAD
                                   vz, z_spectral, vperp_spectral, vpa_spectral, z_advect,
                                   vpa_advect, scratch_dummy, collisions, composition,
                                   geometry, external_source_settings, num_diss_params, dt,
-                                  io_input, input_dict)
-=======
-                                  vz, z_spectral, vpa_spectral, z_advect, vpa_advect,
-                                  scratch_dummy, collisions, composition, geometry,
-                                  external_source_settings, num_diss_params, dt, io_input,
-                                  input_dict; restart_from_boltzmann=false)
-
->>>>>>> abfd6fdd
+                                  io_input, input_dict; restart_from_boltzmann=false)
+
     # now that the initial electron pdf is given, the electron parallel heat flux should be updated
     # if using kinetic electrons
     if composition.electron_physics == kinetic_electrons
@@ -1352,20 +1340,11 @@
 this 'initital' value for the electron will just be the first guess in an iterative solution
 """
 function init_electron_pdf_over_density_and_boundary_phi!(pdf, phi, density, upar, vth, z,
-<<<<<<< HEAD
         vpa, vperp, vperp_spectral, vpa_spectral, vpa_advect, moments, num_diss_params,
-        me_over_mi)
+        me_over_mi; restart_from_boltzmann=false)
 
     if z.bc == "wall"
         begin_r_region()
-        @loop_r ir begin
-            # Initialise an unshifted Maxwellian as a first step
-            @loop_z iz begin
-                vpa_over_vth = @. vpa.scratch3 = vpa.grid + upar[iz,ir] / vth[iz,ir]
-=======
-        vpa, vperp, vpa_spectral, me_over_mi, restart_from_boltzmann=false)
-
-    if z.bc == "wall"
         if restart_from_boltzmann
             # initialize a Maxwellian of the form g = (n_0/n_e) / (sqrt(pi)*vth_e) * exp(-v^2/vth_e^2)
             # and solve for the values of n_0 satisfies int dvpa g  = 1, given the boundary values of phi
@@ -1384,57 +1363,11 @@
                 # a cutoff Maxwellian with the appropriate cutoff velocities
                 density_scale_factor_zmin = 2 / (1 + erf(vpa_crit_zmin))
                 density_scale_factor_zmax = 2 / (1 + erf(vpa_crit_zmax))
->>>>>>> abfd6fdd
                 @loop_vperp ivperp begin
                     @. pdf[:,ivperp,1,ir] *= density_scale_factor_zmin
                     @. pdf[:,ivperp,end,ir] *= density_scale_factor_zmax
                 end
             end
-<<<<<<< HEAD
-        end
-        # Apply the sheath boundary condition to get cut-off boundary distribution
-        # functions and boundary values of phi
-        enforce_boundary_condition_on_electron_pdf!(pdf, phi, vth, upar, vperp, vpa,
-                                                    vperp_spectral, vpa_spectral,
-                                                    vpa_advect, moments,
-                                                    num_diss_params.vpa_dissipation_coefficient > 0.0,
-                                                    me_over_mi)
-        begin_r_region()
-        @loop_r ir begin
-            # get critical velocities beyond which electrons are lost to the wall
-            #vpa_crit_zmin, vpa_crit_zmax = get_electron_critical_velocities(phi, vth, me_over_mi, z)
-            #println("vpa_crit_zmin = ", vpa_crit_zmin, " vpa_crit_zmax = ", vpa_crit_zmax)
-            # Blend boundary distribution function into bulk of domain to avoid
-            # discontinuities (as much as possible)
-            blend_fac = 100
-            if z.nrank > 1
-                error("Distributed MPI not supported in this init yet")
-            end
-            @loop_z_vperp iz ivperp begin
-                #@. pdf[:,ivperp,iz] = exp(-30*z.grid[iz]^2)
-                #@. pdf[:,ivperp,iz] = (density[iz] / vth[iz]) *
-                #@. pdf[:,ivperp,iz] = exp(-vpa.grid[:]^2)
-                blend_fac_lower = exp(-blend_fac*(z.grid[iz] + 0.5*z.L)^2)
-                blend_fac_upper = exp(-blend_fac*(z.grid[iz] - 0.5*z.L)^2)
-                @. pdf[:,ivperp,iz,ir] = (1.0 - blend_fac_lower) * (1.0 - blend_fac_upper) * pdf[:,ivperp,iz,ir] +
-                                         blend_fac_lower * pdf[:,ivperp,1,ir] +
-                                         blend_fac_upper * pdf[:,ivperp,end,ir]
-                #@. pdf[:,ivperp,iz,ir] = exp(-vpa.grid^2) * (
-                #                         (1 - exp(-blend_fac*(z.grid[iz] - z.grid[1])^2) *
-                #                          tanh(sharp_fac*(vpa.grid-vpa_crit_zmin))) *
-                #                         (1 - exp(-blend_fac*(z.grid[iz] - z.grid[end])^2) *
-                #                          tanh(-sharp_fac*(vpa.grid-vpa_crit_zmax)))) #/
-                                         #(1 - exp(-blend_fac*(z.grid[iz] - z.grid[1])^2) * tanh(-sharp_fac*vpa_crit_zmin)) /
-                                         #(1 - exp(-blend_fac*(z.grid[iz] - z.grid[end])^2) * tanh(sharp_fac*vpa_crit_zmax)))
-                                         #exp(-((vpa.grid[:] - upar[iz])^2) / vth[iz]^2)
-                                         #exp(-((vpa.grid - upar[iz])^2 + vperp.grid[ivperp]^2) / vth[iz]^2)
-
-                # ensure that the normalised electron pdf integrates to unity
-                norm_factor = integrate_over_vspace(pdf[:,ivperp,iz,ir], vpa.wgts)
-                @. pdf[:,ivperp,iz,ir] /= norm_factor
-                #println("TMP FOR TESTING -- init electron pdf")
-                #@. pdf[:,ivperp,iz] = exp(-2*vpa.grid[:]^2)*exp(-z.grid[iz]^2)
-=======
         else
             @loop_r ir begin
                 # Initialise an unshifted Maxwellian as a first step
@@ -1444,9 +1377,16 @@
                         @. pdf[:,ivperp,iz,ir] = exp(-vpa_over_vth^2)
                     end
                 end
-                # Apply the sheath boundary condition to get cut-off boundary distribution
-                # functions and boundary values of phi
-                enforce_boundary_condition_on_electron_pdf!(pdf, phi, vth, upar, vpa, vpa_spectral, me_over_mi)
+            end
+            # Apply the sheath boundary condition to get cut-off boundary distribution
+            # functions and boundary values of phi
+            enforce_boundary_condition_on_electron_pdf!(pdf, phi, vth, upar, vperp, vpa,
+                                                        vperp_spectral, vpa_spectral,
+                                                        vpa_advect, moments,
+                                                        num_diss_params.vpa_dissipation_coefficient > 0.0,
+                                                        me_over_mi)
+            begin_r_region()
+            @loop_r ir begin
                 # get critical velocities beyond which electrons are lost to the wall
                 #vpa_crit_zmin, vpa_crit_zmax = get_electron_critical_velocities(phi, vth, me_over_mi, z)
                 #println("vpa_crit_zmin = ", vpa_crit_zmin, " vpa_crit_zmax = ", vpa_crit_zmax)
@@ -1481,7 +1421,6 @@
                     #println("TMP FOR TESTING -- init electron pdf")
                     #@. pdf[:,ivperp,iz] = exp(-2*vpa.grid[:]^2)*exp(-z.grid[iz]^2)
                 end
->>>>>>> abfd6fdd
             end
         end
     else
