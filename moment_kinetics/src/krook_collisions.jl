"""
"""
module krook_collisions

<<<<<<< HEAD
export setup_krook_collisions!, get_collision_frequency_ii, get_collision_frequency_ee,
       get_collision_frequency_ei, krook_collisions!, electron_krook_collisions!
=======
export setup_krook_collisions_input, get_collision_frequency, krook_collisions!
>>>>>>> 294483e0

using ..constants
using ..looping
using ..input_structs: krook_collisions_input, set_defaults_and_check_section!
using ..reference_parameters: get_reference_collision_frequency


"""
<<<<<<< HEAD
function setup_krook_collisions!(collisions, reference_params, scan_input)
    Nref = reference_params.Nref
    Tref = reference_params.Tref
    mref = reference_params.mref
    timeref = reference_params.timeref
    cref = reference_params.cref
    logLambda_ii = reference_params.logLambda_ii
    logLambda_ee = reference_params.logLambda_ee
    logLambda_ei = reference_params.logLambda_ei

    # Collision frequencies, using \hat{\nu} from Appendix, p. 277 of Helander
    # "Collisional Transport in Magnetized Plasmas" (2002).
    nu_ii0_per_s = Nref * proton_charge^4 * logLambda_ii /
                   (4.0 * π * epsilon0^2 * mref^2 * cref^3) # s^-1
    nu_ii0 = nu_ii0_per_s * timeref

    # Note the electron thermal speed used in the code is normalised to cref, so we use
    # cref in these two formulas rather than a reference electron thermal speed, so that
    # when multiplied by the normalised electron thermal speed we get the correct
    # normalised collision frequency.
    nu_ee0_per_s = Nref * proton_charge^4 * logLambda_ee /
                   (4.0 * π * epsilon0^2 * electron_mass^2 * cref^3) # s^-1
    nu_ee0 = nu_ee0_per_s * timeref

    nu_ei0_per_s = Nref * proton_charge^4 * logLambda_ei /
                   (4.0 * π * epsilon0^2 * electron_mass^2 * cref^3) # s^-1
    nu_ei0 = nu_ei0_per_s * timeref

    collisions.krook_collisions_option = get(scan_input, "krook_collisions_option", "none")
    if collisions.krook_collisions_option == "reference_parameters"
        collisions.krook_collision_frequency_prefactor_ii = nu_ii0
    elseif collisions.krook_collisions_option == "manual" # get the frequency from the input file
        collisions.krook_collision_frequency_prefactor_ii = get(scan_input, "nuii_krook", nu_ii0)
    elseif collisions.krook_collisions_option == "none"
        # By default, no krook collisions included
        collisions.krook_collision_frequency_prefactor_ii = -1.0
    else
        error("Invalid option "
              * "krook_collisions_option=$(collisions.krook_collisions_option) passed")
    end

    if collisions.krook_collisions_option == "reference_parameters"
        collisions.krook_collision_frequency_prefactor_ee = nu_ee0
    elseif collisions.krook_collisions_option == "manual" # get the frequency from the input file
        # If the "manual" option is used, the collision frequency is not multiplied by
        # vthe^(-3), so need to correct it to be evaluated with the electron thermal speed
        # at Tref for the default value.
        vthe_ref = sqrt(2.0 * Tref / electron_mass)
        collisions.krook_collision_frequency_prefactor_ee =
            get(scan_input, "nuee_krook", nu_ee0 * (cref/vthe_ref)^3)
    elseif collisions.krook_collisions_option == "none"
        # By default, no krook collisions included
        collisions.krook_collision_frequency_prefactor_ee = -1.0
    else
        error("Invalid option "
              * "krook_collisions_option=$(collisions.krook_collisions_option) passed")
    end

    if collisions.krook_collisions_option == "reference_parameters"
        collisions.krook_collision_frequency_prefactor_ei = nu_ei0
    elseif collisions.krook_collisions_option == "manual" # get the frequency from the input file
        # If the "manual" option is used, the collision frequency is not multiplied by
        # vthe^(-3), so need to correct it to be evaluated with the electron thermal speed
        # at Tref for the default value.
        vthe_ref = sqrt(2.0 * Tref / electron_mass)
        collisions.krook_collision_frequency_prefactor_ei =
            get(scan_input, "nuei_krook", nu_ei0 * (cref/vthe_ref)^3)
    elseif collisions.krook_collisions_option == "none"
        # By default, no krook collisions included
        collisions.krook_collision_frequency_prefactor_ei = -1.0
    else
        error("Invalid option "
              * "krook_collisions_option=$(collisions.krook_collisions_option) passed")
    end

    return nothing
=======
Function for reading Krook collision operator input parameters. 
Structure the namelist as follows.

[krook_collisions]
use_krook = true
krook_collision_frequency_prefactor = 1.0
frequency_option = "manual"
"""
function setup_krook_collisions_input(toml_input::Dict, reference_params)
    # get reference collision frequency
    nuii_krook_default = get_reference_collision_frequency(reference_params)
    # read the input toml and specify a sensible default    
    input_section = input_section = set_defaults_and_check_section!(toml_input, "krook_collisions",
       # begin default inputs (as kwargs)
       use_krook = false,
       krook_collision_frequency_prefactor = -1.0,
       frequency_option = "reference_parameters")
       
    # ensure that the collision frequency is consistent with the input option
    frequency_option = input_section["frequency_option"]
    if frequency_option == "reference_parameters"
        input_section["krook_collision_frequency_prefactor"] = nuii_krook_default
    elseif frequency_option == "manual" 
        # use the frequency from the input file
        # do nothing
    else
        error("Invalid option [krook_collisions] "
              * "frequency_option=$(frequency_option) passed")
    end
    # finally, ensure prefactor < 0 if use_krook is false
    # so that prefactor > 0 is the only check required in the rest of the code
    if !input_section["use_krook"]
        input_section["krook_collision_frequency_prefactor"] = -1.0
    end
    input = Dict(Symbol(k)=>v for (k,v) in input_section)
    #println(input)
    return krook_collisions_input(; input...)
>>>>>>> 294483e0
end

"""
    get_collision_frequency_ii(collisions, n, vth)

Calculate the ion-ion collision frequency, depending on the settings/parameters in
`collisions`, for the given density `n` and thermal speed `vth`.

`n` and `vth` may be scalars or arrays, but should have shapes that can be broadcasted
together.
"""
<<<<<<< HEAD
function get_collision_frequency_ii(collisions, n, vth)
    if collisions.krook_collisions_option == "reference_parameters"
        return @. collisions.krook_collision_frequency_prefactor_ii * n * vth^(-3)
    elseif collisions.krook_collisions_option == "manual"
        # Include 0.0*n so that the result gets promoted to an array if n is an array,
        # which hopefully means this function will have a fixed return type given the
        # types of the arguments (we don't want to be 'type unstable' for array inputs by
        # returning a scalar from this branch but an array from the "reference_parameters"
        # branch).
        return @. collisions.krook_collision_frequency_prefactor_ii + 0.0 * n
    elseif collisions.krook_collisions_option == "none"
        # Include 0.0*n so that the result gets promoted to an array if n is an array,
        # which hopefully means this function will have a fixed return type given the
        # types of the arguments (we don't want to be 'type unstable' for array inputs by
        # returning a scalar from this branch but an array from the "reference_parameters"
        # branch).
        return @. 0.0 * n
    else
        error("Unrecognised option "
              * "krook_collisions_option=$(collisions.krook_collisions_option)")
    end
end

"""
    get_collision_frequency_ee(collisions, n, vthe)

Calculate the electron-electron collision frequency, depending on the settings/parameters
in `collisions`, for the given density `n` and electron thermal speed `vthe`.

`n` and `vthe` may be scalars or arrays, but should have shapes that can be broadcasted
together.
"""
function get_collision_frequency_ee(collisions, n, vthe)
    if collisions.krook_collisions_option == "reference_parameters"
        return @. collisions.krook_collision_frequency_prefactor_ee * n * vthe^(-3)
    elseif collisions.krook_collisions_option == "manual"
        # Include 0.0*n so that the result gets promoted to an array if n is an array,
        # which hopefully means this function will have a fixed return type given the
        # types of the arguments (we don't want to be 'type unstable' for array inputs by
        # returning a scalar from this branch but an array from the "reference_parameters"
        # branch).
        return @. collisions.krook_collision_frequency_prefactor_ee + 0.0 * n
    elseif collisions.krook_collisions_option == "none"
        # Include 0.0*n so that the result gets promoted to an array if n is an array,
        # which hopefully means this function will have a fixed return type given the
        # types of the arguments (we don't want to be 'type unstable' for array inputs by
        # returning a scalar from this branch but an array from the "reference_parameters"
        # branch).
        return @. 0.0 * n
    else
        error("Unrecognised option "
              * "krook_collisions_option=$(collisions.krook_collisions_option)")
    end
end

"""
    get_collision_frequency_ei(collisions, n, vthe)

Calculate the electron-electron collision frequency, depending on the settings/parameters
in `collisions`, for the given density `n` and electron thermal speed `vthe`.

`n` and `vthe` may be scalars or arrays, but should have shapes that can be broadcasted
together.
"""
function get_collision_frequency_ei(collisions, n, vthe)
    if collisions.krook_collisions_option == "reference_parameters"
        return @. collisions.krook_collision_frequency_prefactor_ei * n * vthe^(-3)
    elseif collisions.krook_collisions_option == "manual"
        # Include 0.0*n so that the result gets promoted to an array if n is an array,
        # which hopefully means this function will have a fixed return type given the
        # types of the arguments (we don't want to be 'type unstable' for array inputs by
        # returning a scalar from this branch but an array from the "reference_parameters"
        # branch).
        return @. collisions.krook_collision_frequency_prefactor_ei + 0.0 * n
    elseif collisions.krook_collisions_option == "none"
=======
function get_collision_frequency(collisions, n, vth)
    # extract krook options from collisions struct
    colk = collisions.krook
    krook_collision_frequency_prefactor = colk.krook_collision_frequency_prefactor
    frequency_option = colk.frequency_option
    if frequency_option == "reference_parameters"
        return @. krook_collision_frequency_prefactor * n * vth^(-3)
    elseif frequency_option == "manual"
>>>>>>> 294483e0
        # Include 0.0*n so that the result gets promoted to an array if n is an array,
        # which hopefully means this function will have a fixed return type given the
        # types of the arguments (we don't want to be 'type unstable' for array inputs by
        # returning a scalar from this branch but an array from the "reference_parameters"
        # branch).
        return @. krook_collision_frequency_prefactor + 0.0 * n
    else
        error("Unrecognised option [krook_collisions] "
              * "frequency_option=$(frequency_option)")
    end
end

"""
Add collision operator

Currently Krook collisions
"""
function krook_collisions!(pdf_out, fvec_in, moments, composition, collisions, vperp, vpa, dt)
    begin_s_r_z_region()

    if vperp.n > 1 && (moments.evolve_density || moments.evolve_upar || moments.evolve_ppar)
        error("Krook collisions not implemented for 2V moment-kinetic cases yet")
    end

    # Note: do not need 1/sqrt(pi) for the 'Maxwellian' term because the pdf is already
    # normalized by sqrt(pi) (see velocity_moments.integrate_over_vspace).
    if moments.evolve_ppar && moments.evolve_upar
        # Compared to evolve_upar version, grid is already normalized by vth, and multiply
        # through by vth, remembering pdf is already multiplied by vth
        @loop_s_r_z is ir iz begin
            n = fvec_in.density[iz,ir,is]
            vth = moments.ion.vth[iz,ir,is]
            nu_ii = get_collision_frequency_ii(collisions, n, vth)
            @loop_vperp_vpa ivperp ivpa begin
                pdf_out[ivpa,ivperp,iz,ir,is] -= dt * nu_ii *
                    (fvec_in.pdf[ivpa,ivperp,iz,ir,is]
                     - exp(-vpa.grid[ivpa]^2 - vperp.grid[ivperp]^2))
            end
        end
    elseif moments.evolve_ppar
        # Compared to full-f collision operater, multiply through by vth, remembering pdf
        # is already multiplied by vth, and grid is already normalized by vth
        @loop_s_r_z is ir iz begin
            n = fvec_in.density[iz,ir,is]
            vth = moments.ion.vth[iz,ir,is]
            nu_ii = get_collision_frequency_ii(collisions, n, vth)
            @loop_vperp_vpa ivperp ivpa begin
                pdf_out[ivpa,ivperp,iz,ir,is] -= dt * nu_ii *
                    (fvec_in.pdf[ivpa,ivperp,iz,ir,is]
                     - exp(-((vpa.grid[ivpa] - fvec_in.upar[iz,ir,is])/vth)^2
                           - (vperp.grid[ivperp]/vth)^2))
            end
        end
    elseif moments.evolve_upar
        # Compared to evolve_density version, grid is already shifted by upar
        @loop_s_r_z is ir iz begin
            n = fvec_in.density[iz,ir,is]
            vth = moments.ion.vth[iz,ir,is]
            nu_ii = get_collision_frequency_ii(collisions, n, vth)
            @loop_vperp_vpa ivperp ivpa begin
                pdf_out[ivpa,ivperp,iz,ir,is] -= dt * nu_ii *
                    (fvec_in.pdf[ivpa,ivperp,iz,ir,is]
                     - 1.0 / vth * exp(-(vpa.grid[ivpa] / vth)^2
                                       - (vperp.grid[ivperp] / vth)^2))
            end
        end
    elseif moments.evolve_density
        # Compared to full-f collision operater, divide through by density, remembering
        # that pdf is already normalized by density
        @loop_s_r_z is ir iz begin
            n = fvec_in.density[iz,ir,is]
            vth = moments.ion.vth[iz,ir,is]
            nu_ii = get_collision_frequency_ii(collisions, n, vth)
            @loop_vperp_vpa ivperp ivpa begin
                pdf_out[ivpa,ivperp,iz,ir,is] -= dt * nu_ii *
                (fvec_in.pdf[ivpa,ivperp,iz,ir,is]
                 - 1.0 / vth
                 * exp(-((vpa.grid[ivpa] - fvec_in.upar[iz,ir,is]) / vth)^2
                           - (vperp.grid[ivperp]/vth)^2))
            end
        end
    else
        @loop_s_r_z is ir iz begin
            n = fvec_in.density[iz,ir,is]
            vth = moments.ion.vth[iz,ir,is]
            if vperp.n == 1
                vth_prefactor = 1.0 / vth
            else
                vth_prefactor = 1.0 / vth^3
            end
            nu_ii = get_collision_frequency_ii(collisions, n, vth)
            @loop_vperp_vpa ivperp ivpa begin
                pdf_out[ivpa,ivperp,iz,ir,is] -= dt * nu_ii *
                    (fvec_in.pdf[ivpa,ivperp,iz,ir,is]
                     - n * vth_prefactor
                     * exp(-((vpa.grid[ivpa] - fvec_in.upar[iz,ir,is])/vth)^2
                           - (vperp.grid[ivperp]/vth)^2))
            end
        end
    end

    return nothing
end

"""
Add Krook collision operator for electrons
"""
function electron_krook_collisions!(pdf_out, pdf_in, dens_in, upar_in, upar_ion_in,
                                    vth_in, collisions, vperp, vpa, dt)
    begin_r_z_region()

    # For now, electrons are always fully moment-kinetic
    evolve_density = true
    evolve_upar = true
    evolve_ppar = true

    if vperp.n > 1 && (evolve_density || evolve_upar || evolve_ppar)
        error("Krook collisions not implemented for 2V moment-kinetic cases yet")
    end

    # Note: do not need 1/sqrt(pi) for the 'Maxwellian' term because the pdf is already
    # normalized by sqrt(pi) (see velocity_moments.integrate_over_vspace).
    if evolve_ppar && evolve_upar
        # Compared to evolve_upar version, grid is already normalized by vth, and multiply
        # through by vth, remembering pdf is already multiplied by vth
        @loop_r_z ir iz begin
            n = dens_in[iz,ir]
            vth = vth_in[iz,ir]
            nu_ee = get_collision_frequency_ee(collisions, n, vth)
            nu_ei = get_collision_frequency_ei(collisions, n, vth)

            # e-i collisions push electrons towards a Maxwellian drifting at the ion
            # parallel flow, so need a corresponding normalised parallel velocity
            # coordinate.
            # For now, assume there is only one ion species rather than bothering to
            # calculate an average ion flow speed, or sum over ion species here.
            @. vpa.scratch = vpa.grid + (upar_ion_in[iz,ir,1] - upar_in[iz,ir]) / vth

            @loop_vperp_vpa ivperp ivpa begin
                pdf_out[ivpa,ivperp,iz,ir] -= dt * (
                    nu_ee * (pdf_in[ivpa,ivperp,iz,ir]
                             - exp(-vpa.grid[ivpa]^2 - vperp.grid[ivperp]^2))
                    + nu_ei * (pdf_in[ivpa,ivperp,iz,ir]
                               - exp(-vpa.scratch[ivpa]^2 - vperp.grid[ivperp]^2))
                   )
            end
        end
    elseif evolve_ppar
        # Compared to full-f collision operater, multiply through by vth, remembering pdf
        # is already multiplied by vth, and grid is already normalized by vth
        @loop_r_z ir iz begin
            n = dens_in[iz,ir]
            vth = vth_in[iz,ir]
            nu_ee = get_collision_frequency_ee(collisions, n, vth)
            nu_ei = get_collision_frequency_ei(collisions, n, vth)

            @loop_vperp_vpa ivperp ivpa begin
                pdf_out[ivpa,ivperp,iz,ir] -= dt * (
                    nu_ee * (pdf_in[ivpa,ivperp,iz,ir]
                             - exp(-((vpa.grid[ivpa] - upar_in[iz,ir])/vth)^2
                                   - (vperp.grid[ivperp]/vth)^2))
                    # e-i collisions push electrons towards a Maxwellian drifting at the ion
                    # parallel flow, so need a corresponding normalised parallel velocity
                    # coordinate.
                    # For now, assume there is only one ion species rather than bothering to
                    # calculate an average ion flow speed, or sum over ion species here.
                    + nu_ei * (pdf_in[ivpa,ivperp,iz,ir]
                               - exp(-((vpa.grid[ivpa] - upar_ion_in[iz,ir,1])/vth)^2
                                     - (vperp.grid[ivperp]/vth)^2))
                   )
            end
        end
    elseif evolve_upar
        # Compared to evolve_density version, grid is already shifted by upar
        @loop_r_z ir iz begin
            n = dens_in[iz,ir]
            vth = vth_in[iz,ir]
            nu_ee = get_collision_frequency_ee(collisions, n, vth)
            nu_ei = get_collision_frequency_ei(collisions, n, vth)

            # e-i collisions push electrons towards a Maxwellian drifting at the ion
            # parallel flow, so need a corresponding normalised parallel velocity
            # coordinate.
            # For now, assume there is only one ion species rather than bothering to
            # calculate an average ion flow speed, or sum over ion species here.
            @. vpa.scratch = vpa.grid + (upar_ion_in[iz,ir,1] - upar_in[iz,ir])

            @loop_vperp_vpa ivperp ivpa begin
                pdf_out[ivpa,ivperp,iz,ir] -= dt * (
                    nu_ee * (pdf_in[ivpa,ivperp,iz,ir]
                             - 1.0 / vth * exp(-(vpa.grid[ivpa] / vth)^2
                                               - (vperp.grid[ivperp] / vth)^2))
                    + nu_ei * (pdf_in[ivpa,ivperp,iz,ir]
                               - 1.0 / vth * exp(-(vpa.scratch[ivpa] / vth)^2
                                                 - (vperp.grid[ivperp] / vth)^2))
                   )
            end
        end
    elseif evolve_density
        # Compared to full-f collision operater, divide through by density, remembering
        # that pdf is already normalized by density
        @loop_r_z ir iz begin
            n = dens_in[iz,ir]
            vth = vth_in[iz,ir]
            nu_ee = get_collision_frequency_ee(collisions, n, vth)
            nu_ei = get_collision_frequency_ei(collisions, n, vth)
            @loop_vperp_vpa ivperp ivpa begin
                pdf_out[ivpa,ivperp,iz,ir] -= dt * (
                    nu_ee * (pdf_in[ivpa,ivperp,iz,ir]
                             - 1.0 / vth
                             * exp(-((vpa.grid[ivpa] - upar_in[iz,ir]) / vth)^2
                                   - (vperp.grid[ivperp]/vth)^2))
                    # e-i collisions push electrons towards a Maxwellian drifting at the ion
                    # parallel flow, so need a corresponding normalised parallel velocity
                    # coordinate.
                    # For now, assume there is only one ion species rather than bothering to
                    # calculate an average ion flow speed, or sum over ion species here.
                    + nu_ei * (pdf_in[ivpa,ivperp,iz,ir]
                               - 1.0 / vth
                               * exp(-((vpa.grid[ivpa] - upar_ion_in[iz,ir,1]) / vth)^2
                                     - (vperp.grid[ivperp]/vth)^2))
                   )
            end
        end
    else
        @loop_r_z ir iz begin
            n = dens_in[iz,ir]
            vth = vth_in[iz,ir]
            if vperp.n == 1
                vth_prefactor = 1.0 / vth
            else
                vth_prefactor = 1.0 / vth^3
            end
            nu_ee = get_collision_frequency_ee(collisions, n, vth)
            nu_ei = get_collision_frequency_ei(collisions, n, vth)
            @loop_vperp_vpa ivperp ivpa begin
                pdf_out[ivpa,ivperp,iz,ir] -= dt * (
                    nu_ee * (pdf_in[ivpa,ivperp,iz,ir]
                             - n * vth_prefactor
                             * exp(-((vpa.grid[ivpa] - upar_in[iz,ir])/vth)^2
                                   - (vperp.grid[ivperp]/vth)^2))
                    # e-i collisions push electrons towards a Maxwellian drifting at the ion
                    # parallel flow, so need a corresponding normalised parallel velocity
                    # coordinate.
                    # For now, assume there is only one ion species rather than bothering to
                    # calculate an average ion flow speed, or sum over ion species here.
                    + nu_ee * (pdf_in[ivpa,ivperp,iz,ir]
                               - n * vth_prefactor
                               * exp(-((vpa.grid[ivpa] - upar_ion_in[iz,ir,1])/vth)^2
                                     - (vperp.grid[ivperp]/vth)^2))
                   )
            end
        end
    end

    return nothing
end

end # krook_collisions<|MERGE_RESOLUTION|>--- conflicted
+++ resolved
@@ -2,12 +2,8 @@
 """
 module krook_collisions
 
-<<<<<<< HEAD
-export setup_krook_collisions!, get_collision_frequency_ii, get_collision_frequency_ee,
+export setup_krook_collisions_input, get_collision_frequency_ii, get_collision_frequency_ee,
        get_collision_frequency_ei, krook_collisions!, electron_krook_collisions!
-=======
-export setup_krook_collisions_input, get_collision_frequency, krook_collisions!
->>>>>>> 294483e0
 
 using ..constants
 using ..looping
@@ -16,84 +12,6 @@
 
 
 """
-<<<<<<< HEAD
-function setup_krook_collisions!(collisions, reference_params, scan_input)
-    Nref = reference_params.Nref
-    Tref = reference_params.Tref
-    mref = reference_params.mref
-    timeref = reference_params.timeref
-    cref = reference_params.cref
-    logLambda_ii = reference_params.logLambda_ii
-    logLambda_ee = reference_params.logLambda_ee
-    logLambda_ei = reference_params.logLambda_ei
-
-    # Collision frequencies, using \hat{\nu} from Appendix, p. 277 of Helander
-    # "Collisional Transport in Magnetized Plasmas" (2002).
-    nu_ii0_per_s = Nref * proton_charge^4 * logLambda_ii /
-                   (4.0 * π * epsilon0^2 * mref^2 * cref^3) # s^-1
-    nu_ii0 = nu_ii0_per_s * timeref
-
-    # Note the electron thermal speed used in the code is normalised to cref, so we use
-    # cref in these two formulas rather than a reference electron thermal speed, so that
-    # when multiplied by the normalised electron thermal speed we get the correct
-    # normalised collision frequency.
-    nu_ee0_per_s = Nref * proton_charge^4 * logLambda_ee /
-                   (4.0 * π * epsilon0^2 * electron_mass^2 * cref^3) # s^-1
-    nu_ee0 = nu_ee0_per_s * timeref
-
-    nu_ei0_per_s = Nref * proton_charge^4 * logLambda_ei /
-                   (4.0 * π * epsilon0^2 * electron_mass^2 * cref^3) # s^-1
-    nu_ei0 = nu_ei0_per_s * timeref
-
-    collisions.krook_collisions_option = get(scan_input, "krook_collisions_option", "none")
-    if collisions.krook_collisions_option == "reference_parameters"
-        collisions.krook_collision_frequency_prefactor_ii = nu_ii0
-    elseif collisions.krook_collisions_option == "manual" # get the frequency from the input file
-        collisions.krook_collision_frequency_prefactor_ii = get(scan_input, "nuii_krook", nu_ii0)
-    elseif collisions.krook_collisions_option == "none"
-        # By default, no krook collisions included
-        collisions.krook_collision_frequency_prefactor_ii = -1.0
-    else
-        error("Invalid option "
-              * "krook_collisions_option=$(collisions.krook_collisions_option) passed")
-    end
-
-    if collisions.krook_collisions_option == "reference_parameters"
-        collisions.krook_collision_frequency_prefactor_ee = nu_ee0
-    elseif collisions.krook_collisions_option == "manual" # get the frequency from the input file
-        # If the "manual" option is used, the collision frequency is not multiplied by
-        # vthe^(-3), so need to correct it to be evaluated with the electron thermal speed
-        # at Tref for the default value.
-        vthe_ref = sqrt(2.0 * Tref / electron_mass)
-        collisions.krook_collision_frequency_prefactor_ee =
-            get(scan_input, "nuee_krook", nu_ee0 * (cref/vthe_ref)^3)
-    elseif collisions.krook_collisions_option == "none"
-        # By default, no krook collisions included
-        collisions.krook_collision_frequency_prefactor_ee = -1.0
-    else
-        error("Invalid option "
-              * "krook_collisions_option=$(collisions.krook_collisions_option) passed")
-    end
-
-    if collisions.krook_collisions_option == "reference_parameters"
-        collisions.krook_collision_frequency_prefactor_ei = nu_ei0
-    elseif collisions.krook_collisions_option == "manual" # get the frequency from the input file
-        # If the "manual" option is used, the collision frequency is not multiplied by
-        # vthe^(-3), so need to correct it to be evaluated with the electron thermal speed
-        # at Tref for the default value.
-        vthe_ref = sqrt(2.0 * Tref / electron_mass)
-        collisions.krook_collision_frequency_prefactor_ei =
-            get(scan_input, "nuei_krook", nu_ei0 * (cref/vthe_ref)^3)
-    elseif collisions.krook_collisions_option == "none"
-        # By default, no krook collisions included
-        collisions.krook_collision_frequency_prefactor_ei = -1.0
-    else
-        error("Invalid option "
-              * "krook_collisions_option=$(collisions.krook_collisions_option) passed")
-    end
-
-    return nothing
-=======
 Function for reading Krook collision operator input parameters. 
 Structure the namelist as follows.
 
@@ -131,7 +49,6 @@
     input = Dict(Symbol(k)=>v for (k,v) in input_section)
     #println(input)
     return krook_collisions_input(; input...)
->>>>>>> 294483e0
 end
 
 """
@@ -143,7 +60,6 @@
 `n` and `vth` may be scalars or arrays, but should have shapes that can be broadcasted
 together.
 """
-<<<<<<< HEAD
 function get_collision_frequency_ii(collisions, n, vth)
     if collisions.krook_collisions_option == "reference_parameters"
         return @. collisions.krook_collision_frequency_prefactor_ii * n * vth^(-3)
@@ -209,35 +125,29 @@
 together.
 """
 function get_collision_frequency_ei(collisions, n, vthe)
-    if collisions.krook_collisions_option == "reference_parameters"
-        return @. collisions.krook_collision_frequency_prefactor_ei * n * vthe^(-3)
-    elseif collisions.krook_collisions_option == "manual"
-        # Include 0.0*n so that the result gets promoted to an array if n is an array,
-        # which hopefully means this function will have a fixed return type given the
-        # types of the arguments (we don't want to be 'type unstable' for array inputs by
-        # returning a scalar from this branch but an array from the "reference_parameters"
-        # branch).
-        return @. collisions.krook_collision_frequency_prefactor_ei + 0.0 * n
-    elseif collisions.krook_collisions_option == "none"
-=======
-function get_collision_frequency(collisions, n, vth)
     # extract krook options from collisions struct
     colk = collisions.krook
     krook_collision_frequency_prefactor = colk.krook_collision_frequency_prefactor
     frequency_option = colk.frequency_option
     if frequency_option == "reference_parameters"
-        return @. krook_collision_frequency_prefactor * n * vth^(-3)
+        return @. krook_collision_frequency_prefactor_ei * n * vthe^(-3)
     elseif frequency_option == "manual"
->>>>>>> 294483e0
-        # Include 0.0*n so that the result gets promoted to an array if n is an array,
-        # which hopefully means this function will have a fixed return type given the
-        # types of the arguments (we don't want to be 'type unstable' for array inputs by
-        # returning a scalar from this branch but an array from the "reference_parameters"
-        # branch).
-        return @. krook_collision_frequency_prefactor + 0.0 * n
-    else
-        error("Unrecognised option [krook_collisions] "
-              * "frequency_option=$(frequency_option)")
+        # Include 0.0*n so that the result gets promoted to an array if n is an array,
+        # which hopefully means this function will have a fixed return type given the
+        # types of the arguments (we don't want to be 'type unstable' for array inputs by
+        # returning a scalar from this branch but an array from the "reference_parameters"
+        # branch).
+        return @. collisions.krook_collision_frequency_prefactor_ei + 0.0 * n
+    elseif collisions.krook_collisions_option == "none"
+        # Include 0.0*n so that the result gets promoted to an array if n is an array,
+        # which hopefully means this function will have a fixed return type given the
+        # types of the arguments (we don't want to be 'type unstable' for array inputs by
+        # returning a scalar from this branch but an array from the "reference_parameters"
+        # branch).
+        return @. 0.0 * n
+    else
+        error("Unrecognised option "
+              * "krook_collisions_option=$(collisions.krook_collisions_option)")
     end
 end
 
