"""
"""
module load_data

export open_readonly_output_file
export load_fields_data
<<<<<<< HEAD
=======
export load_ion_particle_moments_data
export load_neutral_particle_moments_data
>>>>>>> 780ce0b5
export load_pdf_data
export load_neutral_pdf_data
export load_coordinate_data
export load_time_data
export load_block_data
export load_rank_data
export load_species_data
export read_distributed_zr_data!

using ..array_allocation: allocate_float, allocate_int
using ..calculus: derivative!
using ..communication
using ..coordinates: coordinate, define_coordinate
using ..electron_vpa_advection: update_electron_speed_vpa!
using ..electron_z_advection: update_electron_speed_z!
using ..file_io: check_io_implementation, get_group, get_subgroup_keys, get_variable_keys
using ..input_structs
using ..interpolation: interpolate_to_grid_1d!
using ..krook_collisions
using ..looping
using ..moment_kinetics_input: mk_input
using ..neutral_vz_advection: update_speed_neutral_vz!
using ..neutral_z_advection: update_speed_neutral_z!
using ..type_definitions: mk_float, mk_int
using ..utils: get_CFL!, get_minimum_CFL_z, get_minimum_CFL_vpa, get_minimum_CFL_neutral_z,
               get_minimum_CFL_neutral_vz, enum_from_string
using ..vpa_advection: update_speed_vpa!
using ..z_advection: update_speed_z!

using Glob
using HDF5
using MPI

const timestep_diagnostic_variables = ("time_for_run", "step_counter", "dt",
                                       "failure_counter", "failure_caused_by",
                                       "steps_per_output", "failures_per_output",
                                       "failure_caused_by_per_output",
                                       "average_successful_dt", "electron_step_counter",
                                       "electron_dt", "electron_failure_counter",
                                       "electron_failure_caused_by",
                                       "electron_steps_per_output",
                                       "electron_failures_per_output",
                                       "electron_failure_caused_by_per_output",
                                       "electron_average_successful_dt")
const em_variables = ("phi", "Er", "Ez")
const ion_moment_variables = ("density", "parallel_flow", "parallel_pressure",
                              "thermal_speed", "temperature", "parallel_heat_flux",
<<<<<<< HEAD
                              "collision_frequency_ii", "collision_frequency_ee",
                              "collision_frequency_ei", "sound_speed", "mach_number")
const electron_moment_variables = ("electron_density", "electron_parallel_flow",
                                   "electron_parallel_pressure", "electron_thermal_speed",
                                   "electron_temperature", "electron_parallel_heat_flux")
=======
                              "collision_frequency_ii", "sound_speed", "mach_number")
>>>>>>> 780ce0b5
const neutral_moment_variables = ("density_neutral", "uz_neutral", "pz_neutral",
                                  "thermal_speed_neutral", "temperature_neutral",
                                  "qz_neutral")
const all_moment_variables = tuple(em_variables..., ion_moment_variables...,
                                   electron_moment_variables...,
                                   neutral_moment_variables...)

const ion_dfn_variables = ("f",)
const electron_dfn_variables = ("f_electron",)
const neutral_dfn_variables = ("f_neutral",)
const all_dfn_variables = tuple(ion_dfn_variables..., electron_dfn_variables...,
                                neutral_dfn_variables...)

const ion_variables = tuple(ion_moment_variables..., ion_dfn_variables)
const neutral_variables = tuple(neutral_moment_variables..., neutral_dfn_variables)
const all_variables = tuple(all_moment_variables..., all_dfn_variables...)

function open_file_to_read end
function open_file_to_read(::Val{hdf5}, filename)
    return h5open(filename, "r")
end

"""
"""
function open_readonly_output_file(run_name, ext; iblock=0, printout=false)
    possible_names = (
        string(run_name, ".", ext, ".h5"),
        string(run_name, ".", ext, ".", iblock, ".h5"),
        string(run_name, ".", ext, ".cdf"),
        string(run_name, ".", ext, ".", iblock, ".cdf"),
    )
    existing_files = Tuple(f for f in possible_names if isfile(f))
    exists_count = length(existing_files)
    if exists_count == 0
        error("None of $possible_names exist, cannot open output")
    elseif exists_count > 1
        error("Multiple files present, do not know which to open: $existing_files")
    end

    # Have checked there is only one filename in existing_files
    filename = existing_files[1]

    if splitext(filename)[2] == ".h5"
        if printout
            print("Opening ", filename, " to read HDF5 data...")
        end
        # open the HDF5 file with given filename for reading
        check_io_implementation(hdf5)
        fid = open_file_to_read(Val(hdf5), filename)
    else
        if printout
            print("Opening ", filename, " to read NetCDF data...")
        end

        # open the netcdf file with given filename for reading
        check_io_implementation(netcdf)
        fid = open_file_to_read(Val(netcdf), filename)
    end
    if printout
        println("done.")
    end
    return fid
end

function get_nranks(run_name,nblocks,description)
    z_nrank = 0
    r_nrank = 0
    for iblock in 0:nblocks-1
        fid = open_readonly_output_file(run_name,description,iblock=iblock, printout=false)
        z_irank, r_irank = load_rank_data(fid,printout=false)
        z_nrank = max(z_irank,z_nrank)
        r_nrank = max(r_irank,r_nrank)
        close(fid)
    end
    r_nrank = r_nrank + 1
    z_nrank = z_nrank + 1
    return z_nrank, r_nrank
end

"""
Load a single variable from a file
"""
function load_variable end
function load_variable(file_or_group::HDF5.H5DataStore, name::String)
    # This overload deals with cases where fid is an HDF5 `File` or `Group` (`H5DataStore`
    # is the abstract super-type for both
    try
        return read(file_or_group[name])
    catch
        println("An error occured while loading $name")
        rethrow()
    end
end

"""
Load a slice of a single variable from a file
"""
function load_slice end
function load_slice(file_or_group::HDF5.H5DataStore, name::String, slices_or_indices...)
    # This overload deals with cases where fid is an HDF5 `File` or `Group` (`H5DataStore`
    # is the abstract super-type for both
    try
        return file_or_group[name][slices_or_indices...]
    catch
        println("An error occured while loading $name")
        rethrow()
    end
end

"""
    read_Dict_from_section(file_or_group, section_name; ignore_subsections=false)

Read information from `section_name` in `file_or_group`, returning a Dict.

By default, any subsections are included as nested Dicts. If `ignore_subsections=true`
they are ignored.
"""
function read_Dict_from_section(file_or_group, section_name; ignore_subsections=false)
    # Function that can be called recursively to read nested Dicts from sub-groups in
    # the output file
    section_io = get_group(file_or_group, section_name)
    section = Dict{String,Any}()

    for key ∈ get_variable_keys(section_io)
        section[key] = load_variable(section_io, key)
    end
    if !ignore_subsections
        for key ∈ get_subgroup_keys(section_io)
            section[key] = read_Dict_from_section(section_io, key)
        end
    end

    return section
end

"""
Load saved input settings
"""
function load_input(fid)
    return read_Dict_from_section(fid, "input")
end

"""
    load_coordinate_data(fid, name; printout=false, irank=nothing, nrank=nothing,
<<<<<<< HEAD
                         ignore_MPI=true)
=======
                         run_directory=nothing, ignore_MPI=true)
>>>>>>> 780ce0b5

Load data for the coordinate `name` from a file-handle `fid`.

Returns (`coord`, `spectral`, `chunk_size`). `coord` is a `coordinate` object. `spectral`
is the object used to implement the discretization in this coordinate. `chunk_size` is the
size of chunks in this coordinate that was used when writing to the output file.

If `printout` is set to `true` a message will be printed when this function is called.

If `irank` and `nrank` are passed, then the `coord` and `spectral` objects returned will
be set up for the parallelisation specified by `irank` and `nrank`, rather than the one
implied by the output file.

Unless `ignore_MPI=false` is passed, the returned coordinates will be created without
shared memory scratch arrays (`ignore_MPI=true` will be passed through to
[`define_coordinate`](@ref)).
"""
function load_coordinate_data(fid, name; printout=false, irank=nothing, nrank=nothing,
                              ignore_MPI=true)
    if printout
        println("Loading $name coordinate data...")
    end

    overview = get_group(fid, "overview")
    parallel_io = load_variable(overview, "parallel_io")

    coords_group = get_group(fid, "coords")
    if name ∈ get_subgroup_keys(coords_group)
        coord_group = get_group(coords_group, name)
    else
        return nothing, nothing, nothing
    end

    ngrid = load_variable(coord_group, "ngrid")
    n_local = load_variable(coord_group, "n_local")
    n_global = load_variable(coord_group, "n_global")
    grid = load_variable(coord_group, "grid")
    wgts = load_variable(coord_group, "wgts")

    if n_global == 1 && ngrid == 1
        nelement_global = 1
    else
        nelement_global = (n_global-1) ÷ (ngrid-1)
    end

    if irank === nothing && nrank === nothing
        irank = load_variable(coord_group, "irank")
        if "nrank" in keys(coord_group)
            nrank = load_variable(coord_group, "nrank")
        else
            # Workaround for older output files that did not save nrank
            if name ∈ ("r", "z")
                nrank = max(n_global - 1, 1) ÷ max(n_local - 1, 1)
            else
                nrank = 1
            end
        end

        if n_local == 1 && ngrid == 1
            nelement_local = 1
        else
            nelement_local = (n_local-1) ÷ (ngrid-1)
        end
    else
        # Want to create coordinate with a specific `nrank` and `irank`. Need to
        # calculate `nelement_local` consistent with `nrank`, which might be different now
        # than in the original simulation.
        # Note `n_local` is only (possibly) used to calculate the `chunk_size`. It
        # probably makes most sense for that to be the same as the original simulation, so
        # do not recalculate `n_local` here.
        irank === nothing && error("When `nrank` is passed, `irank` must also be passed")
        nrank === nothing && error("When `irank` is passed, `nrank` must also be passed")

        if nelement_global % nrank != 0
            error("Can only load coordinate with new `nrank` that divides "
                  * "nelement_global=$nelement_global exactly.")
        end
        nelement_local = nelement_global ÷ nrank
    end
    if "chunk_size" ∈ coord_group
        chunk_size = load_variable(coord_group, "chunk_size")
    else
        # Workaround for older output files that did not save chunk_size.
        # Sub-optimal for runs that used parallel I/O.
        if nrank == 1
            chunk_size = n_global
        else
            chunk_size = n_local - 1
        end
    end
    # L = global box length
    L = load_variable(coord_group, "L")
    discretization = load_variable(coord_group, "discretization")
    fd_option = load_variable(coord_group, "fd_option")
    if "cheb_option" ∈ keys(coord_group)
        cheb_option = load_variable(coord_group, "cheb_option")
    else
        # Old output file
        cheb_option = "FFT"
    end
    bc = load_variable(coord_group, "bc")
    if "element_spacing_option" ∈ keys(coord_group)
        element_spacing_option = load_variable(coord_group, "element_spacing_option")
    else
        element_spacing_option = "uniform"
    end
    # Define input to create coordinate struct
    input = grid_input(name, ngrid, nelement_global, nelement_local, nrank, irank, L,
                       discretization, fd_option, cheb_option, bc,
                       advection_input("default", 0.0, 0.0, 0.0), MPI.COMM_NULL,
                       element_spacing_option)

    coord, spectral = define_coordinate(input, parallel_io; run_directory=run_directory,
                                        ignore_MPI=ignore_MPI)

    return coord, spectral, chunk_size
end

function load_run_info_history(fid)
    provenance_tracking = get_group(fid, "provenance_tracking")

    last_run_info = read_Dict_from_section(fid, "provenance_tracking";
                                           ignore_subsections=true)

    counter = 0
    pt_keys = keys(provenance_tracking)
    while "previous_run_$(counter+1)" ∈ pt_keys
        counter += 1
    end
    previous_runs_info =
        tuple((read_Dict_from_section(provenance_tracking, "previous_run_$i")
               for i ∈ 1:counter)...,
              last_run_info)

    return previous_runs_info
end

"""
"""
function load_species_data(fid; printout=false)
    if printout
        print("Loading species data...")
    end

    overview = get_group(fid, "overview")
    n_ion_species = load_variable(overview, "n_ion_species")
    n_neutral_species = load_variable(overview, "n_neutral_species")

    if printout
        println("done.")
    end

    return n_ion_species, n_neutral_species
end

"""
"""
function load_mk_options(fid)
    overview = get_group(fid, "overview")

    evolve_density = load_variable(overview, "evolve_density")
    evolve_upar = load_variable(overview, "evolve_upar")
    evolve_ppar = load_variable(overview, "evolve_ppar")

    return evolve_density, evolve_upar, evolve_ppar
end

"""
If a tuple is given for `fid`, concatenate the "time" output from each file in the tuple
"""
function load_time_data(fid; printout=false)
    if printout
        print("Loading time data...")
    end

    if !isa(fid, Tuple)
        fid = (fid,)
    end

    group = get_group(first(fid), "dynamic_data")
    time = load_variable(group, "time")
    restarts_nt = [length(time)]
    for f ∈ fid[2:end]
        group = get_group(f, "dynamic_data")
        # Skip first point as this is a duplicate of the last point of the previous
        # restart.
        this_time = load_variable(group, "time")
        push!(restarts_nt, length(this_time))
        time = vcat(time, this_time[2:end])
    end
    ntime = length(time)

    if printout
        println("done.")
    end

    return ntime, time, restarts_nt
end

"""
"""
function load_block_data(fid; printout=false)
    if printout
        print("Loading block data...")
    end

    coords = get_group(fid, "coords")
    nblocks = load_variable(coords, "nblocks")
    iblock = load_variable(coords, "iblock")

    if printout
        println("done.")
    end

    return  nblocks, iblock
end

"""
"""
function load_rank_data(fid; printout=false)
    if printout
        print("Loading rank data...")
    end

    coords = get_group(fid, "coords")
    z_irank = load_variable(get_group(coords, "z"), "irank")
    r_irank = load_variable(get_group(coords, "r"), "irank")
    z_nrank = load_variable(get_group(coords, "z"), "nrank")
    r_nrank = load_variable(get_group(coords, "r"), "nrank")
    
    if printout
        println("done.")
    end

    return z_irank, z_nrank, r_irank, r_nrank
end

"""
"""
function load_fields_data(fid; printout=false)
    if printout
        print("Loading fields data...")
    end

    group = get_group(fid, "dynamic_data")

    # Read electrostatic potential
    phi = load_variable(group, "phi")

    # Read radial electric field
    Er = load_variable(group, "Er")

    # Read z electric field
    Ez = load_variable(group, "Ez")

    if printout
        println("done.")
    end

    return phi, Er, Ez
end

"""
"""
function load_ion_moments_data(fid; printout=false, extended_moments = false)
    if printout
        print("Loading ion velocity moments data...")
    end

    group = get_group(fid, "dynamic_data")

    # Read ion species density
    density = load_variable(group, "density")

    # Read ion species parallel flow
    parallel_flow = load_variable(group, "parallel_flow")

    # Read ion species parallel pressure
    parallel_pressure = load_variable(group, "parallel_pressure")

    # Read ion_species parallel heat flux
    parallel_heat_flux = load_variable(group, "parallel_heat_flux")

    # Read ion species thermal speed
    thermal_speed = load_variable(group, "thermal_speed")

    if extended_moments
        # Read ion species perpendicular pressure
        perpendicular_pressure = load_variable(group, "perpendicular_pressure")

        # Read ion species entropy_production
        entropy_production = load_variable(group, "entropy_production")
    end

    if printout
        println("done.")
    end
    if extended_moments
        return density, parallel_flow, parallel_pressure, perpendicular_pressure, parallel_heat_flux, thermal_speed, entropy_production
    else
        return density, parallel_flow, parallel_pressure, parallel_heat_flux, thermal_speed
    end
end

function load_neutral_particle_moments_data(fid; printout=false)
    if printout
        print("Loading neutral particle velocity moments data...")
    end

    group = get_group(fid, "dynamic_data")

    # Read neutral species density
    neutral_density = load_variable(group, "density_neutral")

    # Read neutral species uz
    neutral_uz = load_variable(group, "uz_neutral")

    # Read neutral species pz
    neutral_pz = load_variable(group, "pz_neutral")

    # Read neutral species qz
    neutral_qz = load_variable(group, "qz_neutral")

    # Read neutral species thermal speed
    neutral_thermal_speed = load_variable(group, "thermal_speed_neutral")

    if printout
        println("done.")
    end

    return neutral_density, neutral_uz, neutral_pz, neutral_qz, neutral_thermal_speed
end

"""
"""
function load_pdf_data(fid; printout=false)
    if printout
        print("Loading ion particle distribution function data...")
    end

    group = get_group(fid, "dynamic_data")

    # Read ion distribution function
    pdf = load_variable(group, "f")

    if printout
        println("done.")
    end

    return pdf
end
"""
"""
function load_neutral_pdf_data(fid; printout=false)
    if printout
        print("Loading neutral particle distribution function data...")
    end

    group = get_group(fid, "dynamic_data")

    # Read neutral distribution function
    neutral_pdf = load_variable(group, "f_neutral")

    if printout
        println("done.")
    end

    return neutral_pdf
end

"""
Reload pdf and moments from an existing output file.
"""
function reload_evolving_fields!(pdf, moments, boundary_distributions,
                                 restart_prefix_iblock, time_index, composition, geometry,
                                 r, z, vpa, vperp, vzeta, vr, vz)
    code_time = 0.0
    dt = nothing
    dt_before_last_fail = nothing
    electron_dt = nothing
    electron_dt_before_last_fail = nothing
    previous_runs_info = nothing
    restart_electron_physics = nothing
    begin_serial_region()
    @serial_region begin
        fid = open_readonly_output_file(restart_prefix_iblock[1], "dfns";
                                        iblock=restart_prefix_iblock[2])
        try # finally to make sure to close file0
            overview = get_group(fid, "overview")
            dynamic = get_group(fid, "dynamic_data")
            parallel_io = load_variable(overview, "parallel_io")
            if time_index < 0
                time_index, _, _ = load_time_data(fid)
            end
            restart_evolve_density, restart_evolve_upar, restart_evolve_ppar =
                load_mk_options(fid)

            restart_input = load_input(fid)

            previous_runs_info = load_run_info_history(fid)

            restart_n_ion_species, restart_n_neutral_species = load_species_data(fid)
            restart_r, restart_r_spectral, restart_z, restart_z_spectral, restart_vperp,
                restart_vperp_spectral, restart_vpa, restart_vpa_spectral, restart_vzeta,
                restart_vzeta_spectral, restart_vr,restart_vr_spectral, restart_vz,
                restart_vz_spectral = load_restart_coordinates(fid, r, z, vperp, vpa,
                                                               vzeta, vr, vz, parallel_io)

            # Test whether any interpolation is needed
            interpolation_needed = Dict(
                x.name => (restart_x !== nothing
                           && (x.n != restart_x.n
                               || !all(isapprox.(x.grid, restart_x.grid))))
                for (x, restart_x) ∈ ((z, restart_z), (r, restart_r),
                                      (vperp, restart_vperp), (vpa, restart_vpa),
                                      (vzeta, restart_vzeta), (vr, restart_vr),
                                      (vz, restart_vz)))

            neutral_1V = (vzeta.n_global == 1 && vr.n_global == 1)
            restart_neutral_1V = ((restart_vzeta === nothing
                                   || restart_vzeta.n_global == 1)
                                  && (restart_vr === nothing || restart_vr.n_global == 1))
            if any(geometry.bzeta .!= 0.0) && ((neutral_1V && !restart_neutral_1V) ||
                                               (!neutral_1V && restart_neutral_1V))
                # One but not the other of the run being restarted from and this run are
                # 1V, but the interpolation below does not allow for vz and vpa being in
                # different directions. Therefore interpolation between 1V and 3V cases
                # only works (at the moment!) if bzeta=0.
                error("Interpolation between 1V and 3V neutrals not yet supported when "
                      * "bzeta!=0.")
            end

            code_time = load_slice(dynamic, "time", time_index)

            r_range, z_range, vperp_range, vpa_range, vzeta_range, vr_range, vz_range =
                get_reload_ranges(parallel_io, restart_r, restart_z, restart_vperp,
                                  restart_vpa, restart_vzeta, restart_vr, restart_vz)

            moments.ion.dens .= reload_moment("density", dynamic, time_index, r, z,
                                              r_range, z_range, restart_r,
                                              restart_r_spectral, restart_z,
                                              restart_z_spectral, interpolation_needed)
            moments.ion.dens_updated .= true
            moments.ion.upar .= reload_moment("parallel_flow", dynamic, time_index, r, z,
                                              r_range, z_range, restart_r,
                                              restart_r_spectral, restart_z,
                                              restart_z_spectral, interpolation_needed)
            moments.ion.upar_updated .= true
            moments.ion.ppar .= reload_moment("parallel_pressure", dynamic, time_index, r,
                                              z, r_range, z_range, restart_r,
                                              restart_r_spectral, restart_z,
                                              restart_z_spectral, interpolation_needed)
            moments.ion.ppar_updated .= true
<<<<<<< HEAD
            moments.ion.pperp .= reload_moment("perpendicular_pressure", dynamic,
                                               time_index, r, z, r_range, z_range,
                                               restart_r, restart_r_spectral, restart_z,
                                               restart_z_spectral, interpolation_needed)
=======
>>>>>>> 780ce0b5
            moments.ion.qpar .= reload_moment("parallel_heat_flux", dynamic, time_index,
                                              r, z, r_range, z_range, restart_r,
                                              restart_r_spectral, restart_z,
                                              restart_z_spectral, interpolation_needed)
            moments.ion.qpar_updated .= true
            moments.ion.vth .= reload_moment("thermal_speed", dynamic, time_index, r, z,
                                             r_range, z_range, restart_r,
                                             restart_r_spectral, restart_z,
                                             restart_z_spectral, interpolation_needed)
            moments.ion.dSdt .= reload_moment("entropy_production", dynamic, time_index,
                                              r, z, r_range, z_range, restart_r,
                                              restart_r_spectral, restart_z,
                                              restart_z_spectral, interpolation_needed)
            if moments.evolve_density || moments.evolve_upar || moments.evolve_ppar
                if "ion_constraints_A_coefficient" ∈ keys(dynamic)
                    moments.ion.constraints_A_coefficient .=
                        reload_moment("ion_constraints_A_coefficient", dynamic,
                                      time_index, r, z, r_range, z_range, restart_r,
                                      restart_r_spectral, restart_z, restart_z_spectral,
                                      interpolation_needed)
                elseif moments.ion.constraints_A_coefficient !== nothing
                    moments.ion.constraints_A_coefficient .= 0.0
                end
                if "ion_constraints_B_coefficient" ∈ keys(dynamic)
                    moments.ion.constraints_B_coefficient .=
                        reload_moment("ion_constraints_B_coefficient", dynamic,
                                      time_index, r, z, r_range, z_range, restart_r,
                                      restart_r_spectral, restart_z, restart_z_spectral,
                                      interpolation_needed)
                elseif moments.ion.constraints_B_coefficient !== nothing
                    moments.ion.constraints_B_coefficient .= 0.0
                end
                if "ion_constraints_C_coefficient" ∈ keys(dynamic)
                    moments.ion.constraints_C_coefficient .=
                        reload_moment("ion_constraints_C_coefficient", dynamic,
                                      time_index, r, z, r_range, z_range, restart_r,
                                      restart_r_spectral, restart_z, restart_z_spectral,
                                      interpolation_needed)
                elseif moments.ion.constraints_C_coefficient !== nothing
                    moments.ion.constraints_C_coefficient .= 0.0
                end
            end
            if z.irank == 0
                if "chodura_integral_lower" ∈ keys(dynamic)
                    moments.ion.chodura_integral_lower .= load_slice(dynamic, "chodura_integral_lower",
                                                                     r_range, :, time_index)
                else
                    moments.ion.chodura_integral_lower .= 0.0
                end
            end
            if z.irank == z.nrank - 1
                if "chodura_integral_upper" ∈ keys(dynamic)
                    moments.ion.chodura_integral_upper .= load_slice(dynamic, "chodura_integral_upper",
                                                                     r_range, :, time_index)
                else
                    moments.ion.chodura_integral_upper .= 0.0
                end
            end

            if "external_source_controller_integral" ∈ get_variable_keys(dynamic) &&
                    length(moments.ion.external_source_controller_integral) == 1
                moments.ion.external_source_controller_integral .=
                    load_slice(dynamic, "external_source_controller_integral", time_index)
            elseif length(moments.ion.external_source_controller_integral) > 1
                moments.ion.external_source_controller_integral .=
                    reload_moment("external_source_controller_integral", dynamic,
                                  time_index, r, z, r_range, z_range, restart_r,
                                  restart_r_spectral, restart_z, restart_z_spectral,
                                  interpolation_needed)
            end

            pdf.ion.norm .= reload_ion_pdf(dynamic, time_index, moments, r, z, vperp, vpa, r_range,
                                           z_range, vperp_range, vpa_range, restart_r,
                                           restart_r_spectral, restart_z,
                                           restart_z_spectral, restart_vperp,
                                           restart_vperp_spectral, restart_vpa,
                                           restart_vpa_spectral, interpolation_needed,
                                           restart_evolve_density, restart_evolve_upar,
                                           restart_evolve_ppar)
            boundary_distributions_io = get_group(fid, "boundary_distributions")

            boundary_distributions.pdf_rboundary_ion[:,:,:,1,:] .=
                reload_ion_boundary_pdf(boundary_distributions_io,
                                        "pdf_rboundary_ion_left", 1, moments, z, vperp,
                                        vpa, z_range, vperp_range, vpa_range, restart_z,
                                        restart_z_spectral, restart_vperp,
                                        restart_vperp_spectral, restart_vpa,
                                        restart_vpa_spectral, interpolation_needed,
                                        restart_evolve_density, restart_evolve_upar,
                                        restart_evolve_ppar)
            boundary_distributions.pdf_rboundary_ion[:,:,:,2,:] .=
                reload_ion_boundary_pdf(boundary_distributions_io,
                                        "pdf_rboundary_ion_right", r.n, moments, z, vperp,
                                        vpa, z_range, vperp_range, vpa_range, restart_z,
                                        restart_z_spectral, restart_vperp,
                                        restart_vperp_spectral, restart_vpa,
                                        restart_vpa_spectral, interpolation_needed,
                                        restart_evolve_density, restart_evolve_upar,
                                        restart_evolve_ppar)
<<<<<<< HEAD

            moments.electron.dens .= reload_electron_moment("electron_density", dynamic,
                                                            time_index, r, z, r_range,
                                                            z_range, restart_r,
                                                            restart_r_spectral, restart_z,
                                                            restart_z_spectral,
                                                            interpolation_needed)
            moments.electron.dens_updated[] = true
            moments.electron.upar .= reload_electron_moment("electron_parallel_flow",
                                                            dynamic, time_index, r, z,
                                                            r_range, z_range, restart_r,
                                                            restart_r_spectral, restart_z,
                                                            restart_z_spectral,
                                                            interpolation_needed)
            moments.electron.upar_updated[] = true
            moments.electron.ppar .= reload_electron_moment("electron_parallel_pressure",
                                                            dynamic, time_index, r, z,
                                                            r_range, z_range, restart_r,
                                                            restart_r_spectral, restart_z,
                                                            restart_z_spectral,
                                                            interpolation_needed)
            moments.electron.ppar_updated[] = true
            moments.electron.qpar .= reload_electron_moment("electron_parallel_heat_flux",
                                                            dynamic, time_index, r, z,
                                                            r_range, z_range, restart_r,
                                                            restart_r_spectral, restart_z,
                                                            restart_z_spectral,
                                                            interpolation_needed)
            moments.electron.qpar_updated[] = true
            moments.electron.vth .= reload_electron_moment("electron_thermal_speed",
                                                           dynamic, time_index, r, z,
                                                           r_range, z_range, restart_r,
                                                           restart_r_spectral, restart_z,
                                                           restart_z_spectral,
                                                           interpolation_needed)
            if "electron_constraints_A_coefficient" ∈ keys(dynamic)
                moments.electron.constraints_A_coefficient .=
                    reload_electron_moment("electron_constraints_A_coefficient", dynamic,
                                           time_index, r, z, r_range, z_range, restart_r,
                                           restart_r_spectral, restart_z,
                                           restart_z_spectral, interpolation_needed)
            else
                moments.electron.constraints_A_coefficient .= 0.0
            end
            if "electron_constraints_B_coefficient" ∈ keys(dynamic)
                moments.electron.constraints_B_coefficient .=
                    reload_electron_moment("electron_constraints_B_coefficient", dynamic,
                                           time_index, r, z, r_range, z_range, restart_r,
                                           restart_r_spectral, restart_z,
                                           restart_z_spectral, interpolation_needed)
            else
                moments.electron.constraints_B_coefficient .= 0.0
            end
            if "electron_constraints_C_coefficient" ∈ keys(dynamic)
                moments.electron.constraints_C_coefficient .=
                    reload_electron_moment("electron_constraints_C_coefficient", dynamic,
                                           time_index, r, z, r_range, z_range, restart_r,
                                           restart_r_spectral, restart_z,
                                           restart_z_spectral, interpolation_needed)
            else
                moments.electron.constraints_C_coefficient .= 0.0
            end

            # For now, electrons are always fully moment_kinetic
            restart_electron_evolve_density, restart_electron_evolve_upar,
                restart_electron_evolve_ppar = true, true, true
            electron_evolve_density, electron_evolve_upar, electron_evolve_ppar =
                true, true, true
            if "electron_physics" ∈ keys(restart_input)
                restart_electron_physics = enum_from_string(electron_physics_type,
                                                            restart_input["electron_physics"])
            else
                restart_electron_physics = boltzmann_electron_response
            end
            if pdf.electron !== nothing && restart_electron_physics == kinetic_electrons
                pdf.electron.norm .=
                    reload_electron_pdf(dynamic, time_index, moments, r, z, vperp, vpa,
                                        r_range, z_range, vperp_range, vpa_range,
                                        restart_r, restart_r_spectral, restart_z,
                                        restart_z_spectral, restart_vperp,
                                        restart_vperp_spectral, restart_vpa,
                                        restart_vpa_spectral, interpolation_needed,
                                        restart_evolve_density, restart_evolve_upar,
                                        restart_evolve_ppar)
            elseif pdf.electron !== nothing
                # The electron distribution function will be initialized later
                pdf.electron.norm .= 0.0
            end
=======
>>>>>>> 780ce0b5

            if composition.n_neutral_species > 0
                moments.neutral.dens .= reload_moment("density_neutral", dynamic,
                                                      time_index, r, z, r_range, z_range,
                                                      restart_r, restart_r_spectral,
                                                      restart_z, restart_z_spectral,
                                                      interpolation_needed)
                moments.neutral.dens_updated .= true
                moments.neutral.uz .= reload_moment("uz_neutral", dynamic, time_index, r,
                                                    z, r_range, z_range, restart_r,
                                                    restart_r_spectral, restart_z,
                                                    restart_z_spectral,
                                                    interpolation_needed)
                moments.neutral.uz_updated .= true
                moments.neutral.pz .= reload_moment("pz_neutral", dynamic, time_index, r,
                                                    z, r_range, z_range, restart_r,
                                                    restart_r_spectral, restart_z,
                                                    restart_z_spectral,
                                                    interpolation_needed)
                moments.neutral.pz_updated .= true
                moments.neutral.qz .= reload_moment("qz_neutral", dynamic, time_index, r,
                                                    z, r_range, z_range, restart_r,
                                                    restart_r_spectral, restart_z,
                                                    restart_z_spectral,
                                                    interpolation_needed)
                moments.neutral.qz_updated .= true
                moments.neutral.vth .= reload_moment("thermal_speed_neutral", dynamic,
                                                     time_index, r, z, r_range, z_range,
                                                     restart_r, restart_r_spectral,
                                                     restart_z, restart_z_spectral,
                                                     interpolation_needed)
                if moments.evolve_density || moments.evolve_upar || moments.evolve_ppar
                    if "neutral_constraints_A_coefficient" ∈ keys(dynamic)
                        moments.neutral.constraints_A_coefficient .=
                            reload_moment("neutral_constraints_A_coefficient", dynamic,
                                          time_index, r, z, r_range, z_range, restart_r,
                                          restart_r_spectral, restart_z, restart_z_spectral,
                                          interpolation_needed)
                    elseif moments.neutral.constraints_A_coefficient !== nothing
                        moments.neutral.constraints_A_coefficient .= 0.0
                    end
                    if "neutral_constraints_B_coefficient" ∈ keys(dynamic)
                        moments.neutral.constraints_B_coefficient .=
                            reload_moment("neutral_constraints_B_coefficient", dynamic,
                                          time_index, r, z, r_range, z_range, restart_r,
                                          restart_r_spectral, restart_z, restart_z_spectral,
                                          interpolation_needed)
                    elseif moments.neutral.constraints_B_coefficient !== nothing
                        moments.neutral.constraints_B_coefficient .= 0.0
                    end
                    if "neutral_constraints_C_coefficient" ∈ keys(dynamic)
                        moments.neutral.constraints_C_coefficient .=
                            reload_moment("neutral_constraints_C_coefficient", dynamic,
                                          time_index, r, z, r_range, z_range, restart_r,
                                          restart_r_spectral, restart_z, restart_z_spectral,
                                          interpolation_needed)
                    elseif moments.neutral.constraints_C_coefficient !== nothing
                        moments.neutral.constraints_C_coefficient .= 0.0
                    end
                end

                if "external_source_neutral_controller_integral" ∈ get_variable_keys(dynamic) &&
                        length(moments.neutral.external_source_controller_integral) == 1
                    moments.neutral.external_source_controller_integral .=
                        load_slice(dynamic,
                                   "external_source_neutral_controller_integral",
                                   time_index)
                elseif length(moments.neutral.external_source_controller_integral) > 1
                    moments.neutral.external_source_controller_integral .=
                        reload_moment("external_source_neutral_controller_integral",
                                      dynamic, time_index, r, z, r_range, z_range,
                                      restart_r, restart_r_spectral, restart_z,
                                      restart_z_spectral, interpolation_needed)
                end
<<<<<<< HEAD

                pdf.neutral.norm .=
                    reload_neutral_pdf(dynamic, time_index, moments, r, z, vzeta, vr, vz,
                                       r_range, z_range, vzeta_range, vr_range, vz_range,
                                       restart_r, restart_r_spectral, restart_z,
                                       restart_z_spectral, restart_vzeta,
                                       restart_vzeta_spectral, restart_vr,
                                       restart_vr_spectral, restart_vz,
                                       restart_vz_spectral, interpolation_needed,
                                       restart_evolve_density, restart_evolve_upar,
                                       restart_evolve_ppar)

                boundary_distributions.pdf_rboundary_neutral[:,:,:,:,1,:] .=
                    reload_neutral_boundary_pdf(boundary_distributions_io,
                                                "pdf_rboundary_neutral_left", 1, moments,
                                                z, vzeta, vr, vz, z_range, vzeta_range,
                                                vr_range, vz_range, restart_z,
                                                restart_z_spectral, restart_vzeta,
                                                restart_vzeta_spectral, restart_vr,
                                                restart_vr_spectral, restart_vz,
                                                restart_vz_spectral, interpolation_needed,
                                                restart_evolve_density,
                                                restart_evolve_upar, restart_evolve_ppar)
                boundary_distributions.pdf_rboundary_neutral[:,:,:,:,2,:] .=
                    reload_neutral_boundary_pdf(boundary_distributions_io,
                                                "pdf_rboundary_neutral_right", r.n,
                                                moments, z, vzeta, vr, vz, z_range,
                                                vzeta_range, vr_range, vz_range,
                                                restart_z, restart_z_spectral,
                                                restart_vzeta, restart_vzeta_spectral,
                                                restart_vr, restart_vr_spectral,
                                                restart_vz, restart_vz_spectral,
                                                interpolation_needed,
                                                restart_evolve_density,
                                                restart_evolve_upar, restart_evolve_ppar)
            end

            if "dt" ∈ keys(dynamic)
                # If "dt" is not present, the file being restarted from is an older
                # one that did not have an adaptive timestep, so just leave the value
                # of "dt" from the input file.
                dt = load_slice(dynamic, "dt", time_index)
            end
            if "dt_before_last_fail" ∈ keys(dynamic)
                # If "dt_before_last_fail" is not present, the file being
                # restarted from is an older one that did not have an adaptive
                # timestep, so just leave the value of "dt_before_last_fail" from
                # the input file.
                dt_before_last_fail = load_slice(dynamic, "dt_before_last_fail",
                                                time_index)
            end
            if "electron_dt" ∈ keys(dynamic)
                electron_dt = load_slice(dynamic, "electron_dt", time_index)
            end
            if "electron_dt_before_last_fail" ∈ keys(dynamic)
                electron_dt_before_last_fail =
                    load_slice(dynamic, "electron_dt_before_last_fail", time_index)
            end
        finally
            close(fid)
        end
    end

    restart_electron_physics = MPI.bcast(restart_electron_physics, 0, comm_block[])

    return code_time, dt, dt_before_last_fail, electron_dt, electron_dt_before_last_fail,
           previous_runs_info, time_index, restart_electron_physics
end

"""
Reload electron pdf and moments from an existing output file.
"""
function reload_electron_data!(pdf, moments, t_params, restart_prefix_iblock, time_index,
                               geometry, r, z, vpa, vperp, vzeta, vr, vz)
    code_time = 0.0
    previous_runs_info = nothing
    begin_serial_region()
    @serial_region begin
        fid = open_readonly_output_file(restart_prefix_iblock[1], "initial_electron";
                                        iblock=restart_prefix_iblock[2])
        try # finally to make sure to close file0
            overview = get_group(fid, "overview")
            dynamic = get_group(fid, "dynamic_data")
            parallel_io = load_variable(overview, "parallel_io")
            if time_index < 0
                time_index, _, _ = load_time_data(fid)
            end
            #restart_evolve_density, restart_evolve_upar, restart_evolve_ppar =
            #    load_mk_options(fid)
            # For now, electrons are always fully moment_kinetic
            restart_evolve_density, restart_evolve_upar, restart_evolve_ppar = true, true,
                                                                               true
            evolve_density, evolve_upar, evolve_ppar = true, true, true

            previous_runs_info = load_run_info_history(fid)

            restart_n_ion_species, restart_n_neutral_species = load_species_data(fid)
            restart_r, restart_r_spectral, restart_z, restart_z_spectral, restart_vperp,
                restart_vperp_spectral, restart_vpa, restart_vpa_spectral, restart_vzeta,
                restart_vzeta_spectral, restart_vr,restart_vr_spectral, restart_vz,
                restart_vz_spectral = load_restart_coordinates(fid, r, z, vperp, vpa,
                                                               vzeta, vr, vz, parallel_io)

            # Test whether any interpolation is needed
            interpolation_needed = Dict(
                x.name => x.n != restart_x.n || !all(isapprox.(x.grid, restart_x.grid))
                for (x, restart_x) ∈ ((z, restart_z), (r, restart_r),
                                      (vperp, restart_vperp), (vpa, restart_vpa)))

            code_time = load_slice(dynamic, "time", time_index)

            r_range, z_range, vperp_range, vpa_range, vzeta_range, vr_range, vz_range =
                get_reload_ranges(parallel_io, restart_r, restart_z, restart_vperp,
                                  restart_vpa, restart_vzeta, restart_vr, restart_vz)

            moments.electron.dens .=
                reload_electron_moment("electron_density", dynamic, time_index, r, z,
                                       r_range, z_range, restart_r, restart_r_spectral,
                                       restart_z, restart_z_spectral,
                                       interpolation_needed)
            moments.electron.dens_updated[] = true
            moments.electron.upar .=
                reload_electron_moment("electron_parallel_flow", dynamic, time_index, r,
                                       z, r_range, z_range, restart_r, restart_r_spectral,
                                       restart_z, restart_z_spectral,
                                       interpolation_needed)
            moments.electron.upar_updated[] = true
            moments.electron.ppar .=
                reload_electron_moment("electron_parallel_pressure", dynamic, time_index,
                                       r, z, r_range, z_range, restart_r,
                                       restart_r_spectral, restart_z, restart_z_spectral,
                                       interpolation_needed)
            moments.electron.ppar_updated[] = true
            moments.electron.qpar .=
                reload_electron_moment("electron_parallel_heat_flux", dynamic, time_index,
                                       r, z, r_range, z_range, restart_r,
                                       restart_r_spectral, restart_z, restart_z_spectral,
                                       interpolation_needed)
            moments.electron.qpar_updated[] = true
            moments.electron.vth .=
                reload_electron_moment("electron_thermal_speed", dynamic, time_index, r,
                                       z, r_range, z_range, restart_r, restart_r_spectral,
                                       restart_z, restart_z_spectral,
                                       interpolation_needed)

            pdf.electron.norm .=
                reload_electron_pdf(dynamic, time_index, moments, r, z, vperp, vpa,
                                    r_range, z_range, vperp_range, vpa_range, restart_r,
                                    restart_r_spectral, restart_z, restart_z_spectral,
                                    restart_vperp, restart_vperp_spectral, restart_vpa,
                                    restart_vpa_spectral, interpolation_needed,
                                    restart_evolve_density, restart_evolve_upar,
                                    restart_evolve_ppar)

            t_params.dt[] = load_slice(dynamic, "electron_dt", time_index)
            t_params.previous_dt[] = t_params.dt[]
            t_params.dt_before_output[] = t_params.dt[]
            t_params.dt_before_last_fail[] =
                load_slice(dynamic, "electron_dt_before_last_fail", time_index)
        finally
            close(fid)
        end
    end

    return code_time, previous_runs_info, time_index
end

function load_restart_coordinates(fid, r, z, vperp, vpa, vzeta, vr, vz, parallel_io)
    if parallel_io
        restart_z, restart_z_spectral, _ =
            load_coordinate_data(fid, "z"; irank=z.irank, nrank=z.nrank)
        restart_r, restart_r_spectral, _ =
            load_coordinate_data(fid, "r"; irank=r.irank, nrank=r.nrank)
        restart_vperp, restart_vperp_spectral, _ =
            load_coordinate_data(fid, "vperp"; irank=vperp.irank, nrank=vperp.nrank)
        restart_vpa, restart_vpa_spectral, _ =
            load_coordinate_data(fid, "vpa"; irank=vpa.irank, nrank=vpa.nrank)
        restart_vzeta, restart_vzeta_spectral, _ =
            load_coordinate_data(fid, "vzeta"; irank=vzeta.irank, nrank=vzeta.nrank)
        restart_vr, restart_vr_spectral, _ =
            load_coordinate_data(fid, "vr"; irank=vr.irank, nrank=vr.nrank)
        restart_vz, restart_vz_spectral, _ =
            load_coordinate_data(fid, "vz"; irank=vz.irank, nrank=vz.nrank)
    else
        restart_z, restart_z_spectral, _ =
            load_coordinate_data(fid, "z")
        restart_r, restart_r_spectral, _ =
            load_coordinate_data(fid, "r")
        restart_vperp, restart_vperp_spectral, _ =
            load_coordinate_data(fid, "vperp")
        restart_vpa, restart_vpa_spectral, _ =
            load_coordinate_data(fid, "vpa")
        restart_vzeta, restart_vzeta_spectral, _ =
            load_coordinate_data(fid, "vzeta")
        restart_vr, restart_vr_spectral, _ =
            load_coordinate_data(fid, "vr")
        restart_vz, restart_vz_spectral, _ =
            load_coordinate_data(fid, "vz")

        if restart_r.nrank != r.nrank
            error("Not using parallel I/O, and distributed MPI layout has "
                  * "changed: now r.nrank=$(r.nrank), but we are trying to "
                  * "restart from files ith restart_r.nrank=$(restart_r.nrank).")
        end
        if restart_z.nrank != z.nrank
            error("Not using parallel I/O, and distributed MPI layout has "
                  * "changed: now z.nrank=$(z.nrank), but we are trying to "
                  * "restart from files ith restart_z.nrank=$(restart_z.nrank).")
        end
        if restart_vperp.nrank != vperp.nrank
            error("Not using parallel I/O, and distributed MPI layout has "
                  * "changed: now vperp.nrank=$(vperp.nrank), but we are trying to "
                  * "restart from files ith restart_vperp.nrank=$(restart_vperp.nrank).")
        end
        if restart_vpa.nrank != vpa.nrank
            error("Not using parallel I/O, and distributed MPI layout has "
                  * "changed: now vpa.nrank=$(vpa.nrank), but we are trying to "
                  * "restart from files ith restart_vpa.nrank=$(restart_vpa.nrank).")
        end
        if restart_vzeta.nrank != vzeta.nrank
            error("Not using parallel I/O, and distributed MPI layout has "
                  * "changed: now vzeta.nrank=$(vzeta.nrank), but we are trying to "
                  * "restart from files ith restart_vzeta.nrank=$(restart_vzeta.nrank).")
        end
        if restart_vr.nrank != vr.nrank
            error("Not using parallel I/O, and distributed MPI layout has "
                  * "changed: now vr.nrank=$(vr.nrank), but we are trying to "
                  * "restart from files ith restart_vr.nrank=$(restart_vr.nrank).")
        end
        if restart_vz.nrank != vz.nrank
            error("Not using parallel I/O, and distributed MPI layout has "
                  * "changed: now vz.nrank=$(vz.nrank), but we are trying to "
                  * "restart from files ith restart_vz.nrank=$(restart_vz.nrank).")
        end
    end

    return restart_r, restart_r_spectral, restart_z, restart_z_spectral, restart_vperp,
           restart_vperp_spectral, restart_vpa, restart_vpa_spectral, restart_vzeta,
           restart_vzeta_spectral, restart_vr,restart_vr_spectral, restart_vz,
           restart_vz_spectral
end

function get_reload_ranges(parallel_io, restart_r, restart_z, restart_vperp, restart_vpa,
                           restart_vzeta, restart_vr, restart_vz)
    if parallel_io
        function get_range(coord)
            if coord === nothing
                return 1:0
            elseif coord.irank == coord.nrank - 1
                return coord.global_io_range
            else
                # Need to modify the range to load the end-point that is duplicated on
                # the next process
                this_range = coord.global_io_range
                return this_range.start:(this_range.stop+1)
            end
        end
        r_range = get_range(restart_r)
        z_range = get_range(restart_z)
        vperp_range = get_range(restart_vperp)
        vpa_range = get_range(restart_vpa)
        vzeta_range = get_range(restart_vzeta)
        vr_range = get_range(restart_vr)
        vz_range = get_range(restart_vz)
    else
        r_range = (:)
        z_range = (:)
        vperp_range = (:)
        vpa_range = (:)
        vzeta_range = (:)
        vr_range = (:)
        vz_range = (:)
    end
    return r_range, z_range, vperp_range, vpa_range, vzeta_range, vr_range, vz_range
end

function reload_moment(var_name, dynamic, time_index, r, z, r_range, z_range, restart_r,
                       restart_r_spectral, restart_z, restart_z_spectral,
                       interpolation_needed)
    moment = load_slice(dynamic, var_name, z_range, r_range, :, time_index)
    orig_nz, orig_nr, nspecies = size(moment)
    if interpolation_needed["r"]
        new_moment = allocate_float(orig_nz, r.n, nspecies)
        for is ∈ 1:nspecies, iz ∈ 1:orig_nz
            @views interpolate_to_grid_1d!(new_moment[iz,:,is], r.grid,
                                           moment[iz,:,is], restart_r,
                                           restart_r_spectral)
        end
        moment = new_moment
    end
    if interpolation_needed["z"]
        new_moment = allocate_float(z.n, r.n, nspecies)
        for is ∈ 1:nspecies, ir ∈ 1:r.n
            @views interpolate_to_grid_1d!(new_moment[:,ir,is], z.grid,
                                           moment[:,ir,is], restart_z,
                                           restart_z_spectral)
        end
        moment = new_moment
    end
    return moment
end

function reload_electron_moment(var_name, dynamic, time_index, r, z, r_range, z_range,
                                restart_r, restart_r_spectral, restart_z,
                                restart_z_spectral, interpolation_needed)
    moment = load_slice(dynamic, var_name, z_range, r_range, time_index)
    orig_nz, orig_nr = size(moment)
    if interpolation_needed["r"]
        new_moment = allocate_float(orig_nz, r.n)
        for iz ∈ 1:orig_nz
            @views interpolate_to_grid_1d!(new_moment[iz,:], r.grid, moment[iz,:],
                                           restart_r, restart_r_spectral)
        end
        moment = new_moment
    end
    if interpolation_needed["z"]
        new_moment = allocate_float(z.n, r.n)
        for ir ∈ 1:r.n
            @views interpolate_to_grid_1d!(new_moment[:,ir], z.grid, moment[:,ir],
                                           restart_z, restart_z_spectral)
        end
        moment = new_moment
    end
    return moment
end

function reload_ion_pdf(dynamic, time_index, moments, r, z, vperp, vpa, r_range, z_range,
                        vperp_range, vpa_range, restart_r, restart_r_spectral, restart_z,
                        restart_z_spectral, restart_vperp, restart_vperp_spectral,
                        restart_vpa, restart_vpa_spectral, interpolation_needed,
                        restart_evolve_density, restart_evolve_upar, restart_evolve_ppar)

    this_pdf = load_slice(dynamic, "f", vpa_range, vperp_range, z_range,
        r_range, :, time_index)
    orig_nvpa, orig_nvperp, orig_nz, orig_nr, nspecies = size(this_pdf)
    if interpolation_needed["r"]
        new_pdf = allocate_float(orig_nvpa, orig_nvperp, orig_nz, r.n, nspecies)
        for is ∈ 1:nspecies, iz ∈ 1:orig_nz, ivperp ∈ 1:orig_nvperp,
            ivpa ∈ 1:orig_nvpa
            @views interpolate_to_grid_1d!(
                       new_pdf[ivpa,ivperp,iz,:,is], r.grid,
                       this_pdf[ivpa,ivperp,iz,:,is], restart_r,
                       restart_r_spectral)
        end
        this_pdf = new_pdf
    end
    if interpolation_needed["z"]
        new_pdf = allocate_float(orig_nvpa, orig_nvperp, z.n, r.n, nspecies)
        for is ∈ 1:nspecies, ir ∈ 1:r.n, ivperp ∈ 1:orig_nvperp,
            ivpa ∈ 1:orig_nvpa
            @views interpolate_to_grid_1d!(
                       new_pdf[ivpa,ivperp,:,ir,is], z.grid,
                       this_pdf[ivpa,ivperp,:,ir,is], restart_z,
                       restart_z_spectral)
        end
        this_pdf = new_pdf
    end

    # Current moment-kinetic implementation is only 1V, so no need to handle a
    # normalised vperp coordinate. This will need to change when 2V
    # moment-kinetics is implemented.
    if interpolation_needed["vperp"]
        new_pdf = allocate_float(orig_nvpa, vperp.n, z.n, r.n, nspecies)
        for is ∈ 1:nspecies, ir ∈ 1:r.n, iz ∈ 1:z.n, ivpa ∈ 1:orig_nvpa
            @views interpolate_to_grid_1d!(
                       new_pdf[ivpa,:,iz,ir,is], vperp.grid,
                       this_pdf[ivpa,:,iz,ir,is], restart_vperp,
                       restart_vperp_spectral)
        end
        this_pdf = new_pdf
    end

    if (
        (moments.evolve_density == restart_evolve_density &&
         moments.evolve_upar == restart_evolve_upar && moments.evolve_ppar ==
         restart_evolve_ppar)
        || (!moments.evolve_upar && !restart_evolve_upar &&
            !moments.evolve_ppar && !restart_evolve_ppar)
       )
        # No chages to velocity-space coordinates, so just interpolate from
        # one grid to the other
        if interpolation_needed["vpa"]
            new_pdf = allocate_float(vpa.n, vperp.n, z.n, r.n, nspecies)
            for is ∈ 1:nspecies, ir ∈ 1:r.n, iz ∈ 1:z.n, ivperp ∈ 1:vperp.n
                @views interpolate_to_grid_1d!(
                           new_pdf[:,ivperp,iz,ir,is], vpa.grid,
                           this_pdf[:,ivperp,iz,ir,is], restart_vpa,
                           restart_vpa_spectral)
            end
            this_pdf = new_pdf
        end
    elseif (!moments.evolve_upar && !moments.evolve_ppar &&
            restart_evolve_upar && !restart_evolve_ppar)
        # vpa = new_wpa = old_wpa + upar
        # => old_wpa = new_wpa - upar
        new_pdf = allocate_float(vpa.n, vperp.n, z.n, r.n, nspecies)
        for is ∈ nspecies, ir ∈ 1:r.n, iz ∈ 1:z.n, ivperp ∈ 1:vperp.n
            restart_vpa_vals = vpa.grid .- moments.ion.upar[iz,ir,is]
            @views interpolate_to_grid_1d!(
                       new_pdf[:,ivperp,iz,ir,is], restart_vpa_vals,
                       this_pdf[:,ivperp,iz,ir,is], restart_vpa,
                       restart_vpa_spectral)
        end
        this_pdf = new_pdf
    elseif (!moments.evolve_upar && !moments.evolve_ppar &&
            !restart_evolve_upar && restart_evolve_ppar)
        # vpa = new_wpa = old_wpa*vth
        # => old_wpa = new_wpa/vth
        new_pdf = allocate_float(vpa.n, vperp.n, z.n, r.n, nspecies)
        for is ∈ nspecies, ir ∈ 1:r.n, iz ∈ 1:z.n, ivperp ∈ 1:vperp.n
            restart_vpa_vals = vpa.grid ./ moments.ion.vth[iz,ir,is]
            @views interpolate_to_grid_1d!(
                       new_pdf[:,ivperp,iz,ir,is], restart_vpa_vals,
                       this_pdf[:,ivperp,iz,ir,is], restart_vpa,
                       restart_vpa_spectral)
        end
        this_pdf = new_pdf
    elseif (!moments.evolve_upar && !moments.evolve_ppar &&
            restart_evolve_upar && restart_evolve_ppar)
        # vpa = new_wpa = old_wpa*vth + upar
        # => old_wpa = (new_wpa - upar)/vth
        new_pdf = allocate_float(vpa.n, vperp.n, z.n, r.n, nspecies)
        for is ∈ nspecies, ir ∈ 1:r.n, iz ∈ 1:z.n, ivperp ∈ 1:vperp.n
            restart_vpa_vals =
            @. (vpa.grid - moments.ion.upar[iz,ir,is]) / moments.ion.vth[iz,ir,is]
            @views interpolate_to_grid_1d!(
                       new_pdf[:,ivperp,iz,ir,is], restart_vpa_vals,
                       this_pdf[:,ivperp,iz,ir,is], restart_vpa,
                       restart_vpa_spectral)
        end
        this_pdf = new_pdf
    elseif (moments.evolve_upar && !moments.evolve_ppar &&
            !restart_evolve_upar && !restart_evolve_ppar)
        # vpa = new_wpa + upar = old_wpa
        # => old_wpa = new_wpa + upar
        new_pdf = allocate_float(vpa.n, vperp.n, z.n, r.n, nspecies)
        for is ∈ nspecies, ir ∈ 1:r.n, iz ∈ 1:z.n, ivperp ∈ 1:vperp.n
            restart_vpa_vals = vpa.grid .+ moments.ion.upar[iz,ir,is]
            @views interpolate_to_grid_1d!(
                       new_pdf[:,ivperp,iz,ir,is], restart_vpa_vals,
                       this_pdf[:,ivperp,iz,ir,is], restart_vpa,
                       restart_vpa_spectral)
        end
        this_pdf = new_pdf
    elseif (moments.evolve_upar && !moments.evolve_ppar &&
            !restart_evolve_upar && restart_evolve_ppar)
        # vpa = new_wpa + upar = old_wpa*vth
        # => old_wpa = (new_wpa + upar)/vth
        new_pdf = allocate_float(vpa.n, vperp.n, z.n, r.n, nspecies)
        for is ∈ nspecies, ir ∈ 1:r.n, iz ∈ 1:z.n, ivperp ∈ 1:vperp.n
            restart_vpa_vals =
            @. (vpa.grid + moments.ion.upar[iz,ir,is]) / moments.ion.vth[iz,ir,is]
            @views interpolate_to_grid_1d!(
                       new_pdf[:,ivperp,iz,ir,is], restart_vpa_vals,
                       this_pdf[:,ivperp,iz,ir,is], restart_vpa,
                       restart_vpa_spectral)
        end
        this_pdf = new_pdf
    elseif (moments.evolve_upar && !moments.evolve_ppar &&
            restart_evolve_upar && restart_evolve_ppar)
        # vpa = new_wpa + upar = old_wpa*vth + upar
        # => old_wpa = new_wpa/vth
        new_pdf = allocate_float(vpa.n, vperp.n, z.n, r.n, nspecies)
        for is ∈ nspecies, ir ∈ 1:r.n, iz ∈ 1:z.n, ivperp ∈ 1:vperp.n
            restart_vpa_vals = vpa.grid ./ moments.ion.vth[iz,ir,is]
            @views interpolate_to_grid_1d!(
                       new_pdf[:,ivperp,iz,ir,is], restart_vpa_vals,
                       this_pdf[:,ivperp,iz,ir,is], restart_vpa,
                       restart_vpa_spectral)
        end
        this_pdf = new_pdf
    elseif (!moments.evolve_upar && moments.evolve_ppar &&
            !restart_evolve_upar && !restart_evolve_ppar)
        # vpa = new_wpa*vth = old_wpa
        # => old_wpa = new_wpa*vth
        new_pdf = allocate_float(vpa.n, vperp.n, z.n, r.n, nspecies)
        for is ∈ nspecies, ir ∈ 1:r.n, iz ∈ 1:z.n, ivperp ∈ 1:vperp.n
            restart_vpa_vals = vpa.grid .* moments.ion.vth[iz,ir,is]
            @views interpolate_to_grid_1d!(
                       new_pdf[:,ivperp,iz,ir,is], restart_vpa_vals,
                       this_pdf[:,ivperp,iz,ir,is], restart_vpa,
                       restart_vpa_spectral)
        end
        this_pdf = new_pdf
    elseif (!moments.evolve_upar && moments.evolve_ppar &&
            restart_evolve_upar && !restart_evolve_ppar)
        # vpa = new_wpa*vth = old_wpa + upar
        # => old_wpa = new_wpa*vth - upar/vth
        new_pdf = allocate_float(vpa.n, vperp.n, z.n, r.n, nspecies)
        for is ∈ nspecies, ir ∈ 1:r.n, iz ∈ 1:z.n, ivperp ∈ 1:vperp.n
            restart_vpa_vals = @. vpa.grid * moments.ion.vth[iz,ir,is] - moments.ion.upar[iz,ir,is]
            @views interpolate_to_grid_1d!(
                       new_pdf[:,ivperp,iz,ir,is], restart_vpa_vals,
                       this_pdf[:,ivperp,iz,ir,is], restart_vpa,
                       restart_vpa_spectral)
        end
        this_pdf = new_pdf
    elseif (!moments.evolve_upar && moments.evolve_ppar &&
            restart_evolve_upar && restart_evolve_ppar)
        # vpa = new_wpa*vth = old_wpa*vth + upar
        # => old_wpa = new_wpa - upar/vth
        new_pdf = allocate_float(vpa.n, vperp.n, z.n, r.n, nspecies)
        for is ∈ nspecies, ir ∈ 1:r.n, iz ∈ 1:z.n, ivperp ∈ 1:vperp.n
            restart_vpa_vals =
            @. vpa.grid - moments.ion.upar[iz,ir,is]/moments.ion.vth[iz,ir,is]
            @views interpolate_to_grid_1d!(
                       new_pdf[:,ivperp,iz,ir,is], restart_vpa_vals,
                       this_pdf[:,ivperp,iz,ir,is], restart_vpa,
                       restart_vpa_spectral)
        end
        this_pdf = new_pdf
    elseif (moments.evolve_upar && moments.evolve_ppar &&
            !restart_evolve_upar && !restart_evolve_ppar)
        # vpa = new_wpa*vth + upar = old_wpa
        # => old_wpa = new_wpa*vth + upar
        new_pdf = allocate_float(vpa.n, vperp.n, z.n, r.n, nspecies)
        for is ∈ nspecies, ir ∈ 1:r.n, iz ∈ 1:z.n, ivperp ∈ 1:vperp.n
            restart_vpa_vals = @. vpa.grid * moments.ion.vth[iz,ir,is] + moments.ion.upar[iz,ir,is]
            @views interpolate_to_grid_1d!(
                       new_pdf[:,ivperp,iz,ir,is], restart_vpa_vals,
                       this_pdf[:,ivperp,iz,ir,is], restart_vpa,
                       restart_vpa_spectral)
        end
        this_pdf = new_pdf
    elseif (moments.evolve_upar && moments.evolve_ppar &&
            restart_evolve_upar && !restart_evolve_ppar)
        # vpa = new_wpa*vth + upar = old_wpa + upar
        # => old_wpa = new_wpa*vth
        new_pdf = allocate_float(vpa.n, vperp.n, z.n, r.n, nspecies)
        for is ∈ nspecies, ir ∈ 1:r.n, iz ∈ 1:z.n, ivperp ∈ 1:vperp.n
            restart_vpa_vals = vpa.grid .* moments.ion.vth[iz,ir,is]
            @views interpolate_to_grid_1d!(
                       new_pdf[:,ivperp,iz,ir,is], restart_vpa_vals,
                       this_pdf[:,ivperp,iz,ir,is], restart_vpa,
                       restart_vpa_spectral)
        end
        this_pdf = new_pdf
    elseif (moments.evolve_upar && moments.evolve_ppar &&
            !restart_evolve_upar && restart_evolve_ppar)
        # vpa = new_wpa*vth + upar = old_wpa*vth
        # => old_wpa = new_wpa + upar/vth
        new_pdf = allocate_float(vpa.n, vperp.n, z.n, r.n, nspecies)
        for is ∈ nspecies, ir ∈ 1:r.n, iz ∈ 1:z.n, ivperp ∈ 1:vperp.n
            restart_vpa_vals =
            @. vpa.grid + moments.ion.upar[iz,ir,is] / moments.ion.vth[iz,ir,is]
            @views interpolate_to_grid_1d!(
                       new_pdf[:,ivperp,iz,ir,is], restart_vpa_vals,
                       this_pdf[:,ivperp,iz,ir,is], restart_vpa,
                       restart_vpa_spectral)
        end
        this_pdf = new_pdf
    else
        # This should never happen, as all combinations of evolve_* options
        # should be handled above.
        error("Unsupported combination of moment-kinetic options:"
              * " evolve_density=", moments.evolve_density
              * " evolve_upar=", moments.evolve_upar
              * " evolve_ppar=", moments.evolve_ppar
              * " restart_evolve_density=", restart_evolve_density
              * " restart_evolve_upar=", restart_evolve_upar
              * " restart_evolve_ppar=", restart_evolve_ppar)
    end
    if moments.evolve_density && !restart_evolve_density
        # Need to normalise by density
        for is ∈ nspecies, ir ∈ 1:r.n, iz ∈ 1:z.n
            this_pdf[:,:,iz,ir,is] ./= moments.ion.dens[iz,ir,is]
        end
    elseif !moments.evolve_density && restart_evolve_density
        # Need to unnormalise by density
        for is ∈ nspecies, ir ∈ 1:r.n, iz ∈ 1:z.n
            this_pdf[:,:,iz,ir,is] .*= moments.ion.dens[iz,ir,is]
        end
    end
    if moments.evolve_ppar && !restart_evolve_ppar
        # Need to normalise by vth
        for is ∈ nspecies, ir ∈ 1:r.n, iz ∈ 1:z.n
            this_pdf[:,:,iz,ir,is] .*= moments.ion.vth[iz,ir,is]
        end
    elseif !moments.evolve_ppar && restart_evolve_ppar
        # Need to unnormalise by vth
        for is ∈ nspecies, ir ∈ 1:r.n, iz ∈ 1:z.n
            this_pdf[:,:,iz,ir,is] ./= moments.ion.vth[iz,ir,is]
        end
    end

    return this_pdf
end

function reload_ion_boundary_pdf(boundary_distributions_io, var_name, ir, moments, z,
                                 vperp, vpa, z_range, vperp_range, vpa_range, restart_z,
                                 restart_z_spectral, restart_vperp,
                                 restart_vperp_spectral, restart_vpa,
                                 restart_vpa_spectral, interpolation_needed,
                                 restart_evolve_density, restart_evolve_upar,
                                 restart_evolve_ppar)
    this_pdf = load_slice(boundary_distributions_io, var_name, vpa_range,
        vperp_range, z_range, :)
    orig_nvpa, orig_nvperp, orig_nz, nspecies = size(this_pdf)
    if interpolation_needed["z"]
        new_pdf = allocate_float(orig_nvpa, orig_nvperp, z.n, nspecies)
        for is ∈ 1:nspecies, ivperp ∈ 1:orig_nvperp,
            ivpa ∈ 1:orig_nvpa
            @views interpolate_to_grid_1d!(
                                           new_pdf[ivpa,ivperp,:,is], z.grid,
                                           this_pdf[ivpa,ivperp,:,is], restart_z,
                                           restart_z_spectral)
        end
        this_pdf = new_pdf
    end

    # Current moment-kinetic implementation is only 1V, so no need to handle a
    # normalised vperp coordinate. This will need to change when 2V
    # moment-kinetics is implemented.
    if interpolation_needed["vperp"]
        new_pdf = allocate_float(orig_nvpa, vperp.n, z.n, nspecies)
        for is ∈ 1:nspecies, iz ∈ 1:z.n, ivpa ∈ 1:orig_nvpa
            @views interpolate_to_grid_1d!(
                                           new_pdf[ivpa,:,iz,is], vperp.grid,
                                           this_pdf[ivpa,:,iz,is], restart_vperp,
                                           restart_vperp_spectral)
        end
        this_pdf = new_pdf
    end

    if (
        (moments.evolve_density == restart_evolve_density &&
         moments.evolve_upar == restart_evolve_upar && moments.evolve_ppar ==
         restart_evolve_ppar)
        || (!moments.evolve_upar && !restart_evolve_upar &&
            !moments.evolve_ppar && !restart_evolve_ppar)
       )
        # No chages to velocity-space coordinates, so just interpolate from
        # one grid to the other
        if interpolation_needed["vpa"]
            new_pdf = allocate_float(vpa.n, vperp.n, z.n, nspecies)
            for is ∈ 1:nspecies, iz ∈ 1:z.n, ivperp ∈ 1:vperp.n
                @views interpolate_to_grid_1d!(
                                               new_pdf[:,ivperp,iz,is], vpa.grid,
                                               this_pdf[:,ivperp,iz,is], restart_vpa,
                                               restart_vpa_spectral)
            end
            this_pdf = new_pdf
        end
    elseif (!moments.evolve_upar && !moments.evolve_ppar &&
            restart_evolve_upar && !restart_evolve_ppar)
        # vpa = new_wpa = old_wpa + upar
        # => old_wpa = new_wpa - upar
        new_pdf = allocate_float(vpa.n, vperp.n, z.n, nspecies)
        for is ∈ nspecies, iz ∈ 1:z.n, ivperp ∈ 1:vperp.n
            restart_vpa_vals = vpa.grid .- moments.ion.upar[iz,ir,is]
            @views interpolate_to_grid_1d!(
                                           new_pdf[:,ivperp,iz,is], restart_vpa_vals,
                                           this_pdf[:,ivperp,iz,is], restart_vpa, restart_vpa_spectral)
        end
        this_pdf = new_pdf
    elseif (!moments.evolve_upar && !moments.evolve_ppar &&
            !restart_evolve_upar && restart_evolve_ppar)
        # vpa = new_wpa = old_wpa*vth
        # => old_wpa = new_wpa/vth
        new_pdf = allocate_float(vpa.n, vperp.n, z.n, nspecies)
        for is ∈ nspecies, iz ∈ 1:z.n, ivperp ∈ 1:vperp.n
            restart_vpa_vals = vpa.grid ./ moments.ion.vth[iz,ir,is]
            @views interpolate_to_grid_1d!(
                                           new_pdf[:,ivperp,iz,is], restart_vpa_vals,
                                           this_pdf[:,ivperp,iz,is], restart_vpa, restart_vpa_spectral)
        end
        this_pdf = new_pdf
    elseif (!moments.evolve_upar && !moments.evolve_ppar &&
            restart_evolve_upar && restart_evolve_ppar)
        # vpa = new_wpa = old_wpa*vth + upar
        # => old_wpa = (new_wpa - upar)/vth
        new_pdf = allocate_float(vpa.n, vperp.n, z.n, nspecies)
        for is ∈ nspecies, iz ∈ 1:z.n, ivperp ∈ 1:vperp.n
            restart_vpa_vals =
            @. (vpa.grid - moments.ion.upar[iz,ir,is]) /
            moments.ion.vth[iz,ir,is]
            @views interpolate_to_grid_1d!(
                                           new_pdf[:,ivperp,iz,is], restart_vpa_vals,
                                           this_pdf[:,ivperp,iz,is], restart_vpa, restart_vpa_spectral)
        end
        this_pdf = new_pdf
    elseif (moments.evolve_upar && !moments.evolve_ppar &&
            !restart_evolve_upar && !restart_evolve_ppar)
        # vpa = new_wpa + upar = old_wpa
        # => old_wpa = new_wpa + upar
        new_pdf = allocate_float(vpa.n, vperp.n, z.n, nspecies)
        for is ∈ nspecies, iz ∈ 1:z.n, ivperp ∈ 1:vperp.n
            restart_vpa_vals = vpa.grid .+ moments.ion.upar[iz,ir,is]
            @views interpolate_to_grid_1d!(
                                           new_pdf[:,ivperp,iz,is], restart_vpa_vals,
                                           this_pdf[:,ivperp,iz,is], restart_vpa, restart_vpa_spectral)
        end
        this_pdf = new_pdf
    elseif (moments.evolve_upar && !moments.evolve_ppar &&
            !restart_evolve_upar && restart_evolve_ppar)
        # vpa = new_wpa + upar = old_wpa*vth
        # => old_wpa = (new_wpa + upar)/vth
        new_pdf = allocate_float(vpa.n, vperp.n, z.n, nspecies)
        for is ∈ nspecies, iz ∈ 1:z.n, ivperp ∈ 1:vperp.n
            restart_vpa_vals =
            @. (vpa.grid + moments.ion.upar[iz,ir,is]) /
            moments.ion.vth
            @views interpolate_to_grid_1d!(
                                           new_pdf[:,ivperp,iz,is], restart_vpa_vals,
                                           this_pdf[:,ivperp,iz,is], restart_vpa, restart_vpa_spectral)
        end
        this_pdf = new_pdf
    elseif (moments.evolve_upar && !moments.evolve_ppar &&
            restart_evolve_upar && restart_evolve_ppar)
        # vpa = new_wpa + upar = old_wpa*vth + upar
        # => old_wpa = new_wpa/vth
        new_pdf = allocate_float(vpa.n, vperp.n, z.n, nspecies)
        for is ∈ nspecies, iz ∈ 1:z.n, ivperp ∈ 1:vperp.n
            restart_vpa_vals = vpa.grid ./ moments.ion.vth[iz,ir,is]
            @views interpolate_to_grid_1d!(
                                           new_pdf[:,ivperp,iz,is], restart_vpa_vals,
                                           this_pdf[:,ivperp,iz,is], restart_vpa, restart_vpa_spectral)
        end
        this_pdf = new_pdf
    elseif (!moments.evolve_upar && moments.evolve_ppar &&
            !restart_evolve_upar && !restart_evolve_ppar)
        # vpa = new_wpa*vth = old_wpa
        # => old_wpa = new_wpa*vth
        new_pdf = allocate_float(vpa.n, vperp.n, z.n, nspecies)
        for is ∈ nspecies, iz ∈ 1:z.n, ivperp ∈ 1:vperp.n
            restart_vpa_vals = vpa.grid .* moments.ion.vth[iz,ir,is]
            @views interpolate_to_grid_1d!(
                                           new_pdf[:,ivperp,iz,is], restart_vpa_vals,
                                           this_pdf[:,ivperp,iz,is], restart_vpa, restart_vpa_spectral)
        end
        this_pdf = new_pdf
    elseif (!moments.evolve_upar && moments.evolve_ppar &&
            restart_evolve_upar && !restart_evolve_ppar)
        # vpa = new_wpa*vth = old_wpa + upar
        # => old_wpa = new_wpa*vth - upar/vth
        new_pdf = allocate_float(vpa.n, vperp.n, z.n, nspecies)
        for is ∈ nspecies, iz ∈ 1:z.n, ivperp ∈ 1:vperp.n
            restart_vpa_vals = @. vpa.grid * moments.ion.vth[iz,ir,is] -
            moments.ion.upar[iz,ir,is]
            @views interpolate_to_grid_1d!(
                                           new_pdf[:,ivperp,iz,is], restart_vpa_vals,
                                           this_pdf[:,ivperp,iz,is], restart_vpa, restart_vpa_spectral)
        end
        this_pdf = new_pdf
    elseif (!moments.evolve_upar && moments.evolve_ppar &&
            restart_evolve_upar && restart_evolve_ppar)
        # vpa = new_wpa*vth = old_wpa*vth + upar
        # => old_wpa = new_wpa - upar/vth
        new_pdf = allocate_float(vpa.n, vperp.n, z.n, nspecies)
        for is ∈ nspecies, iz ∈ 1:z.n, ivperp ∈ 1:vperp.n
            restart_vpa_vals =
            @. vpa.grid -
            moments.ion.upar[iz,ir,is]/moments.ion.vth[iz,ir,is]
            @views interpolate_to_grid_1d!(
                                           new_pdf[:,ivperp,iz,is], restart_vpa_vals,
                                           this_pdf[:,ivperp,iz,is], restart_vpa, restart_vpa_spectral)
        end
        this_pdf = new_pdf
    elseif (moments.evolve_upar && moments.evolve_ppar &&
            !restart_evolve_upar && !restart_evolve_ppar)
        # vpa = new_wpa*vth + upar = old_wpa
        # => old_wpa = new_wpa*vth + upar
        new_pdf = allocate_float(vpa.n, vperp.n, z.n, nspecies)
        for is ∈ nspecies, iz ∈ 1:z.n, ivperp ∈ 1:vperp.n
            restart_vpa_vals = @. vpa.grid * moments.ion.vth[iz,ir,is] +
            moments.ion.upar[iz,ir,is]
            @views interpolate_to_grid_1d!(
                                           new_pdf[:,ivperp,iz,is], restart_vpa_vals,
                                           this_pdf[:,ivperp,iz,is], restart_vpa, restart_vpa_spectral)
        end
        this_pdf = new_pdf
    elseif (moments.evolve_upar && moments.evolve_ppar &&
            restart_evolve_upar && !restart_evolve_ppar)
        # vpa = new_wpa*vth + upar = old_wpa + upar
        # => old_wpa = new_wpa*vth
        new_pdf = allocate_float(vpa.n, vperp.n, z.n, nspecies)
        for is ∈ nspecies, iz ∈ 1:z.n, ivperp ∈ 1:vperp.n
            restart_vpa_vals = vpa.grid .* moments.ion.vth[iz,ir,is]
            @views interpolate_to_grid_1d!(
                                           new_pdf[:,ivperp,iz,is], restart_vpa_vals,
                                           this_pdf[:,ivperp,iz,is], restart_vpa, restart_vpa_spectral)
        end
        this_pdf = new_pdf
    elseif (moments.evolve_upar && moments.evolve_ppar &&
            !restart_evolve_upar && restart_evolve_ppar)
        # vpa = new_wpa*vth + upar = old_wpa*vth
        # => old_wpa = new_wpa + upar/vth
        new_pdf = allocate_float(vpa.n, vperp.n, z.n, nspecies)
        for is ∈ nspecies, iz ∈ 1:z.n, ivperp ∈ 1:vperp.n
            restart_vpa_vals =
            @. vpa.grid +
            moments.ion.upar[iz,ir,is] / moments.ion.vth[iz,ir,is]
            @views interpolate_to_grid_1d!(
                                           new_pdf[:,ivperp,iz,is], restart_vpa_vals,
                                           this_pdf[:,ivperp,iz,is], restart_vpa, restart_vpa_spectral)
        end
        this_pdf = new_pdf
    else
        # This should never happen, as all combinations of evolve_* options
        # should be handled above.
        error("Unsupported combination of moment-kinetic options:"
              * " evolve_density=", moments.evolve_density
              * " evolve_upar=", moments.evolve_upar
              * " evolve_ppar=", moments.evolve_ppar
              * " restart_evolve_density=", restart_evolve_density
              * " restart_evolve_upar=", restart_evolve_upar
              * " restart_evolve_ppar=", restart_evolve_ppar)
    end
    if moments.evolve_density && !restart_evolve_density
        # Need to normalise by density
        for is ∈ nspecies, iz ∈ 1:z.n
            this_pdf[:,:,iz,is] ./= moments.ion.dens[iz,ir,is]
        end
    elseif !moments.evolve_density && restart_evolve_density
        # Need to unnormalise by density
        for is ∈ nspecies, iz ∈ 1:z.n
            this_pdf[:,:,iz,is] .*= moments.ion.dens[iz,ir,is]
        end
    end
    if moments.evolve_ppar && !restart_evolve_ppar
        # Need to normalise by vth
        for is ∈ nspecies, iz ∈ 1:z.n
            this_pdf[:,:,iz,is] .*= moments.ion.vth[iz,ir,is]
        end
    elseif !moments.evolve_ppar && restart_evolve_ppar
        # Need to unnormalise by vth
        for is ∈ nspecies, iz ∈ 1:z.n
            this_pdf[:,:,iz,is] ./= moments.ion.vth[iz,ir,is]
        end
    end

    return this_pdf
end

function reload_electron_pdf(dynamic, time_index, moments, r, z, vperp, vpa, r_range,
                             z_range, vperp_range, vpa_range, restart_r,
                             restart_r_spectral, restart_z, restart_z_spectral,
                             restart_vperp, restart_vperp_spectral, restart_vpa,
                             restart_vpa_spectral, interpolation_needed,
                             restart_evolve_density, restart_evolve_upar,
                             restart_evolve_ppar)

    # Currently, electrons are always fully moment-kinetic
    evolve_density = true
    evolve_upar = true
    evolve_ppar = true

    this_pdf = load_slice(dynamic, "f_electron", vpa_range, vperp_range, z_range, r_range,
                          time_index)
    orig_nvpa, orig_nvperp, orig_nz, orig_nr = size(this_pdf)
    if interpolation_needed["r"]
        new_pdf = allocate_float(orig_nvpa, orig_nvperp, orig_nz, r.n)
        for iz ∈ 1:orig_nz, ivperp ∈ 1:orig_nvperp,
            ivpa ∈ 1:orig_nvpa
            @views interpolate_to_grid_1d!(
                       new_pdf[ivpa,ivperp,iz,:], r.grid,
                       this_pdf[ivpa,ivperp,iz,:], restart_r,
                       restart_r_spectral)
        end
        this_pdf = new_pdf
    end
    if interpolation_needed["z"]
        new_pdf = allocate_float(orig_nvpa, orig_nvperp, z.n, r.n)
        for ir ∈ 1:r.n, ivperp ∈ 1:orig_nvperp,
            ivpa ∈ 1:orig_nvpa
            @views interpolate_to_grid_1d!(
                       new_pdf[ivpa,ivperp,:,ir], z.grid,
                       this_pdf[ivpa,ivperp,:,ir], restart_z,
                       restart_z_spectral)
        end
        this_pdf = new_pdf
    end

    # Current moment-kinetic implementation is only 1V, so no need to handle a
    # normalised vperp coordinate. This will need to change when 2V
    # moment-kinetics is implemented.
    if interpolation_needed["vperp"]
        new_pdf = allocate_float(orig_nvpa, vperp.n, z.n, r.n)
        for ir ∈ 1:r.n, iz ∈ 1:z.n, ivpa ∈ 1:orig_nvpa
            @views interpolate_to_grid_1d!(
                       new_pdf[ivpa,:,iz,ir], vperp.grid,
                       this_pdf[ivpa,:,iz,ir], restart_vperp,
                       restart_vperp_spectral)
        end
        this_pdf = new_pdf
    end

    if (
        (evolve_density == restart_evolve_density &&
         evolve_upar == restart_evolve_upar && evolve_ppar ==
         restart_evolve_ppar)
        || (!evolve_upar && !restart_evolve_upar &&
            !evolve_ppar && !restart_evolve_ppar)
       )
        # No chages to velocity-space coordinates, so just interpolate from
        # one grid to the other
        if interpolation_needed["vpa"]
            new_pdf = allocate_float(vpa.n, vperp.n, z.n, r.n)
            for ir ∈ 1:r.n, iz ∈ 1:z.n, ivperp ∈ 1:vperp.n
                @views interpolate_to_grid_1d!(
                           new_pdf[:,ivperp,iz,ir], vpa.grid,
                           this_pdf[:,ivperp,iz,ir], restart_vpa,
                           restart_vpa_spectral)
            end
            this_pdf = new_pdf
        end
    elseif (!evolve_upar && !evolve_ppar &&
            restart_evolve_upar && !restart_evolve_ppar)
        # vpa = new_wpa = old_wpa + upar
        # => old_wpa = new_wpa - upar
        new_pdf = allocate_float(vpa.n, vperp.n, z.n, r.n)
        for ir ∈ 1:r.n, iz ∈ 1:z.n, ivperp ∈ 1:vperp.n
            restart_vpa_vals = vpa.grid .- moments.electron.upar[iz,ir]
            @views interpolate_to_grid_1d!(
                       new_pdf[:,ivperp,iz,ir], restart_vpa_vals,
                       this_pdf[:,ivperp,iz,ir], restart_vpa,
                       restart_vpa_spectral)
        end
        this_pdf = new_pdf
    elseif (!evolve_upar && !evolve_ppar &&
            !restart_evolve_upar && restart_evolve_ppar)
        # vpa = new_wpa = old_wpa*vth
        # => old_wpa = new_wpa/vth
        new_pdf = allocate_float(vpa.n, vperp.n, z.n, r.n)
        for ir ∈ 1:r.n, iz ∈ 1:z.n, ivperp ∈ 1:vperp.n
            restart_vpa_vals = vpa.grid ./ moments.electron.vth[iz,ir]
            @views interpolate_to_grid_1d!(
                       new_pdf[:,ivperp,iz,ir], restart_vpa_vals,
                       this_pdf[:,ivperp,iz,ir], restart_vpa,
                       restart_vpa_spectral)
        end
        this_pdf = new_pdf
    elseif (!evolve_upar && !evolve_ppar &&
            restart_evolve_upar && restart_evolve_ppar)
        # vpa = new_wpa = old_wpa*vth + upar
        # => old_wpa = (new_wpa - upar)/vth
        new_pdf = allocate_float(vpa.n, vperp.n, z.n, r.n)
        for ir ∈ 1:r.n, iz ∈ 1:z.n, ivperp ∈ 1:vperp.n
            restart_vpa_vals =
            @. (vpa.grid - moments.electron.upar[iz,ir]) /
                moments.electron.vth[iz,ir]
            @views interpolate_to_grid_1d!(
                       new_pdf[:,ivperp,iz,ir], restart_vpa_vals,
                       this_pdf[:,ivperp,iz,ir], restart_vpa,
                       restart_vpa_spectral)
        end
        this_pdf = new_pdf
    elseif (evolve_upar && !evolve_ppar &&
            !restart_evolve_upar && !restart_evolve_ppar)
        # vpa = new_wpa + upar = old_wpa
        # => old_wpa = new_wpa + upar
        new_pdf = allocate_float(vpa.n, vperp.n, z.n, r.n)
        for ir ∈ 1:r.n, iz ∈ 1:z.n, ivperp ∈ 1:vperp.n
            restart_vpa_vals = vpa.grid .+ moments.electron.upar[iz,ir]
            @views interpolate_to_grid_1d!(
                       new_pdf[:,ivperp,iz,ir], restart_vpa_vals,
                       this_pdf[:,ivperp,iz,ir], restart_vpa,
                       restart_vpa_spectral)
        end
        this_pdf = new_pdf
    elseif (evolve_upar && !evolve_ppar &&
            !restart_evolve_upar && restart_evolve_ppar)
        # vpa = new_wpa + upar = old_wpa*vth
        # => old_wpa = (new_wpa + upar)/vth
        new_pdf = allocate_float(vpa.n, vperp.n, z.n, r.n)
        for ir ∈ 1:r.n, iz ∈ 1:z.n, ivperp ∈ 1:vperp.n
            restart_vpa_vals =
            @. (vpa.grid + moments.electron.upar[iz,ir]) /
                moments.electron.vth
            @views interpolate_to_grid_1d!(
                       new_pdf[:,ivperp,iz,ir], restart_vpa_vals,
                       this_pdf[:,ivperp,iz,ir], restart_vpa,
                       restart_vpa_spectral)
        end
        this_pdf = new_pdf
    elseif (evolve_upar && !evolve_ppar &&
            restart_evolve_upar && restart_evolve_ppar)
        # vpa = new_wpa + upar = old_wpa*vth + upar
        # => old_wpa = new_wpa/vth
        new_pdf = allocate_float(vpa.n, vperp.n, z.n, r.n)
        for ir ∈ 1:r.n, iz ∈ 1:z.n, ivperp ∈ 1:vperp.n
            restart_vpa_vals = vpa.grid ./ moments.electron.vth[iz,ir]
            @views interpolate_to_grid_1d!(
                       new_pdf[:,ivperp,iz,ir], restart_vpa_vals,
                       this_pdf[:,ivperp,iz,ir], restart_vpa,
                       restart_vpa_spectral)
        end
        this_pdf = new_pdf
    elseif (!evolve_upar && evolve_ppar &&
            !restart_evolve_upar && !restart_evolve_ppar)
        # vpa = new_wpa*vth = old_wpa
        # => old_wpa = new_wpa*vth
        new_pdf = allocate_float(vpa.n, vperp.n, z.n, r.n)
        for ir ∈ 1:r.n, iz ∈ 1:z.n, ivperp ∈ 1:vperp.n
            restart_vpa_vals = vpa.grid .* moments.electron.vth[iz,ir]
            @views interpolate_to_grid_1d!(
                       new_pdf[:,ivperp,iz,ir], restart_vpa_vals,
                       this_pdf[:,ivperp,iz,ir], restart_vpa,
                       restart_vpa_spectral)
        end
        this_pdf = new_pdf
    elseif (!evolve_upar && evolve_ppar &&
            restart_evolve_upar && !restart_evolve_ppar)
        # vpa = new_wpa*vth = old_wpa + upar
        # => old_wpa = new_wpa*vth - upar/vth
        new_pdf = allocate_float(vpa.n, vperp.n, z.n, r.n)
        for ir ∈ 1:r.n, iz ∈ 1:z.n, ivperp ∈ 1:vperp.n
            restart_vpa_vals = @. vpa.grid * moments.electron.vth[iz,ir] -
                                  moments.electron.upar[iz,ir]
            @views interpolate_to_grid_1d!(
                       new_pdf[:,ivperp,iz,ir], restart_vpa_vals,
                       this_pdf[:,ivperp,iz,ir], restart_vpa,
                       restart_vpa_spectral)
        end
        this_pdf = new_pdf
    elseif (!evolve_upar && evolve_ppar &&
            restart_evolve_upar && restart_evolve_ppar)
        # vpa = new_wpa*vth = old_wpa*vth + upar
        # => old_wpa = new_wpa - upar/vth
        new_pdf = allocate_float(vpa.n, vperp.n, z.n, r.n)
        for ir ∈ 1:r.n, iz ∈ 1:z.n, ivperp ∈ 1:vperp.n
            restart_vpa_vals =
            @. vpa.grid -
            moments.electron.upar[iz,ir]/moments.electron.vth[iz,ir]
            @views interpolate_to_grid_1d!(
                       new_pdf[:,ivperp,iz,ir], restart_vpa_vals,
                       this_pdf[:,ivperp,iz,ir], restart_vpa,
                       restart_vpa_spectral)
        end
        this_pdf = new_pdf
    elseif (evolve_upar && evolve_ppar &&
            !restart_evolve_upar && !restart_evolve_ppar)
        # vpa = new_wpa*vth + upar = old_wpa
        # => old_wpa = new_wpa*vth + upar
        new_pdf = allocate_float(vpa.n, vperp.n, z.n, r.n)
        for ir ∈ 1:r.n, iz ∈ 1:z.n, ivperp ∈ 1:vperp.n
            restart_vpa_vals = @. vpa.grid * moments.electron.vth[iz,ir] +
                                  moments.electron.upar[iz,ir]
            @views interpolate_to_grid_1d!(
                       new_pdf[:,ivperp,iz,ir], restart_vpa_vals,
                       this_pdf[:,ivperp,iz,ir], restart_vpa,
                       restart_vpa_spectral)
        end
        this_pdf = new_pdf
    elseif (evolve_upar && evolve_ppar &&
            restart_evolve_upar && !restart_evolve_ppar)
        # vpa = new_wpa*vth + upar = old_wpa + upar
        # => old_wpa = new_wpa*vth
        new_pdf = allocate_float(vpa.n, vperp.n, z.n, r.n)
        for ir ∈ 1:r.n, iz ∈ 1:z.n, ivperp ∈ 1:vperp.n
            restart_vpa_vals = vpa.grid .* moments.electron.vth[iz,ir]
            @views interpolate_to_grid_1d!(
                       new_pdf[:,ivperp,iz,ir], restart_vpa_vals,
                       this_pdf[:,ivperp,iz,ir], restart_vpa,
                       restart_vpa_spectral)
        end
        this_pdf = new_pdf
    elseif (evolve_upar && evolve_ppar &&
            !restart_evolve_upar && restart_evolve_ppar)
        # vpa = new_wpa*vth + upar = old_wpa*vth
        # => old_wpa = new_wpa + upar/vth
        new_pdf = allocate_float(vpa.n, vperp.n, z.n, r.n)
        for ir ∈ 1:r.n, iz ∈ 1:z.n, ivperp ∈ 1:vperp.n
            restart_vpa_vals =
            @. vpa.grid +
            moments.electron.upar[iz,ir] / moments.electron.vth[iz,ir]
            @views interpolate_to_grid_1d!(
                       new_pdf[:,ivperp,iz,ir], restart_vpa_vals,
                       this_pdf[:,ivperp,iz,ir], restart_vpa,
                       restart_vpa_spectral)
        end
        this_pdf = new_pdf
    else
        # This should never happen, as all combinations of evolve_* options
        # should be handled above.
        error("Unsupported combination of moment-kinetic options:"
              * " evolve_density=", evolve_density
              * " evolve_upar=", evolve_upar
              * " evolve_ppar=", evolve_ppar
              * " restart_evolve_density=", restart_evolve_density
              * " restart_evolve_upar=", restart_evolve_upar
              * " restart_evolve_ppar=", restart_evolve_ppar)
    end
    if evolve_density && !restart_evolve_density
        # Need to normalise by density
        for ir ∈ 1:r.n, iz ∈ 1:z.n
            this_pdf[:,:,iz,ir] ./= moments.electron.dens[iz,ir]
        end
    elseif !evolve_density && restart_evolve_density
        # Need to unnormalise by density
        for ir ∈ 1:r.n, iz ∈ 1:z.n
            this_pdf[:,:,iz,ir] .*= moments.electron.dens[iz,ir]
        end
    end
    if evolve_ppar && !restart_evolve_ppar
        # Need to normalise by vth
        for ir ∈ 1:r.n, iz ∈ 1:z.n
            this_pdf[:,:,iz,ir] .*= moments.electron.vth[iz,ir]
        end
    elseif !evolve_ppar && restart_evolve_ppar
        # Need to unnormalise by vth
        for ir ∈ 1:r.n, iz ∈ 1:z.n
            this_pdf[:,:,iz,ir] ./= moments.electron.vth[iz,ir]
        end
    end

    return this_pdf
end

function reload_neutral_pdf(dynamic, time_index, moments, r, z, vzeta, vr, vz, r_range,
                            z_range, vzeta_range, vr_range, vz_range, restart_r,
                            restart_r_spectral, restart_z, restart_z_spectral,
                            restart_vzeta, restart_vzeta_spectral, restart_vr,
                            restart_vr_spectral, restart_vz, restart_vz_spectral,
                            interpolation_needed, restart_evolve_density,
                            restart_evolve_upar, restart_evolve_ppar)
    this_pdf = load_slice(dynamic, "f_neutral", vz_range, vr_range,
                          vzeta_range, z_range, r_range, :, time_index)
    orig_nvz, orig_nvr, orig_nvzeta, orig_nz, orig_nr, nspecies =
        size(this_pdf)
    if interpolation_needed["r"]
        new_pdf = allocate_float(orig_nvz, orig_nvr, orig_nvzeta, orig_nz,
                                 r.n, nspecies)
        for is ∈ 1:nspecies, iz ∈ 1:orig_nz, ivzeta ∈ 1:orig_nvzeta,
                ivr ∈ 1:orig_nvr, ivz ∈ 1:orig_nvz
            @views interpolate_to_grid_1d!(
                new_pdf[ivz,ivr,ivzeta,iz,:,is], r.grid,
                this_pdf[ivz,ivr,ivzeta,iz,:,is], restart_r,
                restart_r_spectral)
        end
        this_pdf = new_pdf
    end
    if interpolation_needed["z"]
        new_pdf = allocate_float(orig_nvz, orig_nvr, orig_nvzeta, z.n,
                                 r.n, nspecies)
        for is ∈ 1:nspecies, ir ∈ 1:r.n, ivzeta ∈ 1:orig_nvzeta,
                ivr ∈ 1:orig_nvr, ivz ∈ 1:orig_nvz
            @views interpolate_to_grid_1d!(
                new_pdf[ivz,ivr,ivzeta,:,ir,is], z.grid,
                this_pdf[ivz,ivr,ivzeta,:,ir,is], restart_z,
                restart_z_spectral)
        end
        this_pdf = new_pdf
    end

    # Current moment-kinetic implementation is only 1V, so no need
    # to handle normalised vzeta or vr coordinates. This will need
    # to change when/if 3V moment-kinetics is implemented.
    if interpolation_needed["vzeta"]
        new_pdf = allocate_float(orig_nvz, orig_nvr, vzeta.n, z.n, r.n,
                                 nspecies)
        for is ∈ 1:nspecies, ir ∈ 1:r.n, iz ∈ 1:z.n, ivr ∈ 1:orig_nvr,
                ivz ∈ 1:orig_nvz
            @views interpolate_to_grid_1d!(
                new_pdf[ivz,ivr,:,iz,ir,is], vzeta.grid,
                this_pdf[ivz,ivr,:,iz,ir,is], restart_vzeta,
                restart_vzeta_spectral)
        end
        this_pdf = new_pdf
    end
    if interpolation_needed["vr"]
        new_pdf = allocate_float(orig_nvz, vr.n, vzeta.n, z.n, r.n,
                                 nspecies)
        for is ∈ 1:nspecies, ir ∈ 1:r.n, iz ∈ 1:z.n,
                ivzeta ∈ 1:vzeta.n, ivz ∈ 1:orig_nvz
            @views interpolate_to_grid_1d!(
                new_pdf[ivz,:,ivzeta,iz,ir,is], vr.grid,
                this_pdf[ivz,:,ivzeta,iz,ir,is], restart_vr,
                restart_vr_spectral)
        end
        this_pdf = new_pdf
    end

    if (
        (moments.evolve_density == restart_evolve_density &&
         moments.evolve_upar == restart_evolve_upar &&
         moments.evolve_ppar == restart_evolve_ppar)
        || (!moments.evolve_upar && !restart_evolve_upar &&
            !moments.evolve_ppar && !restart_evolve_ppar)
       )
        # No chages to velocity-space coordinates, so just interpolate from
        # one grid to the other
        if interpolation_needed["vz"]
            new_pdf = allocate_float(vz.n, vr.n, vzeta.n, z.n, r.n, nspecies)
            for is ∈ 1:nspecies, ir ∈ 1:r.n, iz ∈ 1:z.n, ivr ∈ 1:vr.n,
                    ivzeta ∈ 1:vzeta.n
                @views interpolate_to_grid_1d!(
                    new_pdf[:,ivr,ivzeta,iz,ir,is], vz.grid,
                    this_pdf[:,ivr,ivzeta,iz,ir,is], restart_vz,
                    restart_vz_spectral)
            end
            this_pdf = new_pdf
        end
    elseif (!moments.evolve_upar && !moments.evolve_ppar &&
            restart_evolve_upar && !restart_evolve_ppar)
        # vpa = new_wpa = old_wpa + upar
        # => old_wpa = new_wpa - upar
        new_pdf = allocate_float(vz.n, vr.n, vzeta.n, z.n, r.n, nspecies)
        for is ∈ nspecies, ir ∈ 1:r.n, iz ∈ 1:z.n, ivzeta ∈ 1:vzeta.n,
                ivr ∈ 1:vr.n
            restart_vz_vals = vz.grid .- moments.neutral.uz[iz,ir,is]
            @views interpolate_to_grid_1d!(
                new_pdf[:,ivr,ivzeta,iz,ir,is], restart_vz_vals,
                this_pdf[:,ivr,ivzeta,iz,ir,is], restart_vz,
                restart_vz_spectral)
        end
        this_pdf = new_pdf
    elseif (!moments.evolve_upar && !moments.evolve_ppar &&
            !restart_evolve_upar && restart_evolve_ppar)
        # vpa = new_wpa = old_wpa*vth
        # => old_wpa = new_wpa/vth
        new_pdf = allocate_float(vz.n, vr.n, vzeta.n, z.n, r.n, nspecies)
        for is ∈ nspecies, ir ∈ 1:r.n, iz ∈ 1:z.n, ivr ∈ 1:vr.n,
                ivzeta ∈ 1:vzeta.n
            restart_vz_vals = vz.grid ./ moments.neutral.vth[iz,ir,is]
            @views interpolate_to_grid_1d!(
                new_pdf[:,ivr,ivzeta,iz,ir,is], restart_vz_vals,
                this_pdf[:,ivr,ivzeta,iz,ir,is], restart_vz,
                restart_vz_spectral)
        end
        this_pdf = new_pdf
    elseif (!moments.evolve_upar && !moments.evolve_ppar &&
            restart_evolve_upar && restart_evolve_ppar)
        # vpa = new_wpa = old_wpa*vth + upar
        # => old_wpa = (new_wpa - upar)/vth
        new_pdf = allocate_float(vz.n, vr.n, vzeta.n, z.n, r.n, nspecies)
        for is ∈ nspecies, ir ∈ 1:r.n, iz ∈ 1:z.n, ivr ∈ 1:vr.n,
                ivzeta ∈ 1:vzeta.n
            restart_vz_vals =
                @. (vz.grid - moments.neutral.uz[iz,ir,is]) /
                   moments.neutral.vth[iz,ir,is]
            @views interpolate_to_grid_1d!(
                new_pdf[:,ivr,ivzeta,iz,ir,is], restart_vz_vals,
                this_pdf[:,ivr,ivzeta,iz,ir,is], restart_vz,
                restart_vz_spectral)
        end
        this_pdf = new_pdf
    elseif (moments.evolve_upar && !moments.evolve_ppar &&
            !restart_evolve_upar && !restart_evolve_ppar)
        # vpa = new_wpa + upar = old_wpa
        # => old_wpa = new_wpa + upar
        new_pdf = allocate_float(vz.n, vr.n, vzeta.n, z.n, r.n, nspecies)
        for is ∈ nspecies, ir ∈ 1:r.n, iz ∈ 1:z.n, ivr ∈ 1:vr.n,
                ivzeta ∈ 1:vzeta.n
            restart_vz_vals = vz.grid .+ moments.neutral.uz[iz,ir,is]
            @views interpolate_to_grid_1d!(
                new_pdf[:,ivr,ivzeta,iz,ir,is], restart_vz_vals,
                this_pdf[:,ivr,ivzeta,iz,ir,is], restart_vz, restart_vz_spectral)
        end
        this_pdf = new_pdf
    elseif (moments.evolve_upar && !moments.evolve_ppar &&
            !restart_evolve_upar && restart_evolve_ppar)
        # vpa = new_wpa + upar = old_wpa*vth
        # => old_wpa = (new_wpa + upar)/vth
        new_pdf = allocate_float(vz.n, vr.n, vzeta.n, z.n, r.n, nspecies)
        for is ∈ nspecies, ir ∈ 1:r.n, iz ∈ 1:z.n, ivr ∈ 1:vr.n,
                ivzeta ∈ 1:vzeta.n
            restart_vz_vals =
                @. (vz.grid + moments.neutral.uz[iz,ir,is]) /
                    moments.neutral.vth[iz,ir,is]
            @views interpolate_to_grid_1d!(
                new_pdf[:,ivr,ivzeta,iz,ir,is], restart_vz_vals,
                this_pdf[:,ivr,ivzeta,iz,ir,is], restart_vz,
                restart_vz_spectral)
        end
        this_pdf = new_pdf
    elseif (moments.evolve_upar && !moments.evolve_ppar &&
            restart_evolve_upar && restart_evolve_ppar)
        # vpa = new_wpa + upar = old_wpa*vth + upar
        # => old_wpa = new_wpa/vth
        new_pdf = allocate_float(vz.n, vr.n, vzeta.n, z.n, r.n, nspecies)
        for is ∈ nspecies, ir ∈ 1:r.n, iz ∈ 1:z.n, ivr ∈ 1:vr.n,
                ivzeta ∈ 1:vzeta.n
            restart_vz_vals = vz.grid ./ moments.neutral.vth[iz,ir,is]
            @views interpolate_to_grid_1d!(
                new_pdf[:,ivr,ivzeta,iz,ir,is], restart_vz_vals,
                this_pdf[:,ivr,ivzeta,iz,ir,is], restart_vz,
                restart_vz_spectral)
        end
        this_pdf = new_pdf
    elseif (!moments.evolve_upar && moments.evolve_ppar &&
            !restart_evolve_upar && !restart_evolve_ppar)
        # vpa = new_wpa*vth = old_wpa
        # => old_wpa = new_wpa*vth
        new_pdf = allocate_float(vz.n, vr.n, vzeta.n, z.n, r.n, nspecies)
        for is ∈ nspecies, ir ∈ 1:r.n, iz ∈ 1:z.n, ivr ∈ 1:vr.n,
                ivzeta ∈ 1:vzeta.n
            restart_vz_vals = vz.grid .* moments.neutral.vth[iz,ir,is]
            @views interpolate_to_grid_1d!(
                new_pdf[:,ivr,ivzeta,iz,ir,is], restart_vz_vals,
                this_pdf[:,ivr,ivzeta,iz,ir,is], restart_vz,
                restart_vz_spectral)
        end
        this_pdf = new_pdf
    elseif (!moments.evolve_upar && moments.evolve_ppar &&
            restart_evolve_upar && !restart_evolve_ppar)
        # vpa = new_wpa*vth = old_wpa + upar
        # => old_wpa = new_wpa*vth - upar/vth
        new_pdf = allocate_float(vz.n, vr.n, vzeta.n, z.n, r.n, nspecies)
        for is ∈ nspecies, ir ∈ 1:r.n, iz ∈ 1:z.n, ivr ∈ 1:vr.n,
                ivzeta ∈ 1:vzeta.n
            restart_vz_vals =
                @. vz.grid * moments.neutral.vth[iz,ir,is] -
                   moments.neutral.upar[iz,ir,is]
            @views interpolate_to_grid_1d!(
                new_pdf[:,ivr,ivzeta,iz,ir,is], restart_vz_vals,
                this_pdf[:,ivr,ivzeta,iz,ir,is], restart_vz,
                restart_vz_spectral)
        end
        this_pdf = new_pdf
    elseif (!moments.evolve_upar && moments.evolve_ppar &&
            restart_evolve_upar && restart_evolve_ppar)
        # vpa = new_wpa*vth = old_wpa*vth + upar
        # => old_wpa = new_wpa - upar/vth
        new_pdf = allocate_float(vz.n, vr.n, vzeta.n, z.n, r.n, nspecies)
        for is ∈ nspecies, ir ∈ 1:r.n, iz ∈ 1:z.n, ivr ∈ 1:vr.n,
                ivzeta ∈ 1:vzeta.n
            restart_vz_vals =
                @. vz.grid -
                   moments.neutral.uz[iz,ir,is]/moments.neutral.vth[iz,ir,is]
            @views interpolate_to_grid_1d!(
                new_pdf[:,ivr,ivzeta,iz,ir,is], restart_vz_vals,
                this_pdf[:,ivr,ivzeta,iz,ir,is], restart_vz,
                restart_vz_spectral)
        end
        this_pdf = new_pdf
    elseif (moments.evolve_upar && moments.evolve_ppar &&
            !restart_evolve_upar && !restart_evolve_ppar)
        # vpa = new_wpa*vth + upar = old_wpa
        # => old_wpa = new_wpa*vth + upar
        new_pdf = allocate_float(vz.n, vr.n, vzeta.n, z.n, r.n, nspecies)
        for is ∈ nspecies, ir ∈ 1:r.n, iz ∈ 1:z.n, ivr ∈ 1:vr.n,
                ivzeta ∈ 1:vzeta.n
            restart_vz_vals =
                @. vz.grid * moments.neutral.vth[iz,ir,is] +
                   moments.neutral.uz[iz,ir,is]
            @views interpolate_to_grid_1d!(
                new_pdf[:,ivr,ivzeta,iz,ir,is], restart_vz_vals,
                this_pdf[:,ivr,ivzeta,iz,ir,is], restart_vz,
                restart_vz_spectral)
        end
        this_pdf = new_pdf
    elseif (moments.evolve_upar && moments.evolve_ppar &&
            restart_evolve_upar && !restart_evolve_ppar)
        # vpa = new_wpa*vth + upar = old_wpa + upar
        # => old_wpa = new_wpa*vth
        new_pdf = allocate_float(vz.n, vr.n, vzeta.n, z.n, r.n, nspecies)
        for is ∈ nspecies, ir ∈ 1:r.n, iz ∈ 1:z.n, ivr ∈ 1:vr.n,
                ivzeta ∈ 1:vzeta.n
            restart_vz_vals = vz.grid .* moments.neutral.vth[iz,ir,is]
            @views interpolate_to_grid_1d!(
                new_pdf[:,ivr,ivzeta,iz,ir,is], restart_vz_vals,
                this_pdf[:,ivr,ivzeta,iz,ir,is], restart_vz,
                restart_vz_spectral)
        end
        this_pdf = new_pdf
    elseif (moments.evolve_upar && moments.evolve_ppar &&
            !restart_evolve_upar && restart_evolve_ppar)
        # vpa = new_wpa*vth + upar = old_wpa*vth
        # => old_wpa = new_wpa + upar/vth
        new_pdf = allocate_float(vz.n, vr.n, vzeta.n, z.n, r.n, nspecies)
        for is ∈ nspecies, ir ∈ 1:r.n, iz ∈ 1:z.n, ivr ∈ 1:vr.n,
                ivzeta ∈ 1:vzeta.n
            restart_vz_vals =
                @. vz.grid +
                   moments.neutral.uz[iz,ir,is]/moments.neutral.vth[iz,ir,is]
            @views interpolate_to_grid_1d!(
                new_pdf[:,ivr,ivzeta,iz,ir,is], restart_vz_vals,
                this_pdf[:,ivr,ivzeta,iz,ir,is], restart_vz,
                restart_vz_spectral)
        end
        this_pdf = new_pdf
    else
        # This should never happen, as all combinations of evolve_* options
        # should be handled above.
        error("Unsupported combination of moment-kinetic options:"
              * " evolve_density=", moments.evolve_density
              * " evolve_upar=", moments.evolve_upar
              * " evolve_ppar=", moments.evolve_ppar
              * " restart_evolve_density=", restart_evolve_density
              * " restart_evolve_upar=", restart_evolve_upar
              * " restart_evolve_ppar=", restart_evolve_ppar)
    end
    if moments.evolve_density && !restart_evolve_density
        # Need to normalise by density
        for is ∈ nspecies, ir ∈ 1:r.n, iz ∈ 1:z.n
            this_pdf[:,:,:,iz,ir,is] ./= moments.neutral.dens[iz,ir,is]
        end
    elseif !moments.evolve_density && restart_evolve_density
        # Need to unnormalise by density
        for is ∈ nspecies, ir ∈ 1:r.n, iz ∈ 1:z.n
            this_pdf[:,:,:,iz,ir,is] .*= moments.neutral.dens[iz,ir,is]
        end
    end
    if moments.evolve_ppar && !restart_evolve_ppar
        # Need to normalise by vth
        for is ∈ nspecies, ir ∈ 1:r.n, iz ∈ 1:z.n
            this_pdf[:,:,:,iz,ir,is] .*= moments.neutral.vth[iz,ir,is]
        end
    elseif !moments.evolve_ppar && restart_evolve_ppar
        # Need to unnormalise by vth
        for is ∈ nspecies, ir ∈ 1:r.n, iz ∈ 1:z.n
            this_pdf[:,:,:,iz,ir,is] ./= moments.neutral.vth[iz,ir,is]
        end
    end

    return this_pdf
end

function reload_neutral_boundary_pdf(boundary_distributions_io, var_name, ir, moments, z,
                                     vzeta, vr, vz, z_range, vzeta_range, vr_range,
                                     vz_range, restart_z, restart_z_spectral,
                                     restart_vzeta, restart_vzeta_spectral, restart_vr,
                                     restart_vr_spectral, restart_vz, restart_vz_spectral,
                                     interpolation_needed, restart_evolve_density,
                                     restart_evolve_upar, restart_evolve_ppar)
    this_pdf = load_slice(boundary_distributions_io, var_name, vz_range,
                          vr_range, vzeta_range, z_range, :)
    orig_nvz, orig_nvr, orig_nvzeta, orig_nz, nspecies = size(this_pdf)
    if interpolation_needed["z"]
        new_pdf = allocate_float(orig_nvz, orig_nvr, orig_nvzeta, z.n,
                                 nspecies)
        for is ∈ 1:nspecies, ivzeta ∈ 1:orig_nvzeta, ivr ∈ 1:orig_nvr,
                ivz ∈ 1:orig_nvz
            @views interpolate_to_grid_1d!(
                new_pdf[ivz,ivr,ivzeta,:,is], z.grid,
                this_pdf[ivz,ivr,ivzeta,:,is], restart_z,
                restart_z_spectral)
        end
        this_pdf = new_pdf
    end

    # Current moment-kinetic implementation is only 1V, so no need
    # to handle normalised vzeta or vr coordinates. This will need
    # to change when/if 3V moment-kinetics is implemented.
    if interpolation_needed["vzeta"]
        new_pdf = allocate_float(orig_nvz, orig_nvr, vzeta.n, z.n,
                                 nspecies)
        for is ∈ 1:nspecies, iz ∈ 1:z.n, ivr ∈ 1:orig_nvr,
                ivz ∈ 1:orig_nvz
            @views interpolate_to_grid_1d!(
                new_pdf[ivz,ivr,:,iz,is], vzeta.grid,
                this_pdf[ivz,ivr,:,iz,is], restart_vzeta,
                restart_vzeta_spectral)
        end
        this_pdf = new_pdf
    end
    if interpolation_needed["vr"]
        new_pdf = allocate_float(orig_nvz, vr.n, vzeta.n, z.n, nspecies)
        for is ∈ 1:nspecies, iz ∈ 1:z.n, ivzeta ∈ 1:vzeta.n,
                ivz ∈ 1:orig_nvz
            @views interpolate_to_grid_1d!(
                new_pdf[ivz,:,ivzeta,iz,is], vr.grid,
                this_pdf[ivz,:,ivzeta,iz,is], restart_vr,
                restart_vr_spectral)
        end
        this_pdf = new_pdf
    end

    if (
        (moments.evolve_density == restart_evolve_density &&
         moments.evolve_upar == restart_evolve_upar && moments.evolve_ppar ==
         restart_evolve_ppar)
        || (!moments.evolve_upar && !restart_evolve_upar &&
            !moments.evolve_ppar && !restart_evolve_ppar)
       )
        # No chages to velocity-space coordinates, so just interpolate from
        # one grid to the other
        if interpolation_needed["vz"]
            new_pdf = allocate_float(vz.n, vr.n, vzeta.n, z.n, nspecies)
            for is ∈ 1:nspecies, iz ∈ 1:z.n, ivr ∈ 1:vr.n,
                    ivzeta ∈ 1:vzeta.n
                @views interpolate_to_grid_1d!(
                    new_pdf[:,ivr,ivzeta,iz,is], vz.grid,
                    this_pdf[:,ivr,ivzeta,iz,is], restart_vz,
                    restart_vz_spectral)
            end
            this_pdf = new_pdf
        end
    elseif (!moments.evolve_upar && !moments.evolve_ppar &&
            restart_evolve_upar && !restart_evolve_ppar)
        # vpa = new_wpa = old_wpa + upar
        # => old_wpa = new_wpa - upar
        new_pdf = allocate_float(vz.n, vr.n, vzeta.n, z.n, nspecies)
        for is ∈ nspecies, iz ∈ 1:z.n, ivzeta ∈ 1:vzeta.n, ivr ∈ 1:vr.n
            restart_vz_vals = vz.grid .- moments.neutral.uz[iz,ir,is]
            @views interpolate_to_grid_1d!(
                new_pdf[:,ivr,ivzeta,iz,is], restart_vz_vals,
                this_pdf[:,ivr,ivzeta,iz,is], restart_vz,
                restart_vz_spectral)
        end
        this_pdf = new_pdf
    elseif (!moments.evolve_upar && !moments.evolve_ppar &&
            !restart_evolve_upar && restart_evolve_ppar)
        # vpa = new_wpa = old_wpa*vth
        # => old_wpa = new_wpa/vth
        new_pdf = allocate_float(vz.n, vr.n, vzeta.n, z.n, nspecies)
        for is ∈ nspecies, iz ∈ 1:z.n, ivr ∈ 1:vr.n, ivzeta ∈ 1:vzeta.n
            restart_vz_vals = vz.grid ./ moments.neutral.vth[iz,ir,is]
            @views interpolate_to_grid_1d!(
                new_pdf[:,ivr,ivzeta,iz,is], restart_vz_vals,
                this_pdf[:,ivr,ivzeta,iz,is], restart_vz,
                restart_vz_spectral)
        end
        this_pdf = new_pdf
    elseif (!moments.evolve_upar && !moments.evolve_ppar &&
            restart_evolve_upar && restart_evolve_ppar)
        # vpa = new_wpa = old_wpa*vth + upar
        # => old_wpa = (new_wpa - upar)/vth
        new_pdf = allocate_float(vz.n, vr.n, vzeta.n, z.n, nspecies)
        for is ∈ nspecies, iz ∈ 1:z.n, ivr ∈ 1:vr.n, ivzeta ∈ 1:vzeta.n
            restart_vz_vals =
                @. (vz.grid - moments.neutral.uz[iz,ir,is]) /
                   moments.neutral.vth[iz,ir,is]
            @views interpolate_to_grid_1d!(
                new_pdf[:,ivr,ivzeta,iz,is], restart_vz_vals,
                this_pdf[:,ivr,ivzeta,iz,is], restart_vz,
                restart_vz_spectral)
        end
        this_pdf = new_pdf
    elseif (moments.evolve_upar && !moments.evolve_ppar &&
            !restart_evolve_upar && !restart_evolve_ppar)
        # vpa = new_wpa + upar = old_wpa
        # => old_wpa = new_wpa + upar
        new_pdf = allocate_float(vz.n, vr.n, vzeta.n, z.n, nspecies)
        for is ∈ nspecies, iz ∈ 1:z.n, ivr ∈ 1:vr.n, ivzeta ∈ 1:vzeta.n
            restart_vz_vals = vz.grid .+
                              moments.neutral.uz[iz,ir,is]
            @views interpolate_to_grid_1d!(
                new_pdf[:,ivr,ivzeta,iz,is], restart_vz_vals,
                this_pdf[:,ivr,ivzeta,iz,is], restart_vz,
                restart_vz_spectral)
        end
        this_pdf = new_pdf
    elseif (moments.evolve_upar && !moments.evolve_ppar &&
            !restart_evolve_upar && restart_evolve_ppar)
        # vpa = new_wpa + upar = old_wpa*vth
        # => old_wpa = (new_wpa + upar)/vth
        new_pdf = allocate_float(vz.n, vr.n, vzeta.n, z.n, nspecies)
        for is ∈ nspecies, iz ∈ 1:z.n, ivr ∈ 1:vr.n, ivzeta ∈ 1:vzeta.n
            restart_vz_vals =
                @. (vz.grid + moments.neutral.uz[iz,ir,is]) /
                   moments.neutral.vth
            @views interpolate_to_grid_1d!(
                new_pdf[:,ivr,ivzeta,iz,is], restart_vz_vals,
                this_pdf[:,ivr,ivzeta,iz,is], restart_vz,
                restart_vz_spectral)
        end
        this_pdf = new_pdf
    elseif (moments.evolve_upar && !moments.evolve_ppar &&
            restart_evolve_upar && restart_evolve_ppar)
        # vpa = new_wpa + upar = old_wpa*vth + upar
        # => old_wpa = new_wpa/vth
        new_pdf = allocate_float(vz.n, vr.n, vzeta.n, z.n, nspecies)
        for is ∈ nspecies, iz ∈ 1:z.n, ivr ∈ 1:vr.n, ivzeta ∈ 1:vzeta.n
            restart_vz_vals = vz.grid ./ moments.neutral.vth[iz,ir,is]
            @views interpolate_to_grid_1d!(
                new_pdf[:,ivr,ivzeta,iz,is], restart_vz_vals,
                this_pdf[:,ivr,ivzeta,iz,is], restart_vz,
                restart_vz_spectral)
        end
        this_pdf = new_pdf
    elseif (!moments.evolve_upar && moments.evolve_ppar &&
            !restart_evolve_upar && !restart_evolve_ppar)
        # vpa = new_wpa*vth = old_wpa
        # => old_wpa = new_wpa*vth
        new_pdf = allocate_float(vz.n, vr.n, vzeta.n, z.n, nspecies)
        for is ∈ nspecies, iz ∈ 1:z.n, ivr ∈ 1:vr.n, ivzeta ∈ 1:vzeta.n
            restart_vz_vals = vz.grid .*
                              moments.neutral.vth[iz,ir,is]
            @views interpolate_to_grid_1d!(
                new_pdf[:,ivr,ivzeta,iz,is], restart_vz_vals,
                this_pdf[:,ivr,ivzeta,iz,is], restart_vz,
                restart_vz_spectral)
        end
        this_pdf = new_pdf
    elseif (!moments.evolve_upar && moments.evolve_ppar &&
            restart_evolve_upar && !restart_evolve_ppar)
        # vpa = new_wpa*vth = old_wpa + upar
        # => old_wpa = new_wpa*vth - upar/vth
        new_pdf = allocate_float(vz.n, vr.n, vzeta.n, z.n, nspecies)
        for is ∈ nspecies, iz ∈ 1:z.n, ivr ∈ 1:vr.n, ivzeta ∈ 1:vzeta.n
            restart_vz_vals =
                @. vz.grid * moments.neutral.vth[iz,ir,is] -
                   moments.neutral.upar[iz,ir,is]
            @views interpolate_to_grid_1d!(
                new_pdf[:,ivr,ivzeta,iz,is], restart_vz_vals,
                this_pdf[:,ivr,ivzeta,iz,is], restart_vz,
                restart_vz_spectral)
        end
        this_pdf = new_pdf
    elseif (!moments.evolve_upar && moments.evolve_ppar &&
            restart_evolve_upar && restart_evolve_ppar)
        # vpa = new_wpa*vth = old_wpa*vth + upar
        # => old_wpa = new_wpa - upar/vth
        new_pdf = allocate_float(vz.n, vr.n, vzeta.n, z.n, nspecies)
        for is ∈ nspecies, iz ∈ 1:z.n, ivr ∈ 1:vr.n, ivzeta ∈ 1:vzeta.n
            restart_vz_vals =
                @. vz.grid -
                   moments.neutral.uz[iz,ir,is]/moments.neutral.vth[iz,ir,is]
            @views interpolate_to_grid_1d!(
                new_pdf[:,ivr,ivzeta,iz,is], restart_vz_vals,
                this_pdf[:,ivr,ivzeta,iz,is], restart_vz,
                restart_vz_spectral)
        end
        this_pdf = new_pdf
    elseif (moments.evolve_upar && moments.evolve_ppar &&
            !restart_evolve_upar && !restart_evolve_ppar)
        # vpa = new_wpa*vth + upar = old_wpa
        # => old_wpa = new_wpa*vth + upar
        new_pdf = allocate_float(vz.n, vr.n, vzeta.n, z.n, nspecies)
        for is ∈ nspecies, iz ∈ 1:z.n, ivr ∈ 1:vr.n, ivzeta ∈ 1:vzeta.n
            restart_vz_vals =
                @. vz.grid * moments.neutral.vth[iz,ir,is] +
                   moments.neutral.uz[iz,ir,is]
            @views interpolate_to_grid_1d!(
                new_pdf[:,ivr,ivzeta,iz,is], restart_vz_vals,
                this_pdf[:,ivr,ivzeta,iz,is], restart_vz,
                restart_vz_spectral)
        end
        this_pdf = new_pdf
    elseif (moments.evolve_upar && moments.evolve_ppar &&
            restart_evolve_upar && !restart_evolve_ppar)
        # vpa = new_wpa*vth + upar = old_wpa + upar
        # => old_wpa = new_wpa*vth
        new_pdf = allocate_float(vz.n, vr.n, vzeta.n, z.n, nspecies)
        for is ∈ nspecies, iz ∈ 1:z.n, ivr ∈ 1:vr.n, ivzeta ∈ 1:vzeta.n
            restart_vz_vals = vz.grid .* moments.neutral.vth[iz,ir,is]
            @views interpolate_to_grid_1d!(
                new_pdf[:,ivr,ivzeta,iz,is], restart_vz_vals,
                this_pdf[:,ivr,ivzeta,iz,is], restart_vz,
                restart_vz_spectral)
        end
        this_pdf = new_pdf
    elseif (moments.evolve_upar && moments.evolve_ppar &&
            !restart_evolve_upar && restart_evolve_ppar)
        # vpa = new_wpa*vth + upar = old_wpa*vth
        # => old_wpa = new_wpa + upar/vth
        new_pdf = allocate_float(vz.n, vr.n, vzeta.n, z.n, nspecies)
        for is ∈ nspecies, iz ∈ 1:z.n, ivr ∈ 1:vr.n, ivzeta ∈ 1:vzeta.n
            restart_vz_vals =
                @. vz.grid +
                   moments.neutral.uz[iz,ir,is]/moments.neutral.vth[iz,ir,is]
            @views interpolate_to_grid_1d!(
                new_pdf[:,ivr,ivzeta,iz,is], restart_vz_vals,
                this_pdf[:,ivr,ivzeta,iz,is], restart_vz,
                restart_vz_spectral)
        end
    else
        # This should never happen, as all combinations of evolve_* options
        # should be handled above.
        error("Unsupported combination of moment-kinetic options:"
              * " evolve_density=", moments.evolve_density
              * " evolve_upar=", moments.evolve_upar
              * " evolve_ppar=", moments.evolve_ppar
              * " restart_evolve_density=", restart_evolve_density
              * " restart_evolve_upar=", restart_evolve_upar
              * " restart_evolve_ppar=", restart_evolve_ppar)
    end
    if moments.evolve_density && !restart_evolve_density
        # Need to normalise by density
        for is ∈ nspecies, iz ∈ 1:z.n
            this_pdf[:,:,:,iz,is] ./= moments.neutral.dens[iz,ir,is]
        end
    elseif !moments.evolve_density && restart_evolve_density
        # Need to unnormalise by density
        for is ∈ nspecies, iz ∈ 1:z.n
            this_pdf[:,:,:,iz,is] .*= moments.neutral.dens[iz,ir,is]
        end
    end
    if moments.evolve_ppar && !restart_evolve_ppar
        # Need to normalise by vth
        for is ∈ nspecies, iz ∈ 1:z.n
            this_pdf[:,:,:,iz,is] .*= moments.neutral.vth[iz,ir,is]
        end
    elseif !moments.evolve_ppar && restart_evolve_ppar
        # Need to unnormalise by vth
        for is ∈ nspecies, iz ∈ 1:z.n
            this_pdf[:,:,:,iz,is] ./= moments.neutral.vth[iz,ir,is]
        end
    end

    return this_pdf
end

"""
Read a slice of an ion distribution function

run_names is a tuple. If it has more than one entry, this means that there are multiple
restarts (which are sequential in time), so concatenate the data from each entry together.

The slice to take is specified by the keyword arguments.
"""
function load_distributed_ion_pdf_slice(run_names::Tuple, nblocks::Tuple, t_range,
                                        n_species::mk_int, r::coordinate, z::coordinate,
                                        vperp::coordinate, vpa::coordinate; is=nothing,
                                        ir=nothing, iz=nothing, ivperp=nothing,
                                        ivpa=nothing)
    # dimension of pdf is [vpa,vperp,z,r,species,t]

    result_dims = mk_int[]
    if ivpa === nothing
        ivpa = 1:vpa.n_global
        push!(result_dims, vpa.n_global)
    elseif !isa(ivpa, mk_int)
        push!(result_dims, length(ivpa))
    end
    if ivperp === nothing
        ivperp = 1:vperp.n_global
        push!(result_dims, vperp.n_global)
    elseif !isa(ivperp, mk_int)
        push!(result_dims, length(ivperp))
    end
    if iz === nothing
        iz = 1:z.n_global
        push!(result_dims, z.n_global)
    elseif isa(iz, mk_int)
        push!(result_dims, 1)
    else
        push!(result_dims, length(iz))
    end
    if ir === nothing
        ir = 1:r.n_global
        push!(result_dims, r.n_global)
    elseif isa(ir, mk_int)
        push!(result_dims, 1)
    else
        push!(result_dims, length(ir))
    end
    if is === nothing
        is = 1:n_species
        push!(result_dims, n_species)
    elseif !isa(is, mk_int)
        push!(result_dims, length(is))
    else
        push!(result_dims, 1)
    end
    push!(result_dims, length(t_range))

    f_global = allocate_float(result_dims...)

    local_tind_start = 1
    local_tind_end = -1
    global_tind_start = 1
    global_tind_end = -1
    for (run_name, nb) in zip(run_names, nblocks)
        for iblock in 0:nb-1
            fid = open_readonly_output_file(run_name, "dfns", iblock=iblock, printout=false)

            z_irank, z_nrank, r_irank, r_nrank = load_rank_data(fid)

            # max index set to avoid double assignment of repeated points
            # nr/nz if irank = nrank-1, (nr-1)/(nz-1) otherwise
            imax_r = (r_irank == r.nrank - 1 ? r.n : r.n - 1)
            imax_z = (z_irank == z.nrank - 1 ? z.n : z.n - 1)
            local_r_range = 1:imax_r
            local_z_range = 1:imax_z
            global_r_range = iglobal_func(1, r_irank, r.n):iglobal_func(imax_r, r_irank, r.n)
            global_z_range = iglobal_func(1, z_irank, z.n):iglobal_func(imax_z, z_irank, z.n)

            if ir !== nothing && !any(i ∈ global_r_range for i in ir)
                # No data for the slice on this rank
                continue
            elseif isa(ir, StepRange)
                # Note that `findfirst(test, array)` returns the index `i` of the first
                # element of `array` for which `test(array[i])` is `true`.
                # `findlast()` similarly finds the index of the last element...
                start_ind = findfirst(i -> i>=ir.start, global_r_range)
                start = global_r_range[start_ind]
                stop_ind = findlast(i -> i<=ir.stop, global_r_range)
                stop = global_r_range[stop_ind]
                local_r_range = (local_r_range.start + start - global_r_range.start):ir.step:(local_r_range.stop + stop - global_r_range.stop)
                global_r_range = findfirst(i->i ∈ global_r_range, ir):findlast(i->i ∈ global_r_range, ir)
            elseif isa(ir, UnitRange)
                start_ind = findfirst(i -> i>=ir.start, global_r_range)
                start = global_r_range[start_ind]
                stop_ind = findlast(i -> i<=ir.stop, global_r_range)
                stop = global_r_range[stop_ind]
                local_r_range = (local_r_range.start + start - global_r_range.start):(local_r_range.stop + stop - global_r_range.stop)
                global_r_range = findfirst(i->i ∈ global_r_range, ir):findlast(i->i ∈ global_r_range, ir)
            elseif isa(ir, mk_int)
                local_r_range = ir - (global_r_range.start - 1)
                global_r_range = ir
            end
            if iz !== nothing && !any(i ∈ global_z_range for i in iz)
                # No data for the slice on this rank
                continue
            elseif isa(iz, StepRange)
                # Note that `findfirst(test, array)` returns the index `i` of the first
                # element of `array` for which `test(array[i])` is `true`.
                # `findlast()` similarly finds the index of the last element...
                start_ind = findfirst(i -> i>=iz.start, global_z_range)
                start = global_z_range[start_ind]
                stop_ind = findlast(i -> i<=iz.stop, global_z_range)
                stop = global_z_range[stop_ind]
                local_z_range = (local_z_range.start + start - global_z_range.start):iz.step:(local_z_range.stop + stop - global_z_range.stop)
                global_z_range = findfirst(i->i ∈ global_z_range, iz):findlast(i->i ∈ global_z_range, iz)
            elseif isa(iz, UnitRange)
                start_ind = findfirst(i -> i>=iz.start, global_z_range)
                start = global_z_range[start_ind]
                stop_ind = findlast(i -> i<=iz.stop, global_z_range)
                stop = global_z_range[stop_ind]
                local_z_range = (local_z_range.start + start - global_z_range.start):(local_z_range.stop + stop - global_z_range.stop)
                global_z_range = findfirst(i->i ∈ global_z_range, iz):findlast(i->i ∈ global_z_range, iz)
            elseif isa(iz, mk_int)
                local_z_range = iz - (global_z_range.start - 1)
                global_z_range = iz
            end

            f_local_slice = load_pdf_data(fid)

            if local_tind_start > 1
                # The run being loaded is a restart (as local_tind_start=1 for the first
                # run), so skip the first point, as this is a duplicate of the last point
                # of the previous restart
                skip_first = 1
            else
                skip_first = 0
            end
            ntime_local = size(f_local_slice, ndims(f_local_slice)) - skip_first
            local_tind_end = local_tind_start + ntime_local - 1
            local_t_range = collect(it - local_tind_start + 1 + skip_first
                                    for it ∈ t_range
                                    if local_tind_start <= it <= local_tind_end)
            global_tind_end = global_tind_start + length(local_t_range) - 1

            f_global_slice = selectdim(f_global, ndims(f_global),
                                       global_tind_start:global_tind_end)

            # Note: use selectdim() and get the dimension from thisdim because the actual
            # number of dimensions in f_global_slice, f_local_slice is different depending
            # on which combination of ivpa, ivperp, iz, ir, and is was passed.
            thisdim = ndims(f_local_slice) - 5
            f_local_slice = selectdim(f_local_slice, thisdim, ivpa)

            thisdim = ndims(f_local_slice) - 4
            f_local_slice = selectdim(f_local_slice, thisdim, ivperp)

            thisdim = ndims(f_local_slice) - 3
            if isa(iz, mk_int)
                f_global_slice = selectdim(f_global_slice, thisdim, 1)
                f_local_slice = selectdim(f_local_slice, thisdim,
                                          ilocal_func(iz, z_irank, z.n))
            else
                f_global_slice = selectdim(f_global_slice, thisdim, global_z_range)
                f_local_slice = selectdim(f_local_slice, thisdim, local_z_range)
            end

            thisdim = ndims(f_local_slice) - 2
            if isa(ir, mk_int)
                f_global_slice = selectdim(f_global_slice, thisdim, 1)
                f_local_slice = selectdim(f_local_slice, thisdim,
                                          ilocal_func(ir, r_irank, r.n))
            else
                f_global_slice = selectdim(f_global_slice, thisdim, global_r_range)
                f_local_slice = selectdim(f_local_slice, thisdim, local_r_range)
=======

                pdf.neutral.norm .=
                    reload_neutral_pdf(dynamic, time_index, moments, r, z, vzeta, vr, vz,
                                       r_range, z_range, vzeta_range, vr_range, vz_range,
                                       restart_r, restart_r_spectral, restart_z,
                                       restart_z_spectral, restart_vzeta,
                                       restart_vzeta_spectral, restart_vr,
                                       restart_vr_spectral, restart_vz,
                                       restart_vz_spectral, interpolation_needed,
                                       restart_evolve_density, restart_evolve_upar,
                                       restart_evolve_ppar)

                boundary_distributions.pdf_rboundary_neutral[:,:,:,:,1,:] .=
                    reload_neutral_boundary_pdf(boundary_distributions_io,
                                                "pdf_rboundary_neutral_left", 1, moments,
                                                z, vzeta, vr, vz, z_range, vzeta_range,
                                                vr_range, vz_range, restart_z,
                                                restart_z_spectral, restart_vzeta,
                                                restart_vzeta_spectral, restart_vr,
                                                restart_vr_spectral, restart_vz,
                                                restart_vz_spectral, interpolation_needed,
                                                restart_evolve_density,
                                                restart_evolve_upar, restart_evolve_ppar)
                boundary_distributions.pdf_rboundary_neutral[:,:,:,:,2,:] .=
                    reload_neutral_boundary_pdf(boundary_distributions_io,
                                                "pdf_rboundary_neutral_right", r.n,
                                                moments, z, vzeta, vr, vz, z_range,
                                                vzeta_range, vr_range, vz_range,
                                                restart_z, restart_z_spectral,
                                                restart_vzeta, restart_vzeta_spectral,
                                                restart_vr, restart_vr_spectral,
                                                restart_vz, restart_vz_spectral,
                                                interpolation_needed,
                                                restart_evolve_density,
                                                restart_evolve_upar, restart_evolve_ppar)
            end

            if "dt" ∈ keys(dynamic)
                # If "dt" is not present, the file being restarted from is an older
                # one that did not have an adaptive timestep, so just leave the value
                # of "dt" from the input file.
                dt = load_slice(dynamic, "dt", time_index)
            end
            if "dt_before_last_fail" ∈ keys(dynamic)
                # If "dt_before_last_fail" is not present, the file being
                # restarted from is an older one that did not have an adaptive
                # timestep, so just leave the value of "dt_before_last_fail" from
                # the input file.
                dt_before_last_fail = load_slice(dynamic, "dt_before_last_fail",
                                                time_index)
>>>>>>> 780ce0b5
            end

            thisdim = ndims(f_local_slice) - 1
            f_global_slice = selectdim(f_global_slice, thisdim, is)
            f_local_slice = selectdim(f_local_slice, thisdim, is)

            # Select time slice
            thisdim = ndims(f_local_slice)
            f_local_slice = selectdim(f_local_slice, thisdim, local_t_range)

            f_global_slice .= f_local_slice
            close(fid)
        end
        local_tind_start = local_tind_end + 1
        global_tind_start = global_tind_end + 1
    end

    if isa(iz, mk_int)
        thisdim = ndims(f_global) - 3
        f_global = selectdim(f_global, thisdim, 1)
    end
    if isa(ir, mk_int)
        thisdim = ndims(f_global) - 2
        f_global = selectdim(f_global, thisdim, 1)
    end
    if isa(is, mk_int)
        thisdim = ndims(f_global) - 1
        f_global = selectdim(f_global, thisdim, 1)
    end
    if isa(t_range, mk_int)
        thisdim = ndims(f_global)
        f_global = selectdim(f_global, thisdim, 1)
    end

    return f_global
end

function load_restart_coordinates(fid, r, z, vperp, vpa, vzeta, vr, vz, parallel_io)
    if parallel_io
        restart_z, restart_z_spectral, _ =
            load_coordinate_data(fid, "z"; irank=z.irank, nrank=z.nrank)
        restart_r, restart_r_spectral, _ =
            load_coordinate_data(fid, "r"; irank=r.irank, nrank=r.nrank)
        restart_vperp, restart_vperp_spectral, _ =
            load_coordinate_data(fid, "vperp"; irank=vperp.irank, nrank=vperp.nrank)
        restart_vpa, restart_vpa_spectral, _ =
            load_coordinate_data(fid, "vpa"; irank=vpa.irank, nrank=vpa.nrank)
        restart_vzeta, restart_vzeta_spectral, _ =
            load_coordinate_data(fid, "vzeta"; irank=vzeta.irank, nrank=vzeta.nrank)
        restart_vr, restart_vr_spectral, _ =
            load_coordinate_data(fid, "vr"; irank=vr.irank, nrank=vr.nrank)
        restart_vz, restart_vz_spectral, _ =
            load_coordinate_data(fid, "vz"; irank=vz.irank, nrank=vz.nrank)
    else
        restart_z, restart_z_spectral, _ = load_coordinate_data(fid, "z")
        restart_r, restart_r_spectral, _ = load_coordinate_data(fid, "r")
        restart_vperp, restart_vperp_spectral, _ =
            load_coordinate_data(fid, "vperp")
        restart_vpa, restart_vpa_spectral, _ = load_coordinate_data(fid, "vpa")
        restart_vzeta, restart_vzeta_spectral, _ =
            load_coordinate_data(fid, "vzeta")
        restart_vr, restart_vr_spectral, _ = load_coordinate_data(fid, "vr")
        restart_vz, restart_vz_spectral, _ = load_coordinate_data(fid, "vz")

        if restart_r.nrank != r.nrank
            error("Not using parallel I/O, and distributed MPI layout has "
                  * "changed: now r.nrank=$(r.nrank), but we are trying to "
                  * "restart from files ith restart_r.nrank=$(restart_r.nrank).")
        end
        if restart_z.nrank != z.nrank
            error("Not using parallel I/O, and distributed MPI layout has "
                  * "changed: now z.nrank=$(z.nrank), but we are trying to "
                  * "restart from files ith restart_z.nrank=$(restart_z.nrank).")
        end
        if restart_vperp.nrank != vperp.nrank
            error("Not using parallel I/O, and distributed MPI layout has "
                  * "changed: now vperp.nrank=$(vperp.nrank), but we are trying to "
                  * "restart from files ith restart_vperp.nrank=$(restart_vperp.nrank).")
        end
        if restart_vpa.nrank != vpa.nrank
            error("Not using parallel I/O, and distributed MPI layout has "
                  * "changed: now vpa.nrank=$(vpa.nrank), but we are trying to "
                  * "restart from files ith restart_vpa.nrank=$(restart_vpa.nrank).")
        end
        if restart_vzeta.nrank != vzeta.nrank
            error("Not using parallel I/O, and distributed MPI layout has "
                  * "changed: now vzeta.nrank=$(vzeta.nrank), but we are trying to "
                  * "restart from files ith restart_vzeta.nrank=$(restart_vzeta.nrank).")
        end
        if restart_vr.nrank != vr.nrank
            error("Not using parallel I/O, and distributed MPI layout has "
                  * "changed: now vr.nrank=$(vr.nrank), but we are trying to "
                  * "restart from files ith restart_vr.nrank=$(restart_vr.nrank).")
        end
        if restart_vz.nrank != vz.nrank
            error("Not using parallel I/O, and distributed MPI layout has "
                  * "changed: now vz.nrank=$(vz.nrank), but we are trying to "
                  * "restart from files ith restart_vz.nrank=$(restart_vz.nrank).")
        end
    end

    return restart_r, restart_r_spectral, restart_z, restart_z_spectral, restart_vperp,
           restart_vperp_spectral, restart_vpa, restart_vpa_spectral, restart_vzeta,
           restart_vzeta_spectral, restart_vr,restart_vr_spectral, restart_vz,
           restart_vz_spectral
end

function get_reload_ranges(parallel_io, restart_r, restart_z, restart_vperp, restart_vpa,
                           restart_vzeta, restart_vr, restart_vz)
    if parallel_io
        function get_range(coord)
            if coord === nothing
                return 1:0
            elseif coord.irank == coord.nrank - 1
                return coord.global_io_range
            else
                # Need to modify the range to load the end-point that is duplicated on
                # the next process
                this_range = coord.global_io_range
                return this_range.start:(this_range.stop+1)
            end
        end
        r_range = get_range(restart_r)
        z_range = get_range(restart_z)
        vperp_range = get_range(restart_vperp)
        vpa_range = get_range(restart_vpa)
        vzeta_range = get_range(restart_vzeta)
        vr_range = get_range(restart_vr)
        vz_range = get_range(restart_vz)
    else
        r_range = (:)
        z_range = (:)
        vperp_range = (:)
        vpa_range = (:)
        vzeta_range = (:)
        vr_range = (:)
        vz_range = (:)
    end
    return r_range, z_range, vperp_range, vpa_range, vzeta_range, vr_range, vz_range
end

function reload_moment(var_name, dynamic, time_index, r, z, r_range, z_range, restart_r,
                       restart_r_spectral, restart_z, restart_z_spectral,
                       interpolation_needed)
    moment = load_slice(dynamic, var_name, z_range, r_range, :, time_index)
    orig_nz, orig_nr, nspecies = size(moment)
    if interpolation_needed["r"]
        new_moment = allocate_float(orig_nz, r.n, nspecies)
        for is ∈ 1:nspecies, iz ∈ 1:orig_nz
            @views interpolate_to_grid_1d!(new_moment[iz,:,is], r.grid,
                                           moment[iz,:,is], restart_r,
                                           restart_r_spectral)
        end
        moment = new_moment
    end
    if interpolation_needed["z"]
        new_moment = allocate_float(z.n, r.n, nspecies)
        for is ∈ 1:nspecies, ir ∈ 1:r.n
            @views interpolate_to_grid_1d!(new_moment[:,ir,is], z.grid,
                                           moment[:,ir,is], restart_z,
                                           restart_z_spectral)
        end
        moment = new_moment
    end
    return moment
end

function reload_ion_pdf(dynamic, time_index, moments, r, z, vperp, vpa, r_range, z_range,
                        vperp_range, vpa_range, restart_r, restart_r_spectral, restart_z,
                        restart_z_spectral, restart_vperp, restart_vperp_spectral,
                        restart_vpa, restart_vpa_spectral, interpolation_needed,
                        restart_evolve_density, restart_evolve_upar, restart_evolve_ppar)

    this_pdf = load_slice(dynamic, "f", vpa_range, vperp_range, z_range,
        r_range, :, time_index)
    orig_nvpa, orig_nvperp, orig_nz, orig_nr, nspecies = size(this_pdf)
    if interpolation_needed["r"]
        new_pdf = allocate_float(orig_nvpa, orig_nvperp, orig_nz, r.n, nspecies)
        for is ∈ 1:nspecies, iz ∈ 1:orig_nz, ivperp ∈ 1:orig_nvperp,
            ivpa ∈ 1:orig_nvpa
            @views interpolate_to_grid_1d!(
                       new_pdf[ivpa,ivperp,iz,:,is], r.grid,
                       this_pdf[ivpa,ivperp,iz,:,is], restart_r,
                       restart_r_spectral)
        end
        this_pdf = new_pdf
    end
    if interpolation_needed["z"]
        new_pdf = allocate_float(orig_nvpa, orig_nvperp, z.n, r.n, nspecies)
        for is ∈ 1:nspecies, ir ∈ 1:r.n, ivperp ∈ 1:orig_nvperp,
            ivpa ∈ 1:orig_nvpa
            @views interpolate_to_grid_1d!(
                       new_pdf[ivpa,ivperp,:,ir,is], z.grid,
                       this_pdf[ivpa,ivperp,:,ir,is], restart_z,
                       restart_z_spectral)
        end
        this_pdf = new_pdf
    end

    # Current moment-kinetic implementation is only 1V, so no need to handle a
    # normalised vperp coordinate. This will need to change when 2V
    # moment-kinetics is implemented.
    if interpolation_needed["vperp"]
        new_pdf = allocate_float(orig_nvpa, vperp.n, z.n, r.n, nspecies)
        for is ∈ 1:nspecies, ir ∈ 1:r.n, iz ∈ 1:z.n, ivpa ∈ 1:orig_nvpa
            @views interpolate_to_grid_1d!(
                       new_pdf[ivpa,:,iz,ir,is], vperp.grid,
                       this_pdf[ivpa,:,iz,ir,is], restart_vperp,
                       restart_vperp_spectral)
        end
        this_pdf = new_pdf
    end

    if (
        (moments.evolve_density == restart_evolve_density &&
         moments.evolve_upar == restart_evolve_upar && moments.evolve_ppar ==
         restart_evolve_ppar)
        || (!moments.evolve_upar && !restart_evolve_upar &&
            !moments.evolve_ppar && !restart_evolve_ppar)
       )
        # No chages to velocity-space coordinates, so just interpolate from
        # one grid to the other
        if interpolation_needed["vpa"]
            new_pdf = allocate_float(vpa.n, vperp.n, z.n, r.n, nspecies)
            for is ∈ 1:nspecies, ir ∈ 1:r.n, iz ∈ 1:z.n, ivperp ∈ 1:vperp.n
                @views interpolate_to_grid_1d!(
                           new_pdf[:,ivperp,iz,ir,is], vpa.grid,
                           this_pdf[:,ivperp,iz,ir,is], restart_vpa,
                           restart_vpa_spectral)
            end
            this_pdf = new_pdf
        end
    elseif (!moments.evolve_upar && !moments.evolve_ppar &&
            restart_evolve_upar && !restart_evolve_ppar)
        # vpa = new_wpa = old_wpa + upar
        # => old_wpa = new_wpa - upar
        new_pdf = allocate_float(vpa.n, vperp.n, z.n, r.n, nspecies)
        for is ∈ nspecies, ir ∈ 1:r.n, iz ∈ 1:z.n, ivperp ∈ 1:vperp.n
            restart_vpa_vals = vpa.grid .- moments.ion.upar[iz,ir,is]
            @views interpolate_to_grid_1d!(
                       new_pdf[:,ivperp,iz,ir,is], restart_vpa_vals,
                       this_pdf[:,ivperp,iz,ir,is], restart_vpa,
                       restart_vpa_spectral)
        end
        this_pdf = new_pdf
    elseif (!moments.evolve_upar && !moments.evolve_ppar &&
            !restart_evolve_upar && restart_evolve_ppar)
        # vpa = new_wpa = old_wpa*vth
        # => old_wpa = new_wpa/vth
        new_pdf = allocate_float(vpa.n, vperp.n, z.n, r.n, nspecies)
        for is ∈ nspecies, ir ∈ 1:r.n, iz ∈ 1:z.n, ivperp ∈ 1:vperp.n
            restart_vpa_vals = vpa.grid ./ moments.ion.vth[iz,ir,is]
            @views interpolate_to_grid_1d!(
                       new_pdf[:,ivperp,iz,ir,is], restart_vpa_vals,
                       this_pdf[:,ivperp,iz,ir,is], restart_vpa,
                       restart_vpa_spectral)
        end
        this_pdf = new_pdf
    elseif (!moments.evolve_upar && !moments.evolve_ppar &&
            restart_evolve_upar && restart_evolve_ppar)
        # vpa = new_wpa = old_wpa*vth + upar
        # => old_wpa = (new_wpa - upar)/vth
        new_pdf = allocate_float(vpa.n, vperp.n, z.n, r.n, nspecies)
        for is ∈ nspecies, ir ∈ 1:r.n, iz ∈ 1:z.n, ivperp ∈ 1:vperp.n
            restart_vpa_vals =
            @. (vpa.grid - moments.ion.upar[iz,ir,is]) / moments.ion.vth[iz,ir,is]
            @views interpolate_to_grid_1d!(
                       new_pdf[:,ivperp,iz,ir,is], restart_vpa_vals,
                       this_pdf[:,ivperp,iz,ir,is], restart_vpa,
                       restart_vpa_spectral)
        end
        this_pdf = new_pdf
    elseif (moments.evolve_upar && !moments.evolve_ppar &&
            !restart_evolve_upar && !restart_evolve_ppar)
        # vpa = new_wpa + upar = old_wpa
        # => old_wpa = new_wpa + upar
        new_pdf = allocate_float(vpa.n, vperp.n, z.n, r.n, nspecies)
        for is ∈ nspecies, ir ∈ 1:r.n, iz ∈ 1:z.n, ivperp ∈ 1:vperp.n
            restart_vpa_vals = vpa.grid .+ moments.ion.upar[iz,ir,is]
            @views interpolate_to_grid_1d!(
                       new_pdf[:,ivperp,iz,ir,is], restart_vpa_vals,
                       this_pdf[:,ivperp,iz,ir,is], restart_vpa,
                       restart_vpa_spectral)
        end
        this_pdf = new_pdf
    elseif (moments.evolve_upar && !moments.evolve_ppar &&
            !restart_evolve_upar && restart_evolve_ppar)
        # vpa = new_wpa + upar = old_wpa*vth
        # => old_wpa = (new_wpa + upar)/vth
        new_pdf = allocate_float(vpa.n, vperp.n, z.n, r.n, nspecies)
        for is ∈ nspecies, ir ∈ 1:r.n, iz ∈ 1:z.n, ivperp ∈ 1:vperp.n
            restart_vpa_vals =
            @. (vpa.grid + moments.ion.upar[iz,ir,is]) / moments.ion.vth[iz,ir,is]
            @views interpolate_to_grid_1d!(
                       new_pdf[:,ivperp,iz,ir,is], restart_vpa_vals,
                       this_pdf[:,ivperp,iz,ir,is], restart_vpa,
                       restart_vpa_spectral)
        end
        this_pdf = new_pdf
    elseif (moments.evolve_upar && !moments.evolve_ppar &&
            restart_evolve_upar && restart_evolve_ppar)
        # vpa = new_wpa + upar = old_wpa*vth + upar
        # => old_wpa = new_wpa/vth
        new_pdf = allocate_float(vpa.n, vperp.n, z.n, r.n, nspecies)
        for is ∈ nspecies, ir ∈ 1:r.n, iz ∈ 1:z.n, ivperp ∈ 1:vperp.n
            restart_vpa_vals = vpa.grid ./ moments.ion.vth[iz,ir,is]
            @views interpolate_to_grid_1d!(
                       new_pdf[:,ivperp,iz,ir,is], restart_vpa_vals,
                       this_pdf[:,ivperp,iz,ir,is], restart_vpa,
                       restart_vpa_spectral)
        end
        this_pdf = new_pdf
    elseif (!moments.evolve_upar && moments.evolve_ppar &&
            !restart_evolve_upar && !restart_evolve_ppar)
        # vpa = new_wpa*vth = old_wpa
        # => old_wpa = new_wpa*vth
        new_pdf = allocate_float(vpa.n, vperp.n, z.n, r.n, nspecies)
        for is ∈ nspecies, ir ∈ 1:r.n, iz ∈ 1:z.n, ivperp ∈ 1:vperp.n
            restart_vpa_vals = vpa.grid .* moments.ion.vth[iz,ir,is]
            @views interpolate_to_grid_1d!(
                       new_pdf[:,ivperp,iz,ir,is], restart_vpa_vals,
                       this_pdf[:,ivperp,iz,ir,is], restart_vpa,
                       restart_vpa_spectral)
        end
        this_pdf = new_pdf
    elseif (!moments.evolve_upar && moments.evolve_ppar &&
            restart_evolve_upar && !restart_evolve_ppar)
        # vpa = new_wpa*vth = old_wpa + upar
        # => old_wpa = new_wpa*vth - upar/vth
        new_pdf = allocate_float(vpa.n, vperp.n, z.n, r.n, nspecies)
        for is ∈ nspecies, ir ∈ 1:r.n, iz ∈ 1:z.n, ivperp ∈ 1:vperp.n
            restart_vpa_vals = @. vpa.grid * moments.ion.vth[iz,ir,is] - moments.ion.upar[iz,ir,is]
            @views interpolate_to_grid_1d!(
                       new_pdf[:,ivperp,iz,ir,is], restart_vpa_vals,
                       this_pdf[:,ivperp,iz,ir,is], restart_vpa,
                       restart_vpa_spectral)
        end
        this_pdf = new_pdf
    elseif (!moments.evolve_upar && moments.evolve_ppar &&
            restart_evolve_upar && restart_evolve_ppar)
        # vpa = new_wpa*vth = old_wpa*vth + upar
        # => old_wpa = new_wpa - upar/vth
        new_pdf = allocate_float(vpa.n, vperp.n, z.n, r.n, nspecies)
        for is ∈ nspecies, ir ∈ 1:r.n, iz ∈ 1:z.n, ivperp ∈ 1:vperp.n
            restart_vpa_vals =
            @. vpa.grid - moments.ion.upar[iz,ir,is]/moments.ion.vth[iz,ir,is]
            @views interpolate_to_grid_1d!(
                       new_pdf[:,ivperp,iz,ir,is], restart_vpa_vals,
                       this_pdf[:,ivperp,iz,ir,is], restart_vpa,
                       restart_vpa_spectral)
        end
        this_pdf = new_pdf
    elseif (moments.evolve_upar && moments.evolve_ppar &&
            !restart_evolve_upar && !restart_evolve_ppar)
        # vpa = new_wpa*vth + upar = old_wpa
        # => old_wpa = new_wpa*vth + upar
        new_pdf = allocate_float(vpa.n, vperp.n, z.n, r.n, nspecies)
        for is ∈ nspecies, ir ∈ 1:r.n, iz ∈ 1:z.n, ivperp ∈ 1:vperp.n
            restart_vpa_vals = @. vpa.grid * moments.ion.vth[iz,ir,is] + moments.ion.upar[iz,ir,is]
            @views interpolate_to_grid_1d!(
                       new_pdf[:,ivperp,iz,ir,is], restart_vpa_vals,
                       this_pdf[:,ivperp,iz,ir,is], restart_vpa,
                       restart_vpa_spectral)
        end
        this_pdf = new_pdf
    elseif (moments.evolve_upar && moments.evolve_ppar &&
            restart_evolve_upar && !restart_evolve_ppar)
        # vpa = new_wpa*vth + upar = old_wpa + upar
        # => old_wpa = new_wpa*vth
        new_pdf = allocate_float(vpa.n, vperp.n, z.n, r.n, nspecies)
        for is ∈ nspecies, ir ∈ 1:r.n, iz ∈ 1:z.n, ivperp ∈ 1:vperp.n
            restart_vpa_vals = vpa.grid .* moments.ion.vth[iz,ir,is]
            @views interpolate_to_grid_1d!(
                       new_pdf[:,ivperp,iz,ir,is], restart_vpa_vals,
                       this_pdf[:,ivperp,iz,ir,is], restart_vpa,
                       restart_vpa_spectral)
        end
        this_pdf = new_pdf
    elseif (moments.evolve_upar && moments.evolve_ppar &&
            !restart_evolve_upar && restart_evolve_ppar)
        # vpa = new_wpa*vth + upar = old_wpa*vth
        # => old_wpa = new_wpa + upar/vth
        new_pdf = allocate_float(vpa.n, vperp.n, z.n, r.n, nspecies)
        for is ∈ nspecies, ir ∈ 1:r.n, iz ∈ 1:z.n, ivperp ∈ 1:vperp.n
            restart_vpa_vals =
            @. vpa.grid + moments.ion.upar[iz,ir,is] / moments.ion.vth[iz,ir,is]
            @views interpolate_to_grid_1d!(
                       new_pdf[:,ivperp,iz,ir,is], restart_vpa_vals,
                       this_pdf[:,ivperp,iz,ir,is], restart_vpa,
                       restart_vpa_spectral)
        end
        this_pdf = new_pdf
    else
        # This should never happen, as all combinations of evolve_* options
        # should be handled above.
        error("Unsupported combination of moment-kinetic options:"
              * " evolve_density=", moments.evolve_density
              * " evolve_upar=", moments.evolve_upar
              * " evolve_ppar=", moments.evolve_ppar
              * " restart_evolve_density=", restart_evolve_density
              * " restart_evolve_upar=", restart_evolve_upar
              * " restart_evolve_ppar=", restart_evolve_ppar)
    end
    if moments.evolve_density && !restart_evolve_density
        # Need to normalise by density
        for is ∈ nspecies, ir ∈ 1:r.n, iz ∈ 1:z.n
            this_pdf[:,:,iz,ir,is] ./= moments.ion.dens[iz,ir,is]
        end
    elseif !moments.evolve_density && restart_evolve_density
        # Need to unnormalise by density
        for is ∈ nspecies, ir ∈ 1:r.n, iz ∈ 1:z.n
            this_pdf[:,:,iz,ir,is] .*= moments.ion.dens[iz,ir,is]
        end
    end
    if moments.evolve_ppar && !restart_evolve_ppar
        # Need to normalise by vth
        for is ∈ nspecies, ir ∈ 1:r.n, iz ∈ 1:z.n
            this_pdf[:,:,iz,ir,is] .*= moments.ion.vth[iz,ir,is]
        end
    elseif !moments.evolve_ppar && restart_evolve_ppar
        # Need to unnormalise by vth
        for is ∈ nspecies, ir ∈ 1:r.n, iz ∈ 1:z.n
            this_pdf[:,:,iz,ir,is] ./= moments.ion.vth[iz,ir,is]
        end
    end

    return this_pdf
end

function reload_ion_boundary_pdf(boundary_distributions_io, var_name, ir, moments, z,
                                 vperp, vpa, z_range, vperp_range, vpa_range, restart_z,
                                 restart_z_spectral, restart_vperp,
                                 restart_vperp_spectral, restart_vpa,
                                 restart_vpa_spectral, interpolation_needed,
                                 restart_evolve_density, restart_evolve_upar,
                                 restart_evolve_ppar)
    this_pdf = load_slice(boundary_distributions_io, var_name, vpa_range,
        vperp_range, z_range, :)
    orig_nvpa, orig_nvperp, orig_nz, nspecies = size(this_pdf)
    if interpolation_needed["z"]
        new_pdf = allocate_float(orig_nvpa, orig_nvperp, z.n, nspecies)
        for is ∈ 1:nspecies, ivperp ∈ 1:orig_nvperp,
            ivpa ∈ 1:orig_nvpa
            @views interpolate_to_grid_1d!(
                                           new_pdf[ivpa,ivperp,:,is], z.grid,
                                           this_pdf[ivpa,ivperp,:,is], restart_z,
                                           restart_z_spectral)
        end
        this_pdf = new_pdf
    end

    # Current moment-kinetic implementation is only 1V, so no need to handle a
    # normalised vperp coordinate. This will need to change when 2V
    # moment-kinetics is implemented.
    if interpolation_needed["vperp"]
        new_pdf = allocate_float(orig_nvpa, vperp.n, z.n, nspecies)
        for is ∈ 1:nspecies, iz ∈ 1:z.n, ivpa ∈ 1:orig_nvpa
            @views interpolate_to_grid_1d!(
                                           new_pdf[ivpa,:,iz,is], vperp.grid,
                                           this_pdf[ivpa,:,iz,is], restart_vperp,
                                           restart_vperp_spectral)
        end
        this_pdf = new_pdf
    end

    if (
        (moments.evolve_density == restart_evolve_density &&
         moments.evolve_upar == restart_evolve_upar && moments.evolve_ppar ==
         restart_evolve_ppar)
        || (!moments.evolve_upar && !restart_evolve_upar &&
            !moments.evolve_ppar && !restart_evolve_ppar)
       )
        # No chages to velocity-space coordinates, so just interpolate from
        # one grid to the other
        if interpolation_needed["vpa"]
            new_pdf = allocate_float(vpa.n, vperp.n, z.n, nspecies)
            for is ∈ 1:nspecies, iz ∈ 1:z.n, ivperp ∈ 1:vperp.n
                @views interpolate_to_grid_1d!(
                                               new_pdf[:,ivperp,iz,is], vpa.grid,
                                               this_pdf[:,ivperp,iz,is], restart_vpa,
                                               restart_vpa_spectral)
            end
            this_pdf = new_pdf
        end
    elseif (!moments.evolve_upar && !moments.evolve_ppar &&
            restart_evolve_upar && !restart_evolve_ppar)
        # vpa = new_wpa = old_wpa + upar
        # => old_wpa = new_wpa - upar
        new_pdf = allocate_float(vpa.n, vperp.n, z.n, nspecies)
        for is ∈ nspecies, iz ∈ 1:z.n, ivperp ∈ 1:vperp.n
            restart_vpa_vals = vpa.grid .- moments.ion.upar[iz,ir,is]
            @views interpolate_to_grid_1d!(
                                           new_pdf[:,ivperp,iz,is], restart_vpa_vals,
                                           this_pdf[:,ivperp,iz,is], restart_vpa, restart_vpa_spectral)
        end
        this_pdf = new_pdf
    elseif (!moments.evolve_upar && !moments.evolve_ppar &&
            !restart_evolve_upar && restart_evolve_ppar)
        # vpa = new_wpa = old_wpa*vth
        # => old_wpa = new_wpa/vth
        new_pdf = allocate_float(vpa.n, vperp.n, z.n, nspecies)
        for is ∈ nspecies, iz ∈ 1:z.n, ivperp ∈ 1:vperp.n
            restart_vpa_vals = vpa.grid ./ moments.ion.vth[iz,ir,is]
            @views interpolate_to_grid_1d!(
                                           new_pdf[:,ivperp,iz,is], restart_vpa_vals,
                                           this_pdf[:,ivperp,iz,is], restart_vpa, restart_vpa_spectral)
        end
        this_pdf = new_pdf
    elseif (!moments.evolve_upar && !moments.evolve_ppar &&
            restart_evolve_upar && restart_evolve_ppar)
        # vpa = new_wpa = old_wpa*vth + upar
        # => old_wpa = (new_wpa - upar)/vth
        new_pdf = allocate_float(vpa.n, vperp.n, z.n, nspecies)
        for is ∈ nspecies, iz ∈ 1:z.n, ivperp ∈ 1:vperp.n
            restart_vpa_vals =
            @. (vpa.grid - moments.ion.upar[iz,ir,is]) /
            moments.ion.vth[iz,ir,is]
            @views interpolate_to_grid_1d!(
                                           new_pdf[:,ivperp,iz,is], restart_vpa_vals,
                                           this_pdf[:,ivperp,iz,is], restart_vpa, restart_vpa_spectral)
        end
        this_pdf = new_pdf
    elseif (moments.evolve_upar && !moments.evolve_ppar &&
            !restart_evolve_upar && !restart_evolve_ppar)
        # vpa = new_wpa + upar = old_wpa
        # => old_wpa = new_wpa + upar
        new_pdf = allocate_float(vpa.n, vperp.n, z.n, nspecies)
        for is ∈ nspecies, iz ∈ 1:z.n, ivperp ∈ 1:vperp.n
            restart_vpa_vals = vpa.grid .+ moments.ion.upar[iz,ir,is]
            @views interpolate_to_grid_1d!(
                                           new_pdf[:,ivperp,iz,is], restart_vpa_vals,
                                           this_pdf[:,ivperp,iz,is], restart_vpa, restart_vpa_spectral)
        end
        this_pdf = new_pdf
    elseif (moments.evolve_upar && !moments.evolve_ppar &&
            !restart_evolve_upar && restart_evolve_ppar)
        # vpa = new_wpa + upar = old_wpa*vth
        # => old_wpa = (new_wpa + upar)/vth
        new_pdf = allocate_float(vpa.n, vperp.n, z.n, nspecies)
        for is ∈ nspecies, iz ∈ 1:z.n, ivperp ∈ 1:vperp.n
            restart_vpa_vals =
            @. (vpa.grid + moments.ion.upar[iz,ir,is]) /
            moments.ion.vth
            @views interpolate_to_grid_1d!(
                                           new_pdf[:,ivperp,iz,is], restart_vpa_vals,
                                           this_pdf[:,ivperp,iz,is], restart_vpa, restart_vpa_spectral)
        end
        this_pdf = new_pdf
    elseif (moments.evolve_upar && !moments.evolve_ppar &&
            restart_evolve_upar && restart_evolve_ppar)
        # vpa = new_wpa + upar = old_wpa*vth + upar
        # => old_wpa = new_wpa/vth
        new_pdf = allocate_float(vpa.n, vperp.n, z.n, nspecies)
        for is ∈ nspecies, iz ∈ 1:z.n, ivperp ∈ 1:vperp.n
            restart_vpa_vals = vpa.grid ./ moments.ion.vth[iz,ir,is]
            @views interpolate_to_grid_1d!(
                                           new_pdf[:,ivperp,iz,is], restart_vpa_vals,
                                           this_pdf[:,ivperp,iz,is], restart_vpa, restart_vpa_spectral)
        end
        this_pdf = new_pdf
    elseif (!moments.evolve_upar && moments.evolve_ppar &&
            !restart_evolve_upar && !restart_evolve_ppar)
        # vpa = new_wpa*vth = old_wpa
        # => old_wpa = new_wpa*vth
        new_pdf = allocate_float(vpa.n, vperp.n, z.n, nspecies)
        for is ∈ nspecies, iz ∈ 1:z.n, ivperp ∈ 1:vperp.n
            restart_vpa_vals = vpa.grid .* moments.ion.vth[iz,ir,is]
            @views interpolate_to_grid_1d!(
                                           new_pdf[:,ivperp,iz,is], restart_vpa_vals,
                                           this_pdf[:,ivperp,iz,is], restart_vpa, restart_vpa_spectral)
        end
        this_pdf = new_pdf
    elseif (!moments.evolve_upar && moments.evolve_ppar &&
            restart_evolve_upar && !restart_evolve_ppar)
        # vpa = new_wpa*vth = old_wpa + upar
        # => old_wpa = new_wpa*vth - upar/vth
        new_pdf = allocate_float(vpa.n, vperp.n, z.n, nspecies)
        for is ∈ nspecies, iz ∈ 1:z.n, ivperp ∈ 1:vperp.n
            restart_vpa_vals = @. vpa.grid * moments.ion.vth[iz,ir,is] -
            moments.ion.upar[iz,ir,is]
            @views interpolate_to_grid_1d!(
                                           new_pdf[:,ivperp,iz,is], restart_vpa_vals,
                                           this_pdf[:,ivperp,iz,is], restart_vpa, restart_vpa_spectral)
        end
        this_pdf = new_pdf
    elseif (!moments.evolve_upar && moments.evolve_ppar &&
            restart_evolve_upar && restart_evolve_ppar)
        # vpa = new_wpa*vth = old_wpa*vth + upar
        # => old_wpa = new_wpa - upar/vth
        new_pdf = allocate_float(vpa.n, vperp.n, z.n, nspecies)
        for is ∈ nspecies, iz ∈ 1:z.n, ivperp ∈ 1:vperp.n
            restart_vpa_vals =
            @. vpa.grid -
            moments.ion.upar[iz,ir,is]/moments.ion.vth[iz,ir,is]
            @views interpolate_to_grid_1d!(
                                           new_pdf[:,ivperp,iz,is], restart_vpa_vals,
                                           this_pdf[:,ivperp,iz,is], restart_vpa, restart_vpa_spectral)
        end
        this_pdf = new_pdf
    elseif (moments.evolve_upar && moments.evolve_ppar &&
            !restart_evolve_upar && !restart_evolve_ppar)
        # vpa = new_wpa*vth + upar = old_wpa
        # => old_wpa = new_wpa*vth + upar
        new_pdf = allocate_float(vpa.n, vperp.n, z.n, nspecies)
        for is ∈ nspecies, iz ∈ 1:z.n, ivperp ∈ 1:vperp.n
            restart_vpa_vals = @. vpa.grid * moments.ion.vth[iz,ir,is] +
            moments.ion.upar[iz,ir,is]
            @views interpolate_to_grid_1d!(
                                           new_pdf[:,ivperp,iz,is], restart_vpa_vals,
                                           this_pdf[:,ivperp,iz,is], restart_vpa, restart_vpa_spectral)
        end
        this_pdf = new_pdf
    elseif (moments.evolve_upar && moments.evolve_ppar &&
            restart_evolve_upar && !restart_evolve_ppar)
        # vpa = new_wpa*vth + upar = old_wpa + upar
        # => old_wpa = new_wpa*vth
        new_pdf = allocate_float(vpa.n, vperp.n, z.n, nspecies)
        for is ∈ nspecies, iz ∈ 1:z.n, ivperp ∈ 1:vperp.n
            restart_vpa_vals = vpa.grid .* moments.ion.vth[iz,ir,is]
            @views interpolate_to_grid_1d!(
                                           new_pdf[:,ivperp,iz,is], restart_vpa_vals,
                                           this_pdf[:,ivperp,iz,is], restart_vpa, restart_vpa_spectral)
        end
        this_pdf = new_pdf
    elseif (moments.evolve_upar && moments.evolve_ppar &&
            !restart_evolve_upar && restart_evolve_ppar)
        # vpa = new_wpa*vth + upar = old_wpa*vth
        # => old_wpa = new_wpa + upar/vth
        new_pdf = allocate_float(vpa.n, vperp.n, z.n, nspecies)
        for is ∈ nspecies, iz ∈ 1:z.n, ivperp ∈ 1:vperp.n
            restart_vpa_vals =
            @. vpa.grid +
            moments.ion.upar[iz,ir,is] / moments.ion.vth[iz,ir,is]
            @views interpolate_to_grid_1d!(
                                           new_pdf[:,ivperp,iz,is], restart_vpa_vals,
                                           this_pdf[:,ivperp,iz,is], restart_vpa, restart_vpa_spectral)
        end
        this_pdf = new_pdf
    else
        # This should never happen, as all combinations of evolve_* options
        # should be handled above.
        error("Unsupported combination of moment-kinetic options:"
              * " evolve_density=", moments.evolve_density
              * " evolve_upar=", moments.evolve_upar
              * " evolve_ppar=", moments.evolve_ppar
              * " restart_evolve_density=", restart_evolve_density
              * " restart_evolve_upar=", restart_evolve_upar
              * " restart_evolve_ppar=", restart_evolve_ppar)
    end
    if moments.evolve_density && !restart_evolve_density
        # Need to normalise by density
        for is ∈ nspecies, iz ∈ 1:z.n
            this_pdf[:,:,iz,is] ./= moments.ion.dens[iz,ir,is]
        end
    elseif !moments.evolve_density && restart_evolve_density
        # Need to unnormalise by density
        for is ∈ nspecies, iz ∈ 1:z.n
            this_pdf[:,:,iz,is] .*= moments.ion.dens[iz,ir,is]
        end
    end
    if moments.evolve_ppar && !restart_evolve_ppar
        # Need to normalise by vth
        for is ∈ nspecies, iz ∈ 1:z.n
            this_pdf[:,:,iz,is] .*= moments.ion.vth[iz,ir,is]
        end
    elseif !moments.evolve_ppar && restart_evolve_ppar
        # Need to unnormalise by vth
        for is ∈ nspecies, iz ∈ 1:z.n
            this_pdf[:,:,iz,is] ./= moments.ion.vth[iz,ir,is]
        end
    end

    return this_pdf
end

function reload_neutral_pdf(dynamic, time_index, moments, r, z, vzeta, vr, vz, r_range,
                            z_range, vzeta_range, vr_range, vz_range, restart_r,
                            restart_r_spectral, restart_z, restart_z_spectral,
                            restart_vzeta, restart_vzeta_spectral, restart_vr,
                            restart_vr_spectral, restart_vz, restart_vz_spectral,
                            interpolation_needed, restart_evolve_density,
                            restart_evolve_upar, restart_evolve_ppar)
    this_pdf = load_slice(dynamic, "f_neutral", vz_range, vr_range,
                          vzeta_range, z_range, r_range, :, time_index)
    orig_nvz, orig_nvr, orig_nvzeta, orig_nz, orig_nr, nspecies =
        size(this_pdf)
    if interpolation_needed["r"]
        new_pdf = allocate_float(orig_nvz, orig_nvr, orig_nvzeta, orig_nz,
                                 r.n, nspecies)
        for is ∈ 1:nspecies, iz ∈ 1:orig_nz, ivzeta ∈ 1:orig_nvzeta,
                ivr ∈ 1:orig_nvr, ivz ∈ 1:orig_nvz
            @views interpolate_to_grid_1d!(
                new_pdf[ivz,ivr,ivzeta,iz,:,is], r.grid,
                this_pdf[ivz,ivr,ivzeta,iz,:,is], restart_r,
                restart_r_spectral)
        end
        this_pdf = new_pdf
    end
    if interpolation_needed["z"]
        new_pdf = allocate_float(orig_nvz, orig_nvr, orig_nvzeta, z.n,
                                 r.n, nspecies)
        for is ∈ 1:nspecies, ir ∈ 1:r.n, ivzeta ∈ 1:orig_nvzeta,
                ivr ∈ 1:orig_nvr, ivz ∈ 1:orig_nvz
            @views interpolate_to_grid_1d!(
                new_pdf[ivz,ivr,ivzeta,:,ir,is], z.grid,
                this_pdf[ivz,ivr,ivzeta,:,ir,is], restart_z,
                restart_z_spectral)
        end
        this_pdf = new_pdf
    end

    # Current moment-kinetic implementation is only 1V, so no need
    # to handle normalised vzeta or vr coordinates. This will need
    # to change when/if 3V moment-kinetics is implemented.
    if interpolation_needed["vzeta"]
        new_pdf = allocate_float(orig_nvz, orig_nvr, vzeta.n, z.n, r.n,
                                 nspecies)
        for is ∈ 1:nspecies, ir ∈ 1:r.n, iz ∈ 1:z.n, ivr ∈ 1:orig_nvr,
                ivz ∈ 1:orig_nvz
            @views interpolate_to_grid_1d!(
                new_pdf[ivz,ivr,:,iz,ir,is], vzeta.grid,
                this_pdf[ivz,ivr,:,iz,ir,is], restart_vzeta,
                restart_vzeta_spectral)
        end
        this_pdf = new_pdf
    end
    if interpolation_needed["vr"]
        new_pdf = allocate_float(orig_nvz, vr.n, vzeta.n, z.n, r.n,
                                 nspecies)
        for is ∈ 1:nspecies, ir ∈ 1:r.n, iz ∈ 1:z.n,
                ivzeta ∈ 1:vzeta.n, ivz ∈ 1:orig_nvz
            @views interpolate_to_grid_1d!(
                new_pdf[ivz,:,ivzeta,iz,ir,is], vr.grid,
                this_pdf[ivz,:,ivzeta,iz,ir,is], restart_vr,
                restart_vr_spectral)
        end
        this_pdf = new_pdf
    end

    if (
        (moments.evolve_density == restart_evolve_density &&
         moments.evolve_upar == restart_evolve_upar &&
         moments.evolve_ppar == restart_evolve_ppar)
        || (!moments.evolve_upar && !restart_evolve_upar &&
            !moments.evolve_ppar && !restart_evolve_ppar)
       )
        # No chages to velocity-space coordinates, so just interpolate from
        # one grid to the other
        if interpolation_needed["vz"]
            new_pdf = allocate_float(vz.n, vr.n, vzeta.n, z.n, r.n, nspecies)
            for is ∈ 1:nspecies, ir ∈ 1:r.n, iz ∈ 1:z.n, ivr ∈ 1:vr.n,
                    ivzeta ∈ 1:vzeta.n
                @views interpolate_to_grid_1d!(
                    new_pdf[:,ivr,ivzeta,iz,ir,is], vz.grid,
                    this_pdf[:,ivr,ivzeta,iz,ir,is], restart_vz,
                    restart_vz_spectral)
            end
            this_pdf = new_pdf
        end
    elseif (!moments.evolve_upar && !moments.evolve_ppar &&
            restart_evolve_upar && !restart_evolve_ppar)
        # vpa = new_wpa = old_wpa + upar
        # => old_wpa = new_wpa - upar
        new_pdf = allocate_float(vz.n, vr.n, vzeta.n, z.n, r.n, nspecies)
        for is ∈ nspecies, ir ∈ 1:r.n, iz ∈ 1:z.n, ivzeta ∈ 1:vzeta.n,
                ivr ∈ 1:vr.n
            restart_vz_vals = vz.grid .- moments.neutral.uz[iz,ir,is]
            @views interpolate_to_grid_1d!(
                new_pdf[:,ivr,ivzeta,iz,ir,is], restart_vz_vals,
                this_pdf[:,ivr,ivzeta,iz,ir,is], restart_vz,
                restart_vz_spectral)
        end
        this_pdf = new_pdf
    elseif (!moments.evolve_upar && !moments.evolve_ppar &&
            !restart_evolve_upar && restart_evolve_ppar)
        # vpa = new_wpa = old_wpa*vth
        # => old_wpa = new_wpa/vth
        new_pdf = allocate_float(vz.n, vr.n, vzeta.n, z.n, r.n, nspecies)
        for is ∈ nspecies, ir ∈ 1:r.n, iz ∈ 1:z.n, ivr ∈ 1:vr.n,
                ivzeta ∈ 1:vzeta.n
            restart_vz_vals = vz.grid ./ moments.neutral.vth[iz,ir,is]
            @views interpolate_to_grid_1d!(
                new_pdf[:,ivr,ivzeta,iz,ir,is], restart_vz_vals,
                this_pdf[:,ivr,ivzeta,iz,ir,is], restart_vz,
                restart_vz_spectral)
        end
        this_pdf = new_pdf
    elseif (!moments.evolve_upar && !moments.evolve_ppar &&
            restart_evolve_upar && restart_evolve_ppar)
        # vpa = new_wpa = old_wpa*vth + upar
        # => old_wpa = (new_wpa - upar)/vth
        new_pdf = allocate_float(vz.n, vr.n, vzeta.n, z.n, r.n, nspecies)
        for is ∈ nspecies, ir ∈ 1:r.n, iz ∈ 1:z.n, ivr ∈ 1:vr.n,
                ivzeta ∈ 1:vzeta.n
            restart_vz_vals =
                @. (vz.grid - moments.neutral.uz[iz,ir,is]) /
                   moments.neutral.vth[iz,ir,is]
            @views interpolate_to_grid_1d!(
                new_pdf[:,ivr,ivzeta,iz,ir,is], restart_vz_vals,
                this_pdf[:,ivr,ivzeta,iz,ir,is], restart_vz,
                restart_vz_spectral)
        end
        this_pdf = new_pdf
    elseif (moments.evolve_upar && !moments.evolve_ppar &&
            !restart_evolve_upar && !restart_evolve_ppar)
        # vpa = new_wpa + upar = old_wpa
        # => old_wpa = new_wpa + upar
        new_pdf = allocate_float(vz.n, vr.n, vzeta.n, z.n, r.n, nspecies)
        for is ∈ nspecies, ir ∈ 1:r.n, iz ∈ 1:z.n, ivr ∈ 1:vr.n,
                ivzeta ∈ 1:vzeta.n
            restart_vz_vals = vz.grid .+ moments.neutral.uz[iz,ir,is]
            @views interpolate_to_grid_1d!(
                new_pdf[:,ivr,ivzeta,iz,ir,is], restart_vz_vals,
                this_pdf[:,ivr,ivzeta,iz,ir,is], restart_vz, restart_vz_spectral)
        end
        this_pdf = new_pdf
    elseif (moments.evolve_upar && !moments.evolve_ppar &&
            !restart_evolve_upar && restart_evolve_ppar)
        # vpa = new_wpa + upar = old_wpa*vth
        # => old_wpa = (new_wpa + upar)/vth
        new_pdf = allocate_float(vz.n, vr.n, vzeta.n, z.n, r.n, nspecies)
        for is ∈ nspecies, ir ∈ 1:r.n, iz ∈ 1:z.n, ivr ∈ 1:vr.n,
                ivzeta ∈ 1:vzeta.n
            restart_vz_vals =
                @. (vz.grid + moments.neutral.uz[iz,ir,is]) /
                    moments.neutral.vth[iz,ir,is]
            @views interpolate_to_grid_1d!(
                new_pdf[:,ivr,ivzeta,iz,ir,is], restart_vz_vals,
                this_pdf[:,ivr,ivzeta,iz,ir,is], restart_vz,
                restart_vz_spectral)
        end
        this_pdf = new_pdf
    elseif (moments.evolve_upar && !moments.evolve_ppar &&
            restart_evolve_upar && restart_evolve_ppar)
        # vpa = new_wpa + upar = old_wpa*vth + upar
        # => old_wpa = new_wpa/vth
        new_pdf = allocate_float(vz.n, vr.n, vzeta.n, z.n, r.n, nspecies)
        for is ∈ nspecies, ir ∈ 1:r.n, iz ∈ 1:z.n, ivr ∈ 1:vr.n,
                ivzeta ∈ 1:vzeta.n
            restart_vz_vals = vz.grid ./ moments.neutral.vth[iz,ir,is]
            @views interpolate_to_grid_1d!(
                new_pdf[:,ivr,ivzeta,iz,ir,is], restart_vz_vals,
                this_pdf[:,ivr,ivzeta,iz,ir,is], restart_vz,
                restart_vz_spectral)
        end
        this_pdf = new_pdf
    elseif (!moments.evolve_upar && moments.evolve_ppar &&
            !restart_evolve_upar && !restart_evolve_ppar)
        # vpa = new_wpa*vth = old_wpa
        # => old_wpa = new_wpa*vth
        new_pdf = allocate_float(vz.n, vr.n, vzeta.n, z.n, r.n, nspecies)
        for is ∈ nspecies, ir ∈ 1:r.n, iz ∈ 1:z.n, ivr ∈ 1:vr.n,
                ivzeta ∈ 1:vzeta.n
            restart_vz_vals = vz.grid .* moments.neutral.vth[iz,ir,is]
            @views interpolate_to_grid_1d!(
                new_pdf[:,ivr,ivzeta,iz,ir,is], restart_vz_vals,
                this_pdf[:,ivr,ivzeta,iz,ir,is], restart_vz,
                restart_vz_spectral)
        end
        this_pdf = new_pdf
    elseif (!moments.evolve_upar && moments.evolve_ppar &&
            restart_evolve_upar && !restart_evolve_ppar)
        # vpa = new_wpa*vth = old_wpa + upar
        # => old_wpa = new_wpa*vth - upar/vth
        new_pdf = allocate_float(vz.n, vr.n, vzeta.n, z.n, r.n, nspecies)
        for is ∈ nspecies, ir ∈ 1:r.n, iz ∈ 1:z.n, ivr ∈ 1:vr.n,
                ivzeta ∈ 1:vzeta.n
            restart_vz_vals =
                @. vz.grid * moments.neutral.vth[iz,ir,is] -
                   moments.neutral.upar[iz,ir,is]
            @views interpolate_to_grid_1d!(
                new_pdf[:,ivr,ivzeta,iz,ir,is], restart_vz_vals,
                this_pdf[:,ivr,ivzeta,iz,ir,is], restart_vz,
                restart_vz_spectral)
        end
        this_pdf = new_pdf
    elseif (!moments.evolve_upar && moments.evolve_ppar &&
            restart_evolve_upar && restart_evolve_ppar)
        # vpa = new_wpa*vth = old_wpa*vth + upar
        # => old_wpa = new_wpa - upar/vth
        new_pdf = allocate_float(vz.n, vr.n, vzeta.n, z.n, r.n, nspecies)
        for is ∈ nspecies, ir ∈ 1:r.n, iz ∈ 1:z.n, ivr ∈ 1:vr.n,
                ivzeta ∈ 1:vzeta.n
            restart_vz_vals =
                @. vz.grid -
                   moments.neutral.uz[iz,ir,is]/moments.neutral.vth[iz,ir,is]
            @views interpolate_to_grid_1d!(
                new_pdf[:,ivr,ivzeta,iz,ir,is], restart_vz_vals,
                this_pdf[:,ivr,ivzeta,iz,ir,is], restart_vz,
                restart_vz_spectral)
        end
        this_pdf = new_pdf
    elseif (moments.evolve_upar && moments.evolve_ppar &&
            !restart_evolve_upar && !restart_evolve_ppar)
        # vpa = new_wpa*vth + upar = old_wpa
        # => old_wpa = new_wpa*vth + upar
        new_pdf = allocate_float(vz.n, vr.n, vzeta.n, z.n, r.n, nspecies)
        for is ∈ nspecies, ir ∈ 1:r.n, iz ∈ 1:z.n, ivr ∈ 1:vr.n,
                ivzeta ∈ 1:vzeta.n
            restart_vz_vals =
                @. vz.grid * moments.neutral.vth[iz,ir,is] +
                   moments.neutral.uz[iz,ir,is]
            @views interpolate_to_grid_1d!(
                new_pdf[:,ivr,ivzeta,iz,ir,is], restart_vz_vals,
                this_pdf[:,ivr,ivzeta,iz,ir,is], restart_vz,
                restart_vz_spectral)
        end
        this_pdf = new_pdf
    elseif (moments.evolve_upar && moments.evolve_ppar &&
            restart_evolve_upar && !restart_evolve_ppar)
        # vpa = new_wpa*vth + upar = old_wpa + upar
        # => old_wpa = new_wpa*vth
        new_pdf = allocate_float(vz.n, vr.n, vzeta.n, z.n, r.n, nspecies)
        for is ∈ nspecies, ir ∈ 1:r.n, iz ∈ 1:z.n, ivr ∈ 1:vr.n,
                ivzeta ∈ 1:vzeta.n
            restart_vz_vals = vz.grid .* moments.neutral.vth[iz,ir,is]
            @views interpolate_to_grid_1d!(
                new_pdf[:,ivr,ivzeta,iz,ir,is], restart_vz_vals,
                this_pdf[:,ivr,ivzeta,iz,ir,is], restart_vz,
                restart_vz_spectral)
        end
        this_pdf = new_pdf
    elseif (moments.evolve_upar && moments.evolve_ppar &&
            !restart_evolve_upar && restart_evolve_ppar)
        # vpa = new_wpa*vth + upar = old_wpa*vth
        # => old_wpa = new_wpa + upar/vth
        new_pdf = allocate_float(vz.n, vr.n, vzeta.n, z.n, r.n, nspecies)
        for is ∈ nspecies, ir ∈ 1:r.n, iz ∈ 1:z.n, ivr ∈ 1:vr.n,
                ivzeta ∈ 1:vzeta.n
            restart_vz_vals =
                @. vz.grid +
                   moments.neutral.uz[iz,ir,is]/moments.neutral.vth[iz,ir,is]
            @views interpolate_to_grid_1d!(
                new_pdf[:,ivr,ivzeta,iz,ir,is], restart_vz_vals,
                this_pdf[:,ivr,ivzeta,iz,ir,is], restart_vz,
                restart_vz_spectral)
        end
        this_pdf = new_pdf
    else
        # This should never happen, as all combinations of evolve_* options
        # should be handled above.
        error("Unsupported combination of moment-kinetic options:"
              * " evolve_density=", moments.evolve_density
              * " evolve_upar=", moments.evolve_upar
              * " evolve_ppar=", moments.evolve_ppar
              * " restart_evolve_density=", restart_evolve_density
              * " restart_evolve_upar=", restart_evolve_upar
              * " restart_evolve_ppar=", restart_evolve_ppar)
    end
    if moments.evolve_density && !restart_evolve_density
        # Need to normalise by density
        for is ∈ nspecies, ir ∈ 1:r.n, iz ∈ 1:z.n
            this_pdf[:,:,:,iz,ir,is] ./= moments.neutral.dens[iz,ir,is]
        end
    elseif !moments.evolve_density && restart_evolve_density
        # Need to unnormalise by density
        for is ∈ nspecies, ir ∈ 1:r.n, iz ∈ 1:z.n
            this_pdf[:,:,:,iz,ir,is] .*= moments.neutral.dens[iz,ir,is]
        end
    end
    if moments.evolve_ppar && !restart_evolve_ppar
        # Need to normalise by vth
        for is ∈ nspecies, ir ∈ 1:r.n, iz ∈ 1:z.n
            this_pdf[:,:,:,iz,ir,is] .*= moments.neutral.vth[iz,ir,is]
        end
    elseif !moments.evolve_ppar && restart_evolve_ppar
        # Need to unnormalise by vth
        for is ∈ nspecies, ir ∈ 1:r.n, iz ∈ 1:z.n
            this_pdf[:,:,:,iz,ir,is] ./= moments.neutral.vth[iz,ir,is]
        end
    end

    return this_pdf
end

function reload_neutral_boundary_pdf(boundary_distributions_io, var_name, ir, moments, z,
                                     vzeta, vr, vz, z_range, vzeta_range, vr_range,
                                     vz_range, restart_z, restart_z_spectral,
                                     restart_vzeta, restart_vzeta_spectral, restart_vr,
                                     restart_vr_spectral, restart_vz, restart_vz_spectral,
                                     interpolation_needed, restart_evolve_density,
                                     restart_evolve_upar, restart_evolve_ppar)
    this_pdf = load_slice(boundary_distributions_io, var_name, vz_range,
                          vr_range, vzeta_range, z_range, :)
    orig_nvz, orig_nvr, orig_nvzeta, orig_nz, nspecies = size(this_pdf)
    if interpolation_needed["z"]
        new_pdf = allocate_float(orig_nvz, orig_nvr, orig_nvzeta, z.n,
                                 nspecies)
        for is ∈ 1:nspecies, ivzeta ∈ 1:orig_nvzeta, ivr ∈ 1:orig_nvr,
                ivz ∈ 1:orig_nvz
            @views interpolate_to_grid_1d!(
                new_pdf[ivz,ivr,ivzeta,:,is], z.grid,
                this_pdf[ivz,ivr,ivzeta,:,is], restart_z,
                restart_z_spectral)
        end
        this_pdf = new_pdf
    end

    # Current moment-kinetic implementation is only 1V, so no need
    # to handle normalised vzeta or vr coordinates. This will need
    # to change when/if 3V moment-kinetics is implemented.
    if interpolation_needed["vzeta"]
        new_pdf = allocate_float(orig_nvz, orig_nvr, vzeta.n, z.n,
                                 nspecies)
        for is ∈ 1:nspecies, iz ∈ 1:z.n, ivr ∈ 1:orig_nvr,
                ivz ∈ 1:orig_nvz
            @views interpolate_to_grid_1d!(
                new_pdf[ivz,ivr,:,iz,is], vzeta.grid,
                this_pdf[ivz,ivr,:,iz,is], restart_vzeta,
                restart_vzeta_spectral)
        end
        this_pdf = new_pdf
    end
    if interpolation_needed["vr"]
        new_pdf = allocate_float(orig_nvz, vr.n, vzeta.n, z.n, nspecies)
        for is ∈ 1:nspecies, iz ∈ 1:z.n, ivzeta ∈ 1:vzeta.n,
                ivz ∈ 1:orig_nvz
            @views interpolate_to_grid_1d!(
                new_pdf[ivz,:,ivzeta,iz,is], vr.grid,
                this_pdf[ivz,:,ivzeta,iz,is], restart_vr,
                restart_vr_spectral)
        end
        this_pdf = new_pdf
    end

    if (
        (moments.evolve_density == restart_evolve_density &&
         moments.evolve_upar == restart_evolve_upar && moments.evolve_ppar ==
         restart_evolve_ppar)
        || (!moments.evolve_upar && !restart_evolve_upar &&
            !moments.evolve_ppar && !restart_evolve_ppar)
       )
        # No chages to velocity-space coordinates, so just interpolate from
        # one grid to the other
        if interpolation_needed["vz"]
            new_pdf = allocate_float(vz.n, vr.n, vzeta.n, z.n, nspecies)
            for is ∈ 1:nspecies, iz ∈ 1:z.n, ivr ∈ 1:vr.n,
                    ivzeta ∈ 1:vzeta.n
                @views interpolate_to_grid_1d!(
                    new_pdf[:,ivr,ivzeta,iz,is], vz.grid,
                    this_pdf[:,ivr,ivzeta,iz,is], restart_vz,
                    restart_vz_spectral)
            end
            this_pdf = new_pdf
        end
    elseif (!moments.evolve_upar && !moments.evolve_ppar &&
            restart_evolve_upar && !restart_evolve_ppar)
        # vpa = new_wpa = old_wpa + upar
        # => old_wpa = new_wpa - upar
        new_pdf = allocate_float(vz.n, vr.n, vzeta.n, z.n, nspecies)
        for is ∈ nspecies, iz ∈ 1:z.n, ivzeta ∈ 1:vzeta.n, ivr ∈ 1:vr.n
            restart_vz_vals = vz.grid .- moments.neutral.uz[iz,ir,is]
            @views interpolate_to_grid_1d!(
                new_pdf[:,ivr,ivzeta,iz,is], restart_vz_vals,
                this_pdf[:,ivr,ivzeta,iz,is], restart_vz,
                restart_vz_spectral)
        end
        this_pdf = new_pdf
    elseif (!moments.evolve_upar && !moments.evolve_ppar &&
            !restart_evolve_upar && restart_evolve_ppar)
        # vpa = new_wpa = old_wpa*vth
        # => old_wpa = new_wpa/vth
        new_pdf = allocate_float(vz.n, vr.n, vzeta.n, z.n, nspecies)
        for is ∈ nspecies, iz ∈ 1:z.n, ivr ∈ 1:vr.n, ivzeta ∈ 1:vzeta.n
            restart_vz_vals = vz.grid ./ moments.neutral.vth[iz,ir,is]
            @views interpolate_to_grid_1d!(
                new_pdf[:,ivr,ivzeta,iz,is], restart_vz_vals,
                this_pdf[:,ivr,ivzeta,iz,is], restart_vz,
                restart_vz_spectral)
        end
        this_pdf = new_pdf
    elseif (!moments.evolve_upar && !moments.evolve_ppar &&
            restart_evolve_upar && restart_evolve_ppar)
        # vpa = new_wpa = old_wpa*vth + upar
        # => old_wpa = (new_wpa - upar)/vth
        new_pdf = allocate_float(vz.n, vr.n, vzeta.n, z.n, nspecies)
        for is ∈ nspecies, iz ∈ 1:z.n, ivr ∈ 1:vr.n, ivzeta ∈ 1:vzeta.n
            restart_vz_vals =
                @. (vz.grid - moments.neutral.uz[iz,ir,is]) /
                   moments.neutral.vth[iz,ir,is]
            @views interpolate_to_grid_1d!(
                new_pdf[:,ivr,ivzeta,iz,is], restart_vz_vals,
                this_pdf[:,ivr,ivzeta,iz,is], restart_vz,
                restart_vz_spectral)
        end
        this_pdf = new_pdf
    elseif (moments.evolve_upar && !moments.evolve_ppar &&
            !restart_evolve_upar && !restart_evolve_ppar)
        # vpa = new_wpa + upar = old_wpa
        # => old_wpa = new_wpa + upar
        new_pdf = allocate_float(vz.n, vr.n, vzeta.n, z.n, nspecies)
        for is ∈ nspecies, iz ∈ 1:z.n, ivr ∈ 1:vr.n, ivzeta ∈ 1:vzeta.n
            restart_vz_vals = vz.grid .+
                              moments.neutral.uz[iz,ir,is]
            @views interpolate_to_grid_1d!(
                new_pdf[:,ivr,ivzeta,iz,is], restart_vz_vals,
                this_pdf[:,ivr,ivzeta,iz,is], restart_vz,
                restart_vz_spectral)
        end
        this_pdf = new_pdf
    elseif (moments.evolve_upar && !moments.evolve_ppar &&
            !restart_evolve_upar && restart_evolve_ppar)
        # vpa = new_wpa + upar = old_wpa*vth
        # => old_wpa = (new_wpa + upar)/vth
        new_pdf = allocate_float(vz.n, vr.n, vzeta.n, z.n, nspecies)
        for is ∈ nspecies, iz ∈ 1:z.n, ivr ∈ 1:vr.n, ivzeta ∈ 1:vzeta.n
            restart_vz_vals =
                @. (vz.grid + moments.neutral.uz[iz,ir,is]) /
                   moments.neutral.vth
            @views interpolate_to_grid_1d!(
                new_pdf[:,ivr,ivzeta,iz,is], restart_vz_vals,
                this_pdf[:,ivr,ivzeta,iz,is], restart_vz,
                restart_vz_spectral)
        end
        this_pdf = new_pdf
    elseif (moments.evolve_upar && !moments.evolve_ppar &&
            restart_evolve_upar && restart_evolve_ppar)
        # vpa = new_wpa + upar = old_wpa*vth + upar
        # => old_wpa = new_wpa/vth
        new_pdf = allocate_float(vz.n, vr.n, vzeta.n, z.n, nspecies)
        for is ∈ nspecies, iz ∈ 1:z.n, ivr ∈ 1:vr.n, ivzeta ∈ 1:vzeta.n
            restart_vz_vals = vz.grid ./ moments.neutral.vth[iz,ir,is]
            @views interpolate_to_grid_1d!(
                new_pdf[:,ivr,ivzeta,iz,is], restart_vz_vals,
                this_pdf[:,ivr,ivzeta,iz,is], restart_vz,
                restart_vz_spectral)
        end
        this_pdf = new_pdf
    elseif (!moments.evolve_upar && moments.evolve_ppar &&
            !restart_evolve_upar && !restart_evolve_ppar)
        # vpa = new_wpa*vth = old_wpa
        # => old_wpa = new_wpa*vth
        new_pdf = allocate_float(vz.n, vr.n, vzeta.n, z.n, nspecies)
        for is ∈ nspecies, iz ∈ 1:z.n, ivr ∈ 1:vr.n, ivzeta ∈ 1:vzeta.n
            restart_vz_vals = vz.grid .*
                              moments.neutral.vth[iz,ir,is]
            @views interpolate_to_grid_1d!(
                new_pdf[:,ivr,ivzeta,iz,is], restart_vz_vals,
                this_pdf[:,ivr,ivzeta,iz,is], restart_vz,
                restart_vz_spectral)
        end
        this_pdf = new_pdf
    elseif (!moments.evolve_upar && moments.evolve_ppar &&
            restart_evolve_upar && !restart_evolve_ppar)
        # vpa = new_wpa*vth = old_wpa + upar
        # => old_wpa = new_wpa*vth - upar/vth
        new_pdf = allocate_float(vz.n, vr.n, vzeta.n, z.n, nspecies)
        for is ∈ nspecies, iz ∈ 1:z.n, ivr ∈ 1:vr.n, ivzeta ∈ 1:vzeta.n
            restart_vz_vals =
                @. vz.grid * moments.neutral.vth[iz,ir,is] -
                   moments.neutral.upar[iz,ir,is]
            @views interpolate_to_grid_1d!(
                new_pdf[:,ivr,ivzeta,iz,is], restart_vz_vals,
                this_pdf[:,ivr,ivzeta,iz,is], restart_vz,
                restart_vz_spectral)
        end
        this_pdf = new_pdf
    elseif (!moments.evolve_upar && moments.evolve_ppar &&
            restart_evolve_upar && restart_evolve_ppar)
        # vpa = new_wpa*vth = old_wpa*vth + upar
        # => old_wpa = new_wpa - upar/vth
        new_pdf = allocate_float(vz.n, vr.n, vzeta.n, z.n, nspecies)
        for is ∈ nspecies, iz ∈ 1:z.n, ivr ∈ 1:vr.n, ivzeta ∈ 1:vzeta.n
            restart_vz_vals =
                @. vz.grid -
                   moments.neutral.uz[iz,ir,is]/moments.neutral.vth[iz,ir,is]
            @views interpolate_to_grid_1d!(
                new_pdf[:,ivr,ivzeta,iz,is], restart_vz_vals,
                this_pdf[:,ivr,ivzeta,iz,is], restart_vz,
                restart_vz_spectral)
        end
        this_pdf = new_pdf
    elseif (moments.evolve_upar && moments.evolve_ppar &&
            !restart_evolve_upar && !restart_evolve_ppar)
        # vpa = new_wpa*vth + upar = old_wpa
        # => old_wpa = new_wpa*vth + upar
        new_pdf = allocate_float(vz.n, vr.n, vzeta.n, z.n, nspecies)
        for is ∈ nspecies, iz ∈ 1:z.n, ivr ∈ 1:vr.n, ivzeta ∈ 1:vzeta.n
            restart_vz_vals =
                @. vz.grid * moments.neutral.vth[iz,ir,is] +
                   moments.neutral.uz[iz,ir,is]
            @views interpolate_to_grid_1d!(
                new_pdf[:,ivr,ivzeta,iz,is], restart_vz_vals,
                this_pdf[:,ivr,ivzeta,iz,is], restart_vz,
                restart_vz_spectral)
        end
        this_pdf = new_pdf
    elseif (moments.evolve_upar && moments.evolve_ppar &&
            restart_evolve_upar && !restart_evolve_ppar)
        # vpa = new_wpa*vth + upar = old_wpa + upar
        # => old_wpa = new_wpa*vth
        new_pdf = allocate_float(vz.n, vr.n, vzeta.n, z.n, nspecies)
        for is ∈ nspecies, iz ∈ 1:z.n, ivr ∈ 1:vr.n, ivzeta ∈ 1:vzeta.n
            restart_vz_vals = vz.grid .* moments.neutral.vth[iz,ir,is]
            @views interpolate_to_grid_1d!(
                new_pdf[:,ivr,ivzeta,iz,is], restart_vz_vals,
                this_pdf[:,ivr,ivzeta,iz,is], restart_vz,
                restart_vz_spectral)
        end
        this_pdf = new_pdf
    elseif (moments.evolve_upar && moments.evolve_ppar &&
            !restart_evolve_upar && restart_evolve_ppar)
        # vpa = new_wpa*vth + upar = old_wpa*vth
        # => old_wpa = new_wpa + upar/vth
        new_pdf = allocate_float(vz.n, vr.n, vzeta.n, z.n, nspecies)
        for is ∈ nspecies, iz ∈ 1:z.n, ivr ∈ 1:vr.n, ivzeta ∈ 1:vzeta.n
            restart_vz_vals =
                @. vz.grid +
                   moments.neutral.uz[iz,ir,is]/moments.neutral.vth[iz,ir,is]
            @views interpolate_to_grid_1d!(
                new_pdf[:,ivr,ivzeta,iz,is], restart_vz_vals,
                this_pdf[:,ivr,ivzeta,iz,is], restart_vz,
                restart_vz_spectral)
        end
    else
        # This should never happen, as all combinations of evolve_* options
        # should be handled above.
        error("Unsupported combination of moment-kinetic options:"
              * " evolve_density=", moments.evolve_density
              * " evolve_upar=", moments.evolve_upar
              * " evolve_ppar=", moments.evolve_ppar
              * " restart_evolve_density=", restart_evolve_density
              * " restart_evolve_upar=", restart_evolve_upar
              * " restart_evolve_ppar=", restart_evolve_ppar)
    end
    if moments.evolve_density && !restart_evolve_density
        # Need to normalise by density
        for is ∈ nspecies, iz ∈ 1:z.n
            this_pdf[:,:,:,iz,is] ./= moments.neutral.dens[iz,ir,is]
        end
    elseif !moments.evolve_density && restart_evolve_density
        # Need to unnormalise by density
        for is ∈ nspecies, iz ∈ 1:z.n
            this_pdf[:,:,:,iz,is] .*= moments.neutral.dens[iz,ir,is]
        end
    end
    if moments.evolve_ppar && !restart_evolve_ppar
        # Need to normalise by vth
        for is ∈ nspecies, iz ∈ 1:z.n
            this_pdf[:,:,:,iz,is] .*= moments.neutral.vth[iz,ir,is]
        end
    elseif !moments.evolve_ppar && restart_evolve_ppar
        # Need to unnormalise by vth
        for is ∈ nspecies, iz ∈ 1:z.n
            this_pdf[:,:,:,iz,is] ./= moments.neutral.vth[iz,ir,is]
        end
    end

    return this_pdf
end

"""
Read a slice of an electron distribution function

run_names is a tuple. If it has more than one entry, this means that there are multiple
restarts (which are sequential in time), so concatenate the data from each entry together.

The slice to take is specified by the keyword arguments.
"""
<<<<<<< HEAD
function load_distributed_electron_pdf_slice(run_names::Tuple, nblocks::Tuple, t_range,
                                             n_species::mk_int, r::coordinate,
                                             z::coordinate, vperp::coordinate,
                                             vpa::coordinate; ir=nothing, iz=nothing,
                                             ivperp=nothing, ivpa=nothing)
    # dimension of pdf is [vpa,vperp,z,r,t]
=======
function load_distributed_ion_pdf_slice(run_names::Tuple, nblocks::Tuple, t_range,
                                        n_species::mk_int, r::coordinate,
                                        z::coordinate, vperp::coordinate,
                                        vpa::coordinate; is=nothing, ir=nothing,
                                        iz=nothing, ivperp=nothing, ivpa=nothing)
    # dimension of pdf is [vpa,vperp,z,r,species,t]
>>>>>>> 780ce0b5

    result_dims = mk_int[]
    if ivpa === nothing
        ivpa = 1:vpa.n_global
        push!(result_dims, vpa.n_global)
    elseif !isa(ivpa, mk_int)
        push!(result_dims, length(ivpa))
    end
    if ivperp === nothing
        ivperp = 1:vperp.n_global
        push!(result_dims, vperp.n_global)
    elseif !isa(ivperp, mk_int)
        push!(result_dims, length(ivperp))
    end
    if iz === nothing
        iz = 1:z.n_global
        push!(result_dims, z.n_global)
    elseif isa(iz, mk_int)
        push!(result_dims, 1)
    else
        push!(result_dims, length(iz))
    end
    if ir === nothing
        ir = 1:r.n_global
        push!(result_dims, r.n_global)
    elseif isa(ir, mk_int)
        push!(result_dims, 1)
    else
        push!(result_dims, length(ir))
    end
    push!(result_dims, length(t_range))

    f_global = allocate_float(result_dims...)

    local_tind_start = 1
    local_tind_end = -1
    global_tind_start = 1
    global_tind_end = -1
    for (run_name, nb) in zip(run_names, nblocks)
        for iblock in 0:nb-1
            fid = open_readonly_output_file(run_name, "dfns", iblock=iblock, printout=false)

            z_irank, z_nrank, r_irank, r_nrank = load_rank_data(fid)

            # max index set to avoid double assignment of repeated points
            # nr/nz if irank = nrank-1, (nr-1)/(nz-1) otherwise
            imax_r = (r_irank == r.nrank - 1 ? r.n : r.n - 1)
            imax_z = (z_irank == z.nrank - 1 ? z.n : z.n - 1)
            local_r_range = 1:imax_r
            local_z_range = 1:imax_z
            global_r_range = iglobal_func(1, r_irank, r.n):iglobal_func(imax_r, r_irank, r.n)
            global_z_range = iglobal_func(1, z_irank, z.n):iglobal_func(imax_z, z_irank, z.n)

            if ir !== nothing && !any(i ∈ global_r_range for i in ir)
                # No data for the slice on this rank
                continue
            elseif isa(ir, StepRange)
                # Note that `findfirst(test, array)` returns the index `i` of the first
                # element of `array` for which `test(array[i])` is `true`.
                # `findlast()` similarly finds the index of the last element...
                start_ind = findfirst(i -> i>=ir.start, global_r_range)
                start = global_r_range[start_ind]
                stop_ind = findlast(i -> i<=ir.stop, global_r_range)
                stop = global_r_range[stop_ind]
                local_r_range = (local_r_range.start + start - global_r_range.start):ir.step:(local_r_range.stop + stop - global_r_range.stop)
                global_r_range = findfirst(i->i ∈ global_r_range, ir):findlast(i->i ∈ global_r_range, ir)
            elseif isa(ir, UnitRange)
                start_ind = findfirst(i -> i>=ir.start, global_r_range)
                start = global_r_range[start_ind]
                stop_ind = findlast(i -> i<=ir.stop, global_r_range)
                stop = global_r_range[stop_ind]
                local_r_range = (local_r_range.start + start - global_r_range.start):(local_r_range.stop + stop - global_r_range.stop)
                global_r_range = findfirst(i->i ∈ global_r_range, ir):findlast(i->i ∈ global_r_range, ir)
            elseif isa(ir, mk_int)
                local_r_range = ir - (global_r_range.start - 1)
                global_r_range = ir
            end
            if iz !== nothing && !any(i ∈ global_z_range for i in iz)
                # No data for the slice on this rank
                continue
            elseif isa(iz, StepRange)
                # Note that `findfirst(test, array)` returns the index `i` of the first
                # element of `array` for which `test(array[i])` is `true`.
                # `findlast()` similarly finds the index of the last element...
                start_ind = findfirst(i -> i>=iz.start, global_z_range)
                start = global_z_range[start_ind]
                stop_ind = findlast(i -> i<=iz.stop, global_z_range)
                stop = global_z_range[stop_ind]
                local_z_range = (local_z_range.start + start - global_z_range.start):iz.step:(local_z_range.stop + stop - global_z_range.stop)
                global_z_range = findfirst(i->i ∈ global_z_range, iz):findlast(i->i ∈ global_z_range, iz)
            elseif isa(iz, UnitRange)
                start_ind = findfirst(i -> i>=iz.start, global_z_range)
                start = global_z_range[start_ind]
                stop_ind = findlast(i -> i<=iz.stop, global_z_range)
                stop = global_z_range[stop_ind]
                local_z_range = (local_z_range.start + start - global_z_range.start):(local_z_range.stop + stop - global_z_range.stop)
                global_z_range = findfirst(i->i ∈ global_z_range, iz):findlast(i->i ∈ global_z_range, iz)
            elseif isa(iz, mk_int)
                local_z_range = iz - (global_z_range.start - 1)
                global_z_range = iz
            end

            f_local_slice = load_pdf_data(fid)

            if local_tind_start > 1
                # The run being loaded is a restart (as local_tind_start=1 for the first
                # run), so skip the first point, as this is a duplicate of the last point
                # of the previous restart
                skip_first = 1
            else
                skip_first = 0
            end
            ntime_local = size(f_local_slice, ndims(f_local_slice)) - skip_first
            local_tind_end = local_tind_start + ntime_local - 1
            local_t_range = collect(it - local_tind_start + 1 + skip_first
                                    for it ∈ t_range
                                    if local_tind_start <= it <= local_tind_end)
            global_tind_end = global_tind_start + length(local_t_range) - 1

            f_global_slice = selectdim(f_global, ndims(f_global),
                                       global_tind_start:global_tind_end)

            # Note: use selectdim() and get the dimension from thisdim because the actual
            # number of dimensions in f_global_slice, f_local_slice is different depending
            # on which combination of ivpa, ivperp, iz, ir, and is was passed.
            thisdim = ndims(f_local_slice) - 5
            f_local_slice = selectdim(f_local_slice, thisdim, ivpa)

            thisdim = ndims(f_local_slice) - 4
            f_local_slice = selectdim(f_local_slice, thisdim, ivperp)

            thisdim = ndims(f_local_slice) - 3
            if isa(iz, mk_int)
                f_global_slice = selectdim(f_global_slice, thisdim, 1)
                f_local_slice = selectdim(f_local_slice, thisdim,
                                          ilocal_func(iz, z_irank, z.n))
            else
                f_global_slice = selectdim(f_global_slice, thisdim, global_z_range)
                f_local_slice = selectdim(f_local_slice, thisdim, local_z_range)
            end

            thisdim = ndims(f_local_slice) - 2
            if isa(ir, mk_int)
                f_global_slice = selectdim(f_global_slice, thisdim, 1)
                f_local_slice = selectdim(f_local_slice, thisdim,
                                          ilocal_func(ir, r_irank, r.n))
            else
                f_global_slice = selectdim(f_global_slice, thisdim, global_r_range)
                f_local_slice = selectdim(f_local_slice, thisdim, local_r_range)
            end

            thisdim = ndims(f_local_slice) - 1
            f_global_slice = selectdim(f_global_slice, thisdim)
            f_local_slice = selectdim(f_local_slice, thisdim)

            # Select time slice
            thisdim = ndims(f_local_slice)
            f_local_slice = selectdim(f_local_slice, thisdim, local_t_range)

            f_global_slice .= f_local_slice
            close(fid)
        end
        local_tind_start = local_tind_end + 1
        global_tind_start = global_tind_end + 1
    end

    if isa(iz, mk_int)
        thisdim = ndims(f_global) - 3
        f_global = selectdim(f_global, thisdim, 1)
    end
    if isa(ir, mk_int)
        thisdim = ndims(f_global) - 2
        f_global = selectdim(f_global, thisdim, 1)
    end
    if isa(t_range, mk_int)
        thisdim = ndims(f_global)
        f_global = selectdim(f_global, thisdim, 1)
    end

    return f_global
end

"""
Read a slice of a neutral distribution function

run_names is a tuple. If it has more than one entry, this means that there are multiple
restarts (which are sequential in time), so concatenate the data from each entry together.

The slice to take is specified by the keyword arguments.
"""
function load_distributed_neutral_pdf_slice(run_names::Tuple, nblocks::Tuple, t_range,
                                            n_species::mk_int, r::coordinate,
                                            z::coordinate, vzeta::coordinate,
                                            vr::coordinate, vz::coordinate; isn=nothing,
                                            ir=nothing, iz=nothing, ivzeta=nothing,
                                            ivr=nothing, ivz=nothing)
    # dimension of pdf is [vpa,vperp,z,r,species,t]

    result_dims = mk_int[]
    if ivz === nothing
        ivz = 1:vz.n_global
        push!(result_dims, vz.n_global)
    elseif !isa(ivz, mk_int)
        push!(result_dims, length(ivz))
    end
    if ivr === nothing
        ivr = 1:vr.n_global
        push!(result_dims, vr.n_global)
    elseif !isa(ivr, mk_int)
        push!(result_dims, length(ivr))
    end
    if ivzeta === nothing
        ivzeta = 1:vzeta.n_global
        push!(result_dims, vzeta.n_global)
    elseif !isa(ivzeta, mk_int)
        push!(result_dims, length(ivzeta))
    end
    if iz === nothing
        iz = 1:z.n_global
        push!(result_dims, z.n_global)
    elseif isa(iz, mk_int)
        push!(result_dims, 1)
    else
        push!(result_dims, length(iz))
    end
    if ir === nothing
        ir = 1:r.n_global
        push!(result_dims, r.n_global)
    elseif isa(ir, mk_int)
        push!(result_dims, 1)
    else
        push!(result_dims, length(ir))
    end
    if isn === nothing
        isn = 1:n_species
        push!(result_dims, n_species)
    elseif !isa(isn, mk_int)
        push!(result_dims, length(isn))
    else
        push!(result_dims, 1)
    end
    push!(result_dims, length(t_range))

    f_global = allocate_float(result_dims...)

    local_tind_start = 1
    local_tind_end = -1
    global_tind_start = 1
    global_tind_end = -1
    for (run_name, nb) in zip(run_names, nblocks)
        for iblock in 0:nb-1
            fid = open_readonly_output_file(run_name, "dfns", iblock=iblock, printout=false)

            z_irank, z_nrank, r_irank, r_nrank = load_rank_data(fid)

            # max index set to avoid double assignment of repeated points
            # nr/nz if irank = nrank-1, (nr-1)/(nz-1) otherwise
            imax_r = (r_irank == r.nrank - 1 ? r.n : r.n - 1)
            imax_z = (z_irank == z.nrank - 1 ? z.n : z.n - 1)
            local_r_range = 1:imax_r
            local_z_range = 1:imax_z
            global_r_range = iglobal_func(1, r_irank, r.n):iglobal_func(imax_r, r_irank, r.n)
            global_z_range = iglobal_func(1, z_irank, z.n):iglobal_func(imax_z, z_irank, z.n)

            if ir !== nothing && !any(i ∈ global_r_range for i in ir)
                # No data for the slice on this rank
                continue
            elseif isa(ir, StepRange)
                # Note that `findfirst(test, array)` returns the index `i` of the first
                # element of `array` for which `test(array[i])` is `true`.
                # `findlast()` similarly finds the index of the last element...
                start_ind = findfirst(i -> i>=ir.start, global_r_range)
                start = global_r_range[start_ind]
                stop_ind = findlast(i -> i<=ir.stop, global_r_range)
                stop = global_r_range[stop_ind]
                local_r_range = (local_r_range.start + start - global_r_range.start):ir.step:(local_r_range.stop + stop - global_r_range.stop)
                global_r_range = findfirst(i->i ∈ global_r_range, ir):findlast(i->i ∈ global_r_range, ir)
            elseif isa(ir, UnitRange)
                start_ind = findfirst(i -> i>=ir.start, global_r_range)
                start = global_r_range[start_ind]
                stop_ind = findlast(i -> i<=ir.stop, global_r_range)
                stop = global_r_range[stop_ind]
                local_r_range = (local_r_range.start + start - global_r_range.start):(local_r_range.stop + stop - global_r_range.stop)
                global_r_range = findfirst(i->i ∈ global_r_range, ir):findlast(i->i ∈ global_r_range, ir)
            elseif isa(ir, mk_int)
                local_r_range = ir - (global_r_range.start - 1)
                global_r_range = ir
            end
            if iz !== nothing && !any(i ∈ global_z_range for i in iz)
                # No data for the slice on this rank
                continue
            elseif isa(iz, StepRange)
                # Note that `findfirst(test, array)` returns the index `i` of the first
                # element of `array` for which `test(array[i])` is `true`.
                # `findlast()` similarly finds the index of the last element...
                start_ind = findfirst(i -> i>=iz.start, global_z_range)
                start = global_z_range[start_ind]
                stop_ind = findlast(i -> i<=iz.stop, global_z_range)
                stop = global_z_range[stop_ind]
                local_z_range = (local_z_range.start + start - global_z_range.start):iz.step:(local_z_range.stop + stop - global_z_range.stop)
                global_z_range = findfirst(i->i ∈ global_z_range, iz):findlast(i->i ∈ global_z_range, iz)
            elseif isa(iz, UnitRange)
                start_ind = findfirst(i -> i>=iz.start, global_z_range)
                start = global_z_range[start_ind]
                stop_ind = findlast(i -> i<=iz.stop, global_z_range)
                stop = global_z_range[stop_ind]
                local_z_range = (local_z_range.start + start - global_z_range.start):(local_z_range.stop + stop - global_z_range.stop)
                global_z_range = findfirst(i->i ∈ global_z_range, iz):findlast(i->i ∈ global_z_range, iz)
            elseif isa(iz, mk_int)
                local_z_range = iz - (global_z_range.start - 1)
                global_z_range = iz
            end

            f_local_slice = load_neutral_pdf_data(fid)

            if local_tind_start > 1
                # The run being loaded is a restart (as local_tind_start=1 for the first
                # run), so skip the first point, as this is a duplicate of the last point
                # of the previous restart
                skip_first = 1
            else
                skip_first = 0
            end
            ntime_local = size(f_local_slice, ndims(f_local_slice)) - skip_first
            local_tind_end = local_tind_start + ntime_local - 1
            local_t_range = collect(it - local_tind_start + 1 + skip_first
                                    for it ∈ t_range
                                    if local_tind_start <= it <= local_tind_end)
            global_tind_end = global_tind_start + length(local_t_range) - 1

            f_global_slice = selectdim(f_global, ndims(f_global),
                                       global_tind_start:global_tind_end)

            # Note: use selectdim() and get the dimension from thisdim because the actual
            # number of dimensions in f_global_slice, f_local_slice is different depending
            # on which combination of ivpa, ivperp, iz, ir, and is was passed.
            thisdim = ndims(f_local_slice) - 6
            f_local_slice = selectdim(f_local_slice, thisdim, ivz)

            thisdim = ndims(f_local_slice) - 5
            f_local_slice = selectdim(f_local_slice, thisdim, ivr)

            thisdim = ndims(f_local_slice) - 4
            f_local_slice = selectdim(f_local_slice, thisdim, ivzeta)

            thisdim = ndims(f_local_slice) - 3
            if isa(iz, mk_int)
                f_global_slice = selectdim(f_global_slice, thisdim, 1)
                f_local_slice = selectdim(f_local_slice, thisdim,
                                          ilocal_func(iz, z_irank, z.n))
            else
                f_global_slice = selectdim(f_global_slice, thisdim, global_z_range)
                f_local_slice = selectdim(f_local_slice, thisdim, local_z_range)
            end

            thisdim = ndims(f_local_slice) - 2
            if isa(ir, mk_int)
                f_global_slice = selectdim(f_global_slice, thisdim, 1)
                f_local_slice = selectdim(f_local_slice, thisdim,
                                          ilocal_func(ir, r_irank, r.n))
            else
                f_global_slice = selectdim(f_global_slice, thisdim, global_r_range)
                f_local_slice = selectdim(f_local_slice, thisdim, local_r_range)
            end

            thisdim = ndims(f_local_slice) - 1
            f_global_slice = selectdim(f_global_slice, thisdim, isn)
            f_local_slice = selectdim(f_local_slice, thisdim, isn)

            # Select time slice
            thisdim = ndims(f_local_slice)
            f_local_slice = selectdim(f_local_slice, thisdim, local_t_range)

            f_global_slice .= f_local_slice
            close(fid)
        end
        local_tind_start = local_tind_end + 1
        global_tind_start = global_tind_end + 1
    end

    if isa(iz, mk_int)
        thisdim = ndims(f_global) - 3
        f_global = selectdim(f_global, thisdim, 1)
    end
    if isa(ir, mk_int)
        thisdim = ndims(f_global) - 2
        f_global = selectdim(f_global, thisdim, 1)
    end
    if isa(isn, mk_int)
        thisdim = ndims(f_global) - 1
        f_global = selectdim(f_global, thisdim, 1)
    end
    if isa(t_range, mk_int)
        thisdim = ndims(f_global)
        f_global = selectdim(f_global, thisdim, 1)
    end

    return f_global
end

function iglobal_func(ilocal,irank,nlocal)
    if irank == 0
        iglobal = ilocal
    elseif irank > 0 && ilocal >= 1 && ilocal <= nlocal
        iglobal = ilocal + irank*(nlocal - 1)
    else
        error("ERROR: Invalid call to iglobal_func. ilocal=$ilocal, irank=$irank, "
              * "nlocal=$nlocal")
    end
    return iglobal
end

function ilocal_func(iglobal,irank,nlocal)
    return iglobal - irank*(nlocal - 1)
end

"""
    get_run_info_no_setup(run_dir...; itime_min=1, itime_max=0, itime_skip=1, dfns=false,
                          initial_electron=false)
    get_run_info_no_setup((run_dir, restart_index)...; itime_min=1, itime_max=0,
                          itime_skip=1, dfns=false, initial_electron=false)

Get file handles and other info for a single run

`run_dir` is either the directory to read output from (whose name should be the
`run_name`), or a moment_kinetics binary output file. If a file is passed, it is only used
to infer the directory and `run_name`, so it is possible for example to pass a
`.moments.h5` output file and also `dfns=true` and the `.dfns.h5` file will be the one
actually opened (as long as it exists).

`restart_index` can be given by passing a Tuple, e.g. `("runs/example", 42)` as the
positional argument. It specifies which restart to read if there are multiple restarts. If
no `restart_index` is given or if `nothing` is passed, read all restarts and concatenate
them. An integer value reads the restart with that index - `-1` indicates the latest
restart (which does not have an index).

Several runs can be loaded at the same time by passing multiple positional arguments. Each
argument can be a String `run_dir` giving a directory to read output from or a Tuple
`(run_dir, restart_index)` giving both a directory and a restart index (it is allowed to
mix Strings and Tuples in a call).

By default load data from moments files, pass `dfns=true` to load from distribution
functions files, or `initial_electron=true` and `dfns=true` to load from initial electron
state files.

The `itime_min`, `itime_max` and `itime_skip` options can be used to select only a slice
of time points when loading data. In `makie_post_process` these options are read from the
input (if they are set) before `get_run_info_no_setup()` is called, so that the `run_info`
returned can be passed to
`makie_post_processing.setup_makie_post_processing_input!()`, to be used for
defaults for the remaining options. If either `itime_min` or `itime_max` are ≤0, their
values are used as offsets from the final time index of the run.
"""
function get_run_info_no_setup(run_dir::Union{AbstractString,Tuple{AbstractString,Union{Int,Nothing}}}...;
                               itime_min=1, itime_max=0, itime_skip=1, dfns=false,
                               initial_electron=false)
    if length(run_dir) == 0
        error("No run_dir passed")
    end
    if initial_electron && !dfns
        error("When `initial_electron=true` is passed, `dfns=true` must also be passed")
    end
    if length(run_dir) > 1
        run_info = Tuple(get_run_info_no_setup(r; itime_min=itime_min,
                                               itime_max=itime_max, itime_skip=itime_skip,
                                               dfns=dfns,
                                               initial_electron=initial_electron)
                         for r ∈ run_dir)
        return run_info
    end

    this_run_dir = run_dir[1]
    if isa(this_run_dir, Tuple)
        if length(this_run_dir) != 2
            error("When a Tuple is passed for run_dir, expect it to have length 2. Got "
                  * "$this_run_dir")
        end
        this_run_dir, restart_index = this_run_dir
    else
        restart_index = nothing
    end

    if !isa(this_run_dir, AbstractString) || !isa(restart_index, Union{Int,Nothing})
        error("Expected all `run_dir` arguments to be `String` or `(String, Int)` or "
              * "`(String, Nothing)`. Got $run_dir")
    end

    electron_debug = false
    if isfile(this_run_dir)
        # this_run_dir is actually a filename. Assume it is a moment_kinetics output file
        # and infer the directory and the run_name from the filename.

        filename = basename(this_run_dir)
        this_run_dir = dirname(this_run_dir)

        if occursin(".moments.", filename)
            run_name = split(filename, ".moments.")[1]
        elseif occursin(".dfns.", filename)
            run_name = split(filename, ".dfns.")[1]
        elseif occursin(".initial_electron.", filename)
            run_name = split(filename, ".initial_electron.")[1]
        elseif occursin(".electron_debug.", filename)
            run_name = split(filename, ".electron_debug.")[1]
            electron_debug = true
        else
            error("Cannot recognise '$this_run_dir/$filename' as a moment_kinetics output file")
        end
    elseif isdir(this_run_dir)
        # Normalise by removing any trailing slash - with a slash basename() would return an
        # empty string
        this_run_dir = rstrip(this_run_dir, '/')

        run_name = basename(this_run_dir)
    else
        error("$this_run_dir does not exist")
    end

    base_prefix = joinpath(this_run_dir, run_name)
    if restart_index === nothing
        # Find output files from all restarts in the directory
        counter = 1
        run_prefixes = Vector{String}()
        while true
            # Test if output files exist for this value of counter
            prefix_with_count = base_prefix * "_$counter"
            if length(glob(basename(prefix_with_count) * ".*.h5", dirname(prefix_with_count))) > 0 ||
                length(glob(basename(prefix_with_count) * ".*.cdf", dirname(prefix_with_count))) > 0

                push!(run_prefixes, prefix_with_count)
            else
                # No more output files found
                break
            end
            counter += 1
        end
        # Add the final run which does not have a '_$counter' suffix
        push!(run_prefixes, base_prefix)
        run_prefixes = tuple(run_prefixes...)
    elseif restart_index == -1
        run_prefixes = (base_prefix,)
    elseif restart_index > 0
        run_prefixes = (base_prefix * "_$restart_index",)
    else
        error("Invalid restart_index=$restart_index")
    end

    if initial_electron
        if electron_debug
            ext = "electron_debug"
        else
            ext = "initial_electron"
        end
    elseif dfns
        ext = "dfns"
    else
        ext = "moments"
    end

    has_data = all(length(glob(basename(p) * ".$ext*.h5", dirname(p))) > 0 ||
                   length(glob(basename(p) * ".$ext*.cdf", dirname(p))) > 0
                   for p ∈ run_prefixes)
    if !has_data
        println("No $ext data found for $run_prefixes, skipping $ext")
        return nothing
    end

    fids0 = Tuple(open_readonly_output_file(r, ext, printout=false)
                         for r ∈ run_prefixes)
    nblocks = Tuple(load_block_data(f)[1] for f ∈ fids0)
    if all(n == 1 for n ∈ nblocks)
        # Did not use distributed memory, or used parallel_io
        parallel_io = true
    else
        parallel_io = false
    end

    nt_unskipped, time, restarts_nt = load_time_data(fids0)
    if itime_min <= 0
        itime_min = nt_unskipped + itime_min
    end
    if itime_max <= 0
        itime_max = nt_unskipped + itime_max
    end
    time = time[itime_min:itime_skip:itime_max]
    nt = length(time)

    # Get input and coordinates from the final restart
    file_final_restart = fids0[end]

    input = load_input(file_final_restart)

    # obtain input options from moment_kinetics_input.jl
    # and check input to catch errors
    io_input, evolve_moments, t_input, _, _, _, _, _, _, _, _, _, _, _, _, _, _, _, _,
        composition, species, collisions, geometry, drive_input, external_source_settings,
        num_diss_params, manufactured_solns_input = mk_input(input)

    n_ion_species, n_neutral_species = load_species_data(file_final_restart)
    evolve_density, evolve_upar, evolve_ppar = load_mk_options(file_final_restart)

    z_local, z_local_spectral, z_chunk_size =
        load_coordinate_data(file_final_restart, "z")
    r_local, r_local_spectral, r_chunk_size =
        load_coordinate_data(file_final_restart, "r")
    r, r_spectral, z, z_spectral = construct_global_zr_coords(r_local, z_local)

    vperp, vperp_spectral, vperp_chunk_size =
        load_coordinate_data(file_final_restart, "vperp")
    vpa, vpa_spectral, vpa_chunk_size =
        load_coordinate_data(file_final_restart, "vpa")

    if n_neutral_species > 0
        vzeta, vzeta_spectral, vzeta_chunk_size =
            load_coordinate_data(file_final_restart, "vzeta")
        vr, vr_spectral, vr_chunk_size =
            load_coordinate_data(file_final_restart, "vr")
        vz, vz_spectral, vz_chunk_size =
            load_coordinate_data(file_final_restart, "vz")
    else
        dummy_adv_input = advection_input("default", 1.0, 0.0, 0.0)
        dummy_comm = MPI.COMM_NULL
        dummy_input = grid_input("dummy", 1, 1, 1, 1, 0, 1.0,
                                 "chebyshev_pseudospectral", "", "", "periodic",
                                 dummy_adv_input, dummy_comm, "uniform")
        vzeta, vzeta_spectral = define_coordinate(dummy_input)
        vzeta_chunk_size = 1
        vr, vr_spectral = define_coordinate(dummy_input)
        vr_chunk_size = 1
        vz, vz_spectral = define_coordinate(dummy_input)
        vz_chunk_size = 1
    end

    if parallel_io
        files = fids0
    else
        # Don't keep open files as read_distributed_zr_data!(), etc. open the files
        # themselves
        files = run_prefixes
    end

    run_info = (run_name=run_name, run_prefix=base_prefix, parallel_io=parallel_io,
                ext=ext, nblocks=nblocks, files=files, input=input,
                n_ion_species=n_ion_species, n_neutral_species=n_neutral_species,
                evolve_moments=evolve_moments, composition=composition, species=species,
                collisions=collisions, geometry=geometry, drive_input=drive_input,
                num_diss_params=num_diss_params,
                external_source_settings=external_source_settings,
                evolve_density=evolve_density, evolve_upar=evolve_upar,
                evolve_ppar=evolve_ppar,
                manufactured_solns_input=manufactured_solns_input, nt=nt,
                nt_unskipped=nt_unskipped, restarts_nt=restarts_nt, itime_min=itime_min,
                itime_skip=itime_skip, itime_max=itime_max, time=time, r=r, z=z,
                vperp=vperp, vpa=vpa, vzeta=vzeta, vr=vr, vz=vz, r_local=r_local,
                z_local=z_local, r_spectral=r_spectral, z_spectral=z_spectral,
                vperp_spectral=vperp_spectral, vpa_spectral=vpa_spectral,
                vzeta_spectral=vzeta_spectral, vr_spectral=vr_spectral,
                vz_spectral=vz_spectral, r_chunk_size=r_chunk_size,
                z_chunk_size=z_chunk_size, vperp_chunk_size=vperp_chunk_size,
                vpa_chunk_size=vpa_chunk_size, vzeta_chunk_size=vzeta_chunk_size,
                vr_chunk_size=vr_chunk_size, vz_chunk_size=vz_chunk_size, dfns=dfns)

    return run_info
end

"""
    close_run_info(run_info)

Close all the files in a run_info NamedTuple.
"""
function close_run_info(run_info)
    if run_info === nothing
        return nothing
    end
    if !run_info.parallel_io
        # Files are not kept open, so nothing to do
        return nothing
    end

    for f ∈ run_info.files
        close(f)
    end

    return nothing
end

"""
    postproc_load_variable(run_info, variable_name; it=nothing, is=nothing,
                           ir=nothing, iz=nothing, ivperp=nothing, ivpa=nothing,
                           ivzeta=nothing, ivr=nothing, ivz=nothing)

Load a variable

`run_info` is the information about a run returned by
`makie_post_processing.get_run_info()`.

`variable_name` is the name of the variable to load.

The keyword arguments `it`, `is`, `ir`, `iz`, `ivperp`, `ivpa`, `ivzeta`, `ivr`, and `ivz`
can be set to an integer or a range (e.g. `3:8` or `3:2:8`) to select subsets of the data.
Only the data for the subset requested will be loaded from the output file (mostly - when
loading fields or moments from runs which used `parallel_io = false`, the full array will
be loaded and then sliced).
"""
function postproc_load_variable(run_info, variable_name; it=nothing, is=nothing,
                                ir=nothing, iz=nothing, ivperp=nothing, ivpa=nothing,
                                ivzeta=nothing, ivr=nothing, ivz=nothing)
    nt = run_info.nt

    if it === nothing
        it = run_info.itime_min:run_info.itime_skip:run_info.itime_max
    elseif isa(it, mk_int)
        nt = 1
        it = collect(run_info.itime_min:run_info.itime_skip:run_info.itime_max)[it]
    else
        nt = length(it)
    end
    if is === nothing
        # Can't use 'n_species' in a similar way to the way we treat other dims, because
        # we don't know here if the variable is for ions or neutrals.
        # Use Colon operator `:` when slice argument is `nothing` as when we pass that as
        # an 'index', it selects the whole dimension. Brackets are needed around the `:`
        # when assigning it to variables, etc. to avoid an error "LoadError: syntax:
        # newline not allowed after ":" used for quoting".
        is = (:)
    elseif isa(is, mk_int)
        nspecies = 1
    else
        nspecies = length(is)
    end
    if ir === nothing
        nr = run_info.r.n
        ir = 1:nr
    elseif isa(ir, mk_int)
        nr = 1
    else
        nr = length(ir)
    end
    if iz === nothing
        nz = run_info.z.n
        iz = 1:nz
    elseif isa(iz, mk_int)
        nz = 1
    else
        nz = length(iz)
    end
    if ivperp === nothing
        if :vperp ∈ keys(run_info)
            # v-space coordinates only present if run_info contains distribution functions
            nvperp = run_info.vperp === nothing ? 1 : run_info.vperp.n
            ivperp = 1:nvperp
        else
            nvperp = nothing
            ivperp = nothing
        end
    elseif isa(ivperp, mk_int)
        nvperp = 1
    else
        nvperp = length(ivperp)
    end
    if ivpa === nothing
        if :vpa ∈ keys(run_info)
            # v-space coordinates only present if run_info contains distribution functions
            nvpa = run_info.vpa === nothing ? 1 : run_info.vpa.n
            ivpa = 1:nvpa
        else
            nvpa = nothing
            ivpa = nothing
        end
    elseif isa(ivpa, mk_int)
        nvpa = 1
    else
        nvpa = length(ivpa)
    end
    if ivzeta === nothing
        if :vzeta ∈ keys(run_info)
            # v-space coordinates only present if run_info contains distribution functions
            nvzeta = run_info.vzeta === nothing ? 1 : run_info.vzeta.n
            ivzeta = 1:nvzeta
        else
            nvzeta = nothing
            ivzeta = nothing
        end
    elseif isa(ivzeta, mk_int)
        nvzeta = 1
    else
        nvzeta = length(ivzeta)
    end
    if ivr === nothing
        if :vr ∈ keys(run_info)
            # v-space coordinates only present if run_info contains distribution functions
            nvr = run_info.vr === nothing ? 1 : run_info.vr.n
            ivr = 1:nvr
        else
            nvr = nothing
            ivr = nothing
        end
    elseif isa(ivr, mk_int)
        nvr = 1
    else
        nvr = length(ivr)
    end
    if ivz === nothing
        if :vz ∈ keys(run_info)
            # v-space coordinates only present if run_info contains distribution functions
            nvz = run_info.vz === nothing ? 1 : run_info.vz.n
            ivz = 1:nvz
        else
            nvz = nothing
            ivz = nothing
        end
    elseif isa(ivz, mk_int)
        nvz = 1
    else
        nvz = length(ivz)
    end

    if run_info.parallel_io
        # Get HDF5/NetCDF variables directly and load slices
        variable = Tuple(get_group(f, "dynamic_data")[variable_name]
                         for f ∈ run_info.files)
        nd = ndims(variable[1])

        if nd == 1
            # Time-dependent scalar with dimensions (t)
            # Might be an mk_int, so handle type carefully
            dims = Vector{mk_int}()
            !isa(it, mk_int) && push!(dims, nt)
            vartype = typeof(variable[1][1])
            if vartype == mk_int
                result = allocate_int(dims...)
            elseif vartype == mk_float
                result = allocate_float(dims...)
            else
                error("Unsupported dtype for 1D variable $(variable.dtype)")
            end
        elseif nd == 2
            # Time-dependent vector with dimensions (unique_dim,t).
            # The dimension that is not time is not a coordinate, so do not give any
            # option to slice it - always just return the full length.
            # Might be an mk_int, so handle type carefully
            dims = Vector{mk_int}()
            push!(dims, size(variable[1], 1))
            !isa(it, mk_int) && push!(dims, nt)
            vartype = typeof(variable[1][1,1])
            if vartype == mk_int
                result = allocate_int(dims...)
            elseif vartype == mk_float
                result = allocate_float(dims...)
            else
                error("Unsupported dtype for 1D variable $(variable.dtype)")
            end
        elseif nd == 3
            # EM variable with dimensions (z,r,t)
            dims = Vector{mk_int}()
            !isa(iz, mk_int) && push!(dims, nz)
            !isa(ir, mk_int) && push!(dims, nr)
            !isa(it, mk_int) && push!(dims, nt)
            result = allocate_float(dims...)
        elseif nd == 4
            # moment variable with dimensions (z,r,s,t)
            # Get nspecies from the variable, not from run_info, because it might be
            # either ion or neutral
            dims = Vector{mk_int}()
            !isa(iz, mk_int) && push!(dims, nz)
            !isa(ir, mk_int) && push!(dims, nr)
            if is === (:)
                nspecies = size(variable[1], 3)
                push!(dims, nspecies)
            elseif !isa(is, mk_int)
                push!(dims, nspecies)
            end
            !isa(it, mk_int) && push!(dims, nt)
            result = allocate_float(dims...)
        elseif nd == 5
            # electron distribution function variable with dimensions (vpa,vperp,z,r,t)
            dims = Vector{mk_int}()
            !isa(ivpa, mk_int) && push!(dims, nvpa)
            !isa(ivperp, mk_int) && push!(dims, nvperp)
            !isa(iz, mk_int) && push!(dims, nz)
            !isa(ir, mk_int) && push!(dims, nr)
            !isa(it, mk_int) && push!(dims, nt)
            result = allocate_float(dims...)
        elseif nd == 6
            # ion distribution function variable with dimensions (vpa,vperp,z,r,s,t)
            nspecies = size(variable[1], 5)
            dims = Vector{mk_int}()
            !isa(ivpa, mk_int) && push!(dims, nvpa)
            !isa(ivperp, mk_int) && push!(dims, nvperp)
            !isa(iz, mk_int) && push!(dims, nz)
            !isa(ir, mk_int) && push!(dims, nr)
            if is === (:)
                nspecies = size(variable[1], 3)
                push!(dims, nspecies)
            elseif !isa(is, mk_int)
                push!(dims, nspecies)
            end
            !isa(it, mk_int) && push!(dims, nt)
            result = allocate_float(dims...)
        elseif nd == 7
            # neutral distribution function variable with dimensions (vz,vr,vzeta,z,r,s,t)
            nspecies = size(variable[1], 6)
            dims = Vector{mk_int}()
            !isa(ivz, mk_int) && push!(dims, nvz)
            !isa(ivr, mk_int) && push!(dims, nvr)
            !isa(ivzeta, mk_int) && push!(dims, nvzeta)
            !isa(iz, mk_int) && push!(dims, nz)
            !isa(ir, mk_int) && push!(dims, nr)
            if is === (:)
                nspecies = size(variable[1], 3)
                push!(dims, nspecies)
            elseif !isa(is, mk_int)
                push!(dims, nspecies)
            end
            !isa(it, mk_int) && push!(dims, nt)
            result = allocate_float(dims...)
        else
            error("Unsupported number of dimensions ($nd) for '$variable_name'.")
        end

        local_it_start = 1
        global_it_start = 1
        for v ∈ variable
            # For restarts, the first time point is a duplicate of the last time
            # point of the previous restart. Use `offset` to skip this point.
            offset = local_it_start == 1 ? 0 : 1
            local_nt = size(v, nd) - offset
            local_it_end = local_it_start+local_nt-1

            if isa(it, mk_int)
                tind = it - local_it_start + 1
                if tind < 1
                    error("Trying to select time index before the beginning of this "
                          * "restart, should have finished already")
                elseif tind <= local_nt
                    # tind is within this restart's time range, so get result
                    if nd == 1
                        result .= v[tind]
                    elseif nd == 2
                        result .= v[:,tind]
                    elseif nd == 3
                        result .= v[iz,ir,tind]
                    elseif nd == 4
                        result .= v[iz,ir,is,tind]
                    elseif nd == 5
                        result .= v[ivpa,ivperp,iz,ir,tind]
                    elseif nd == 6
                        result .= v[ivpa,ivperp,iz,ir,is,tind]
                    elseif nd == 7
                        result .= v[ivz,ivr,ivzeta,iz,ir,is,tind]
                    else
                        error("Unsupported combination nd=$nd, ir=$ir, iz=$iz, ivperp=$ivperp "
                              * "ivpa=$ivpa, ivzeta=$ivzeta, ivr=$ivr, ivz=$ivz.")
                    end

                    # Already got the data for `it`, so end loop
                    break
                end
            else
                tinds = collect(i - local_it_start + 1 + offset for i ∈ it
                                if local_it_start <= i <= local_it_end)
                # Convert tinds to slice, as we know the spacing is constant
                if length(tinds) != 0
                    # There is some data in this file
                    if length(tinds) > 1
                        tstep = tinds[2] - tinds[begin]
                    else
                        tstep = 1
                    end
                    tinds = tinds[begin]:tstep:tinds[end]
                    global_it_end = global_it_start + length(tinds) - 1

                    if nd == 1
                        selectdim(result, ndims(result), global_it_start:global_it_end) .= v[tinds]
                    elseif nd == 2
                        selectdim(result, ndims(result), global_it_start:global_it_end) .= v[:,tinds]
                    elseif nd == 3
                        selectdim(result, ndims(result), global_it_start:global_it_end) .= v[iz,ir,tinds]
                    elseif nd == 4
                        selectdim(result, ndims(result), global_it_start:global_it_end) .= v[iz,ir,is,tinds]
                    elseif nd == 5
                        selectdim(result, ndims(result), global_it_start:global_it_end) .= v[ivpa,ivperp,iz,ir,tinds]
                    elseif nd == 6
                        selectdim(result, ndims(result), global_it_start:global_it_end) .= v[ivpa,ivperp,iz,ir,is,tinds]
                    elseif nd == 7
                        selectdim(result, ndims(result), global_it_start:global_it_end) .= v[ivz,ivr,ivzeta,iz,ir,is,tinds]
                    else
                        error("Unsupported combination nd=$nd, ir=$ir, iz=$iz, ivperp=$ivperp "
                              * "ivpa=$ivpa, ivzeta=$ivzeta, ivr=$ivr, ivz=$ivz.")
                    end

                    global_it_start = global_it_end + 1
                end
            end

            local_it_start = local_it_end + 1
        end
    else
        # Use existing distributed I/O loading functions
        diagnostic_variable = false
        if variable_name ∈ em_variables
            nd = 3
        elseif variable_name ∈ electron_dfn_variables
            nd = 5
        elseif variable_name ∈ ion_dfn_variables
            nd = 6
        elseif variable_name ∈ neutral_dfn_variables
            nd = 7
        elseif variable_name ∈ tuple(ion_moment_variables..., neutral_moment_variables...)
            # Ion or neutral moment variable
            nd = 4
        else
            # Diagnostic variable that does not depend on coordinates, and should be the
            # same in every output file (so can just read from the first one).
            diagnostic_variable = true
        end

        if diagnostic_variable
            fid = open_readonly_output_file(run_info.files[1], run_info.ext, iblock=0)
            group = get_group(fid, "dynamic_data")
            result = load_variable(group, variable_name)
            result = selectdim(result, ndims(result), global_it_start:global_it_end)
        elseif nd == 3
            result = allocate_float(run_info.z.n, run_info.r.n, run_info.nt)
            read_distributed_zr_data!(result, variable_name, run_info.files,
                                      run_info.ext, run_info.nblocks, run_info.z_local.n,
                                      run_info.r_local.n, run_info.itime_skip)
            result = result[iz,ir,it]
        elseif nd == 4
            # If we ever have neutrals included but n_neutral_species != n_ion_species,
            # then this will fail - in that case would need some way to specify that we
            # need to read a neutral moment variable rather than an ion moment variable
            # here.
            result = allocate_float(run_info.z.n, run_info.r.n, run_info.n_ion_species,
                                    run_info.nt)
            read_distributed_zr_data!(result, variable_name, run_info.files,
                                      run_info.ext, run_info.nblocks, run_info.z_local.n,
                                      run_info.r_local.n, run_info.itime_skip)
            result = result[iz,ir,is,it]
        elseif nd === 5
            result = load_distributed_electron_pdf_slice(run_info.files, run_info.nblocks,
                                                         it, run_info.n_ion_species,
                                                         run_info.r_local,
                                                         run_info.z_local, run_info.vperp,
                                                         run_info.vpa; ir=ir, iz=iz,
                                                         ivperp=ivperp, ivpa=ivpa)
        elseif nd === 6
            result = load_distributed_ion_pdf_slice(run_info.files, run_info.nblocks, it,
                                                    run_info.n_ion_species,
                                                    run_info.r_local, run_info.z_local,
                                                    run_info.vperp, run_info.vpa;
                                                    is=(is === (:) ? nothing : is),
                                                    ir=ir, iz=iz, ivperp=ivperp,
                                                    ivpa=ivpa)
        elseif nd === 7
            result = load_distributed_neutral_pdf_slice(run_info.files, run_info.nblocks,
                                                        it, run_info.n_ion_species,
                                                        run_info.r_local,
                                                        run_info.z_local, run_info.vzeta,
                                                        run_info.vr, run_info.vz;
                                                        isn=(is === (:) ? nothing : is),
                                                        ir=ir, iz=iz, ivzeta=ivzeta,
                                                        ivr=ivr, ivz=ivz)
        end
    end

    return result
end

"""
    get_variable(run_info::Tuple, variable_name; kwargs...)
    get_variable(run_info, variable_name; kwargs...)

Get an array (or Tuple of arrays, if `run_info` is a Tuple) of the data for
`variable_name` from `run_info`.

Some derived variables need to be calculated from the saved output, not just loaded from
file (with `postproc_load_variable`). This function takes care of that calculation, and
handles the case where `run_info` is a Tuple (which `postproc_load_data` does not handle).

`kwargs...` are passed through to `postproc_load_variable()`.
"""
function get_variable end

function get_variable(run_info::Tuple, variable_name; kwargs...)
    return Tuple(get_variable(ri, variable_name; kwargs...) for ri ∈ run_info)
end

function get_variable(run_info, variable_name; normalize_advection_speed_shape=true,
                      kwargs...)

    # Select a slice of an time-series sized variable
    function select_slice_of_variable(variable::AbstractVector; it=nothing,
                                      is=nothing, ir=nothing, iz=nothing, ivperp=nothing,
                                      ivpa=nothing, ivzeta=nothing, ivr=nothing,
                                      ivz=nothing)
        if it !== nothing
            variable = selectdim(variable, 1, kwargs[:it])
        end

        return variable
    end

    # Select a slice of an ion distribution function sized variable
    function select_slice_of_variable(variable::AbstractArray{T,6} where T; it=nothing,
                                      is=nothing, ir=nothing, iz=nothing, ivperp=nothing,
                                      ivpa=nothing, ivzeta=nothing, ivr=nothing,
                                      ivz=nothing)
        if it !== nothing
            variable = selectdim(variable, 6, kwargs[:it])
        end
        if is !== nothing
            variable = selectdim(variable, 5, kwargs[:is])
        end
        if ir !== nothing
            variable = selectdim(variable, 4, kwargs[:ir])
        end
        if iz !== nothing
            variable = selectdim(variable, 3, kwargs[:iz])
        end
        if ivperp !== nothing
            variable = selectdim(variable, 2, kwargs[:ivperp])
        end
        if ivpa !== nothing
            variable = selectdim(variable, 1, kwargs[:ivpa])
        end

        return variable
    end

    # Select a slice of an electron distribution function sized variable
    function select_slice_of_variable(variable::AbstractArray{T,5} where T; it=nothing,
                                      is=nothing, ir=nothing, iz=nothing, ivperp=nothing,
                                      ivpa=nothing, ivzeta=nothing, ivr=nothing,
                                      ivz=nothing)
        if it !== nothing
            variable = selectdim(variable, 5, kwargs[:it])
        end
        if ir !== nothing
            variable = selectdim(variable, 4, kwargs[:ir])
        end
        if iz !== nothing
            variable = selectdim(variable, 3, kwargs[:iz])
        end
        if ivperp !== nothing
            variable = selectdim(variable, 2, kwargs[:ivperp])
        end
        if ivpa !== nothing
            variable = selectdim(variable, 1, kwargs[:ivpa])
        end

        return variable
    end

    # Select a slice of a neutral distribution function sized variable
    function select_slice_of_variable(variable::AbstractArray{T,7} where T; it=nothing,
                                      is=nothing, ir=nothing, iz=nothing, ivperp=nothing,
                                      ivpa=nothing, ivzeta=nothing, ivr=nothing,
                                      ivz=nothing)
        if it !== nothing
            variable = selectdim(variable, 7, kwargs[:it])
        end
        if is !== nothing
            variable = selectdim(variable, 6, kwargs[:is])
        end
        if ir !== nothing
            variable = selectdim(variable, 5, kwargs[:ir])
        end
        if iz !== nothing
            variable = selectdim(variable, 4, kwargs[:iz])
        end
        if ivzeta !== nothing
            variable = selectdim(variable, 3, kwargs[:ivzeta])
        end
        if ivr !== nothing
            variable = selectdim(variable, 2, kwargs[:ivr])
        end
        if ivz !== nothing
            variable = selectdim(variable, 1, kwargs[:ivz])
        end

        return variable
    end

    # Get a 'per step' value from a saved 'cumulative' value. E.g. 'iterations per step'
    # from a saved 'cumulative total iterations'
    function get_per_step_from_cumulative_variable(run_info, varname::String; kwargs...)
        variable = get_variable(run_info, varname; kwargs...)
        tdim = ndims(variable)
        for i ∈ size(variable, tdim):-1:2
            selectdim(variable, tdim, i) .-= selectdim(variable, tdim, i-1)
        end

        # Per-step count does not make sense for the first step, so make sure element-1 is
        # zero.
        selectdim(variable, tdim, 1) .= zero(first(variable))

        # Assume cumulative variables always increase, so if any value in the 'per-step'
        # variable is negative, it is because there was a restart where the cumulative
        # variable started over
        variable .= max.(variable, zero(first(variable)))

        return variable
    end

    if variable_name == "temperature"
        vth = postproc_load_variable(run_info, "thermal_speed"; kwargs...)
        variable = vth.^2
    elseif variable_name == "collision_frequency_ii"
        n = postproc_load_variable(run_info, "density"; kwargs...)
        vth = postproc_load_variable(run_info, "thermal_speed"; kwargs...)
        variable = get_collision_frequency_ii(run_info.collisions, n, vth)
<<<<<<< HEAD
    elseif variable_name == "collision_frequency_ee"
        n = postproc_load_variable(run_info, "electron_density"; kwargs...)
        vth = postproc_load_variable(run_info, "electron_thermal_speed"; kwargs...)
        variable = get_collision_frequency_ee(run_info.collisions, n, vth)
    elseif variable_name == "collision_frequency_ei"
        n = postproc_load_variable(run_info, "electron_density"; kwargs...)
        vth = postproc_load_variable(run_info, "electron_thermal_speed"; kwargs...)
        variable = get_collision_frequency_ei(run_info.collisions, n, vth)
    elseif variable_name == "electron_temperature"
        vth = postproc_load_variable(run_info, "electron_thermal_speed"; kwargs...)
        variable = run_info.composition.me_over_mi .* vth.^2
=======
>>>>>>> 780ce0b5
    elseif variable_name == "temperature_neutral"
        vth = postproc_load_variable(run_info, "thermal_speed_neutral"; kwargs...)
        variable = vth.^2
    elseif variable_name == "sound_speed"
        T_e = run_info.composition.T_e
        T_i = get_variable(run_info, "temperature"; kwargs...)

        # Adiabatic index. Not too clear what value should be (see e.g. [Riemann 1991,
        # below eq. (39)], or discussion of Bohm criterion in Stangeby's book.
        gamma = 3.0

        # Factor of 0.5 needed because temperatures are normalised to mi*cref^2, not Tref
        variable = @. sqrt(0.5*(T_e + gamma*T_i))
    elseif variable_name == "mach_number"
        upar = get_variable(run_info, "parallel_flow"; kwargs...)
        cs = get_variable(run_info, "sound_speed"; kwargs...)
        variable = upar ./ cs
    elseif variable_name == "z_advect_speed"
        # update_speed_z!() requires all dimensions to be present, so do *not* pass kwargs
        # to get_variable() in this case. Instead select a slice of the result.
        upar = get_variable(run_info, "parallel_flow")
        vth = get_variable(run_info, "thermal_speed")
        nz, nr, nspecies, nt = size(upar)
        nvperp = run_info.vperp.n
        nvpa = run_info.vpa.n

        speed = allocate_float(nz, nvpa, nvperp, nr, nspecies, nt)
        Er = get_variable(run_info, "Er")

        setup_distributed_memory_MPI(1,1,1,1)
        setup_loop_ranges!(0, 1; s=nspecies, sn=run_info.n_neutral_species, r=nr, z=nz,
                           vperp=nvperp, vpa=nvpa, vzeta=run_info.vzeta.n,
                           vr=run_info.vr.n, vz=run_info.vz.n)
        for it ∈ 1:nt, is ∈ 1:nspecies
            begin_serial_region()
            # Only need some struct with a 'speed' variable
            advect = (speed=@view(speed[:,:,:,:,is,it]),)
            # Only need Er
            fields = (Er=@view(Er[:,:,it]),)
            @views update_speed_z!(advect, upar[:,:,is,it], vth[:,:,is,it],
                                   run_info.evolve_upar, run_info.evolve_ppar, fields,
                                   run_info.vpa, run_info.vperp, run_info.z, run_info.r,
                                   run_info.time[it], run_info.geometry)
        end

        # Horrible hack so that we can get the speed back without rearranging the
        # dimensions, if we want that to pass it to a utility function from the main code
        # (e.g. to calculate a CFL limit).
        if normalize_advection_speed_shape
            variable = allocate_float(nvpa, nvperp, nz, nr, nspecies, nt)
            for it ∈ 1:nt, is ∈ 1:nspecies, ir ∈ 1:nr, iz ∈ 1:nz, ivperp ∈ 1:nvperp, ivpa ∈ 1:nvpa
                variable[ivpa,ivperp,iz,ir,is,it] = speed[iz,ivpa,ivperp,ir,is,it]
            end
            variable = select_slice_of_variable(variable; kwargs...)
        else
            variable = speed
            if :it ∈ keys(kwargs)
                variable = selectdim(variable, 6, kwargs[:it])
            end
            if :is ∈ keys(kwargs)
                variable = selectdim(variable, 5, kwargs[:is])
            end
            if :ir ∈ keys(kwargs)
                variable = selectdim(variable, 4, kwargs[:ir])
            end
            if :ivperp ∈ keys(kwargs)
                variable = selectdim(variable, 3, kwargs[:ivperp])
            end
            if :ivpa ∈ keys(kwargs)
                variable = selectdim(variable, 2, kwargs[:ivpa])
            end
            if :iz ∈ keys(kwargs)
                variable = selectdim(variable, 1, kwargs[:iz])
            end
        end
    elseif variable_name == "vpa_advect_speed"
        # update_speed_z!() requires all dimensions to be present, so do *not* pass kwargs
        # to get_variable() in this case. Instead select a slice of the result.
        Ez = get_variable(run_info, "Ez")
        density = get_variable(run_info, "density")
        upar = get_variable(run_info, "parallel_flow")
        ppar = get_variable(run_info, "parallel_pressure")
        density_neutral = get_variable(run_info, "density_neutral")
        uz_neutral = get_variable(run_info, "uz_neutral")
        pz_neutral = get_variable(run_info, "pz_neutral")
        vth = get_variable(run_info, "thermal_speed")
        dupar_dz = get_z_derivative(run_info, "parallel_flow")
        dppar_dz = get_z_derivative(run_info, "parallel_pressure")
        dvth_dz = get_z_derivative(run_info, "thermal_speed")
        dqpar_dz = get_z_derivative(run_info, "parallel_heat_flux")
        if run_info.external_source_settings.ion.active
            external_source_amplitude = get_variable(run_info, "external_source_amplitude")
            external_source_density_amplitude = get_variable(run_info, "external_source_density_amplitude")
            external_source_momentum_amplitude = get_variable(run_info, "external_source_momentum_amplitude")
            external_source_pressure_amplitude = get_variable(run_info, "external_source_pressure_amplitude")
        else
            external_source_amplitude = zeros(0,0,run_info.nt)
            external_source_density_amplitude = zeros(0,0,run_info.nt)
            external_source_momentum_amplitude = zeros(0,0,run_info.nt)
            external_source_pressure_amplitude = zeros(0,0,run_info.nt)
        end

        nz, nr, nspecies, nt = size(vth)
        nvperp = run_info.vperp.n
        nvpa = run_info.vpa.n

        speed=allocate_float(nvpa, nvperp, nz, nr, nspecies, nt)
        setup_distributed_memory_MPI(1,1,1,1)
        setup_loop_ranges!(0, 1; s=nspecies, sn=run_info.n_neutral_species, r=nr, z=nz,
                           vperp=nvperp, vpa=nvpa, vzeta=run_info.vzeta.n,
                           vr=run_info.vr.n, vz=run_info.vz.n)
        for it ∈ 1:nt
            begin_serial_region()
            # Only need some struct with a 'speed' variable
            advect = [(speed=@view(speed[:,:,:,:,is,it]),) for is ∈ 1:nspecies]
            # Only need Ez
            fields = (Ez=@view(Ez[:,:,it]),)
            @views moments = (ion=(dppar_dz=dppar_dz[:,:,:,it],
                                   dupar_dz=dupar_dz[:,:,:,it],
                                   dvth_dz=dvth_dz[:,:,:,it],
                                   dqpar_dz=dqpar_dz[:,:,:,it],
                                   vth=vth[:,:,:,it],
                                   external_source_amplitude=external_source_amplitude[:,:,it],
                                   external_source_density_amplitude=external_source_density_amplitude[:,:,it],
                                   external_source_momentum_amplitude=external_source_momentum_amplitude[:,:,it],
                                   external_source_pressure_amplitude=external_source_pressure_amplitude[:,:,it]),
                             evolve_density=run_info.evolve_density,
                             evolve_upar=run_info.evolve_upar,
                             evolve_ppar=run_info.evolve_ppar)
            @views fvec = (density=density[:,:,:,it],
                           upar=upar[:,:,:,it],
                           ppar=ppar[:,:,:,it],
                           density_neutral=density_neutral[:,:,:,it],
                           uz_neutral=uz_neutral[:,:,:,it],
                           pz_neutral=pz_neutral[:,:,:,it])
            @views update_speed_vpa!(advect, fields, fvec, moments, run_info.vpa,
                                     run_info.vperp, run_info.z, run_info.r,
                                     run_info.composition, run_info.collisions,
                                     run_info.external_source_settings.ion,
                                     run_info.time[it], run_info.geometry)
        end

        variable = speed
        variable = select_slice_of_variable(variable; kwargs...)
     elseif variable_name == "electron_z_advect_speed"
        # update_speed_z!() requires all dimensions to be present, so do *not* pass kwargs
        # to get_variable() in this case. Instead select a slice of the result.
        upar = get_variable(run_info, "electron_parallel_flow")
        vth = get_variable(run_info, "electron_thermal_speed")
        nz, nr, nt = size(upar)
        nvperp = run_info.vperp.n
        nvpa = run_info.vpa.n

        speed = allocate_float(nz, nvpa, nvperp, nr, nt)

        setup_distributed_memory_MPI(1,1,1,1)
        setup_loop_ranges!(0, 1; s=run_info.n_ion_species, sn=run_info.n_neutral_species,
                           r=nr, z=nz,
                           vperp=(run_info.vperp === nothing ? 1 : run_info.vperp.n),
                           vpa=(run_info.vpa === nothing ? 1 : run_info.vpa.n),
                           vzeta=(run_info.vzeta === nothing ? 1 : run_info.vzeta.n),
                           vr=(run_info.vr === nothing ? 1 : run_info.vr.n),
                           vz=(run_info.vz === nothing ? 1 : run_info.vz.n))
        for it ∈ 1:nt
            begin_serial_region()
            # Only need some struct with a 'speed' variable
            advect = (speed=@view(speed[:,:,:,:,it]),)
            @views update_electron_speed_z!(advect, upar[:,:,it], vth[:,:,it],
                                            run_info.vpa.grid)
        end

        # Horrible hack so that we can get the speed back without rearranging the
        # dimensions, if we want that to pass it to a utility function from the main code
        # (e.g. to calculate a CFL limit).
        if normalize_advection_speed_shape
            variable = allocate_float(nvpa, nvperp, nz, nr, nspecies, nt)
            for it ∈ 1:nt, ir ∈ 1:nr, iz ∈ 1:nz, ivperp ∈ 1:nvperp, ivpa ∈ 1:nvpa
                variable[ivpa,ivperp,iz,ir,it] = speed[iz,ivpa,ivperp,ir,it]
            end
            variable = select_slice_of_variable(variable; kwargs...)
        else
            variable = speed
            if :it ∈ keys(kwargs)
                variable = selectdim(variable, 5, kwargs[:it])
            end
            if :ir ∈ keys(kwargs)
                variable = selectdim(variable, 4, kwargs[:ir])
            end
            if :ivperp ∈ keys(kwargs)
                variable = selectdim(variable, 3, kwargs[:ivperp])
            end
            if :ivpa ∈ keys(kwargs)
                variable = selectdim(variable, 2, kwargs[:ivpa])
            end
            if :iz ∈ keys(kwargs)
                variable = selectdim(variable, 1, kwargs[:iz])
            end
        end
    elseif variable_name == "electron_vpa_advect_speed"
        # update_speed_z!() requires all dimensions to be present, so do *not* pass kwargs
        # to get_variable() in this case. Instead select a slice of the result.
        density = get_variable(run_info, "electron_density")
        upar = get_variable(run_info, "electron_parallel_flow")
        ppar = get_variable(run_info, "electron_parallel_pressure")
        vth = get_variable(run_info, "electron_thermal_speed")
        dppar_dz = get_z_derivative(run_info, "electron_parallel_pressure")
        dvth_dz = get_z_derivative(run_info, "electron_thermal_speed")
        dqpar_dz = get_z_derivative(run_info, "electron_parallel_heat_flux")
        if run_info.external_source_settings.electron.active
            external_source_amplitude = get_variable(run_info, "external_source_electron_amplitude")
            external_source_density_amplitude = get_variable(run_info, "external_source_electron_density_amplitude")
            external_source_momentum_amplitude = get_variable(run_info, "external_source_electron_momentum_amplitude")
            external_source_pressure_amplitude = get_variable(run_info, "external_source_electron_pressure_amplitude")
        else
            external_source_amplitude = zeros(0,0,run_info.nt)
            external_source_density_amplitude = zeros(0,0,run_info.nt)
            external_source_momentum_amplitude = zeros(0,0,run_info.nt)
            external_source_pressure_amplitude = zeros(0,0,run_info.nt)
        end

        nz, nr, nt = size(vth)
        nvperp = run_info.vperp.n
        nvpa = run_info.vpa.n

        speed=allocate_float(nvpa, nvperp, nz, nr, nt)
        setup_distributed_memory_MPI(1,1,1,1)
        setup_loop_ranges!(0, 1; s=run_info.n_ion_species, sn=run_info.n_neutral_species,
                           r=nr, z=nz,
                           vperp=(run_info.vperp === nothing ? 1 : run_info.vperp.n),
                           vpa=(run_info.vpa === nothing ? 1 : run_info.vpa.n),
                           vzeta=(run_info.vzeta === nothing ? 1 : run_info.vzeta.n),
                           vr=(run_info.vr === nothing ? 1 : run_info.vr.n),
                           vz=(run_info.vz === nothing ? 1 : run_info.vz.n))
        for it ∈ 1:nt
            begin_serial_region()
            # Only need some struct with a 'speed' variable
            advect = (speed=@view(speed[:,:,:,:,it]),)
            moments = (electron=(vth=vth[:,:,it],
                                 dppar_dz=dppar_dz[:,:,it],
                                 dqpar_dz=dqpar_dz[:,:,it],
                                 dvth_dz=dvth_dz[:,:,it],
                                 external_source_amplitude=external_source_amplitude[:,:,it],
                                 external_source_density_amplitude=external_source_density_amplitude[:,:,it],
                                 external_source_momentum_amplitude=external_source_momentum_amplitude[:,:,it],
                                 external_source_pressure_amplitude=external_source_pressure_amplitude[:,:,it]),)
            @views update_electron_speed_vpa!(advect, density[:,:,it], upar[:,:,it],
                                              ppar[:,:,it], moments, run_info.vpa.grid,
                                              run_info.external_source_settings.electron)
        end

        variable = speed
        variable = select_slice_of_variable(variable; kwargs...)
    elseif variable_name == "neutral_z_advect_speed"
        # update_speed_z!() requires all dimensions to be present, so do *not* pass kwargs
        # to get_variable() in this case. Instead select a slice of the result.
        uz = get_variable(run_info, "parallel_flow")
        vth = get_variable(run_info, "thermal_speed_neutral")
        nz, nr, nspecies, nt = size(uz)
        nvzeta = run_info.vzeta.n
        nvr = run_info.vr.n
        nvz = run_info.vz.n

        speed = allocate_float(nz, nvz, nvr, nvzeta, nr, nspecies, nt)

        setup_loop_ranges!(0, 1; s=nspecies, sn=run_info.n_neutral_species, r=nr, z=nz,
                           vperp=run_info.vperp.n, vpa=run_info.vpa.n, vzeta=nvzeta,
                           vr=nvr, vz=nvz)
        for it ∈ 1:nt, isn ∈ 1:nspecies
            begin_serial_region()
            # Only need some struct with a 'speed' variable
            advect = (speed=@view(speed[:,:,:,:,:,isn,it]),)
            @views update_speed_neutral_z!(advect, uz[:,:,:,it], vth[:,:,:,it],
                                           run_info.evolve_upar, run_info.evolve_ppar,
                                           run_info.vz, run_info.vr, run_info.vzeta,
                                           run_info.z, run_info.r, run_info.time[it])
        end

        # Horrible hack so that we can get the speed back without rearranging the
        # dimensions, if we want that to pass it to a utility function from the main code
        # (e.g. to calculate a CFL limit).
        if normalize_advection_speed_shape
            variable = allocate_float(nvz, nvr, nvzeta, nz, nr, nspecies, nt)
            for it ∈ 1:nt, isn ∈ 1:nspecies, ir ∈ 1:nr, iz ∈ 1:nz, ivzeta ∈ 1:nvzeta, ivr ∈ 1:nvr, ivz ∈ 1:nvz
                variable[ivz,ivr,ivzeta,iz,ir,isn,it] = speed[iz,ivz,ivr,ivzeta,ir,isn,it]
            end
            variable = select_slice_of_variable(variable; kwargs...)
        else
            variable = speed
            if :it ∈ keys(kwargs)
                variable = selectdim(variable, 7, kwargs[:it])
            end
            if :is ∈ keys(kwargs)
                variable = selectdim(variable, 6, kwargs[:is])
            end
            if :ir ∈ keys(kwargs)
                variable = selectdim(variable, 5, kwargs[:ir])
            end
            if :ivzeta ∈ keys(kwargs)
                variable = selectdim(variable, 4, kwargs[:ivzeta])
            end
            if :ivr ∈ keys(kwargs)
                variable = selectdim(variable, 3, kwargs[:ivr])
            end
            if :ivz ∈ keys(kwargs)
                variable = selectdim(variable, 2, kwargs[:ivz])
            end
            if :iz ∈ keys(kwargs)
                variable = selectdim(variable, 1, kwargs[:iz])
            end
        end
    elseif variable_name == "neutral_vz_advect_speed"
        # update_speed_z!() requires all dimensions to be present, so do *not* pass kwargs
        # to get_variable() in this case. Instead select a slice of the result.
        Ez = get_variable(run_info, "Ez")
        density = get_variable(run_info, "density")
        upar = get_variable(run_info, "parallel_flow")
        ppar = get_variable(run_info, "parallel_pressure")
        density_neutral = get_variable(run_info, "density_neutral")
        uz_neutral = get_variable(run_info, "uz_neutral")
        pz_neutral = get_variable(run_info, "pz_neutral")
        vth = get_variable(run_info, "thermal_speed_neutral")
        duz_dz = get_z_derivative(run_info, "uz_neutral")
        dpz_dz = get_z_derivative(run_info, "pz_neutral")
        dvth_dz = get_z_derivative(run_info, "thermal_speed_neutral")
        dqz_dz = get_z_derivative(run_info, "qz_neutral")
        if run_info.external_source_settings.neutral.active
            external_source_amplitude = get_variable(run_info, "external_source_neutral_amplitude")
            external_source_density_amplitude = get_variable(run_info, "external_source_neutral_density_amplitude")
            external_source_momentum_amplitude = get_variable(run_info, "external_source_neutral_momentum_amplitude")
            external_source_pressure_amplitude = get_variable(run_info, "external_source_neutral_pressure_amplitude")
        else
            external_source_amplitude = zeros(0,0,run_info.nt)
            external_source_density_amplitude = zeros(0,0,run_info.nt)
            external_source_momentum_amplitude = zeros(0,0,run_info.nt)
            external_source_pressure_amplitude = zeros(0,0,run_info.nt)
        end

        nz, nr, nspecies, nt = size(vth)
        nvzeta = run_info.vzeta.n
        nvr = run_info.vr.n
        nvz = run_info.vz.n
        speed = allocate_float(nvz, nvr, nvzeta, nz, nr, nspecies, nt)

        setup_loop_ranges!(0, 1; s=nspecies, sn=run_info.n_neutral_species, r=nr, z=nz,
                           vperp=run_info.vperp.n, vpa=run_info.vpa.n, vzeta=nvzeta,
                           vr=nvr, vz=nvz)
        for it ∈ 1:nt
            begin_serial_region()
            # Only need some struct with a 'speed' variable
            advect = [(speed=@view(speed[:,:,:,:,:,isn,it]),) for isn ∈ 1:nspecies]
            # Don't actually use `fields` at the moment
            fields = nothing
            @views fvec = (density=density[:,:,:,it],
                           upar=upar[:,:,:,it],
                           ppar=ppar[:,:,:,it],
                           density_neutral=density_neutral[:,:,:,it],
                           uz_neutral=uz_neutral[:,:,:,it],
                           pz_neutral=pz_neutral[:,:,:,it])
            @views moments = (neutral=(dpz_dz=dpz_dz[:,:,:,it],
                                       duz_dz=duz_dz[:,:,:,it],
                                       dvth_dz=dvth_dz[:,:,:,it],
                                       dqz_dz=dqz_dz[:,:,:,it],
                                       vth=vth[:,:,:,it],
                                       external_source_amplitude=external_source_amplitude[:,:,it],
                                       external_source_density_amplitude=external_source_density_amplitude[:,:,it],
                                       external_source_momentum_amplitude=external_source_momentum_amplitude[:,:,it],
                                       external_source_pressure_amplitude=external_source_pressure_amplitude[:,:,it]),
                             evolve_density=run_info.evolve_density,
                             evolve_upar=run_info.evolve_upar,
                             evolve_ppar=run_info.evolve_ppar)
            @views update_speed_neutral_vz!(advect, fields, fvec, moments,
                                            run_info.vz, run_info.vr, run_info.vzeta,
                                            run_info.z, run_info.r, run_info.composition,
                                            run_info.collisions,
                                            run_info.external_source_settings.neutral)
        end

        variable = speed
        variable = select_slice_of_variable(variable; kwargs...)
    elseif variable_name == "steps_per_output"
        variable = get_per_step_from_cumulative_variable(run_info, "step_counter"; kwargs...)
    elseif variable_name == "failures_per_output"
        variable = get_per_step_from_cumulative_variable(run_info, "failure_counter"; kwargs...)
    elseif variable_name == "failure_caused_by_per_output"
        variable = get_per_step_from_cumulative_variable(run_info, "failure_caused_by"; kwargs...)
    elseif variable_name == "limit_caused_by_per_output"
        variable = get_per_step_from_cumulative_variable(run_info, "limit_caused_by"; kwargs...)
    elseif variable_name == "average_successful_dt"
        steps_per_output = get_variable(run_info, "steps_per_output"; kwargs...)
        failures_per_output = get_variable(run_info, "failures_per_output"; kwargs...)
        successful_steps_per_output = steps_per_output - failures_per_output

        delta_t = copy(run_info.time)
        for i ∈ length(delta_t):-1:2
            delta_t[i] -= delta_t[i-1]
        end

        variable = delta_t ./ successful_steps_per_output
        for i ∈ eachindex(successful_steps_per_output)
            if successful_steps_per_output[i] == 0
                variable[i] = 0.0
            end
        end
        if successful_steps_per_output[1] == 0
            # Don't want a meaningless Inf...
            variable[1] = 0.0
        end
    elseif variable_name == "electron_steps_per_output"
        variable = get_per_step_from_cumulative_variable(run_info, "electron_step_counter"; kwargs...)
    elseif variable_name == "electron_failures_per_output"
        variable = get_per_step_from_cumulative_variable(run_info, "electron_failure_counter"; kwargs...)
    elseif variable_name == "electron_failure_caused_by_per_output"
        variable = get_per_step_from_cumulative_variable(run_info, "electron_failure_caused_by"; kwargs...)
    elseif variable_name == "electron_limit_caused_by_per_output"
        variable = get_per_step_from_cumulative_variable(run_info, "electron_limit_caused_by"; kwargs...)
    elseif variable_name == "electron_average_successful_dt"
        electron_steps_per_output = get_variable(run_info, "electron_steps_per_output"; kwargs...)
        electron_failures_per_output = get_variable(run_info, "electron_failures_per_output"; kwargs...)
        electron_successful_steps_per_output = electron_steps_per_output - electron_failures_per_output

        delta_t = copy(run_info.time)
        for i ∈ length(delta_t):-1:2
            delta_t[i] -= delta_t[i-1]
        end

        variable = delta_t ./ electron_successful_steps_per_output
        for i ∈ eachindex(electron_successful_steps_per_output)
            if electron_successful_steps_per_output[i] == 0
                variable[i] = 0.0
            end
        end
        if electron_successful_steps_per_output[1] == 0
            # Don't want a meaningless Inf...
            variable[1] = 0.0
        end
    elseif variable_name == "CFL_ion_z"
        # update_speed_z!() requires all dimensions to be present, so do *not* pass kwargs
        # to get_variable() in this case. Instead select a slice of the result.
        speed = get_variable(run_info, "z_advect_speed";
                             normalize_advection_speed_shape=false)
        nz, nvpa, nvperp, nr, nspecies, nt = size(speed)
        CFL = similar(speed)
        for it ∈ 1:nt
            @views get_CFL!(CFL[:,:,:,:,:,it], speed[:,:,:,:,:,it], run_info.z)
        end

        variable = allocate_float(nvpa, nvperp, nz, nr, nspecies, nt)
        for it ∈ 1:nt, is ∈ 1:nspecies, ir ∈ 1:nr, iz ∈ 1:nz, ivperp ∈ 1:nvperp, ivpa ∈ 1:nvpa
            variable[ivpa,ivperp,iz,ir,is,it] = CFL[iz,ivpa,ivperp,ir,is,it]
        end
        variable = select_slice_of_variable(variable; kwargs...)
    elseif variable_name == "CFL_ion_vpa"
        # update_speed_z!() requires all dimensions to be present, so do *not* pass kwargs
        # to get_variable() in this case. Instead select a slice of the result.
        speed = get_variable(run_info, "vpa_advect_speed")
        nt = size(speed, 6)
        CFL = similar(speed)
        for it ∈ 1:nt
            @views get_CFL!(CFL[:,:,:,:,:,it], speed[:,:,:,:,:,it], run_info.vpa)
        end

        variable = CFL
        variable = select_slice_of_variable(variable; kwargs...)
    elseif variable_name == "CFL_electron_z"
        # update_speed_z!() requires all dimensions to be present, so do *not* pass kwargs
        # to get_variable() in this case. Instead select a slice of the result.
        speed = get_variable(run_info, "electron_z_advect_speed";
                             normalize_advection_speed_shape=false)
        nz, nvpa, nvperp, nr, nt = size(speed)
        CFL = similar(speed)
        for it ∈ 1:nt
            @views get_CFL!(CFL[:,:,:,:,it], speed[:,:,:,:,it], run_info.z)
        end

        variable = allocate_float(nvpa, nvperp, nz, nr, nt)
        for it ∈ 1:nt, ir ∈ 1:nr, iz ∈ 1:nz, ivperp ∈ 1:nvperp, ivpa ∈ 1:nvpa
            variable[ivpa,ivperp,iz,ir,it] = CFL[iz,ivpa,ivperp,ir,it]
        end
        variable = select_slice_of_variable(variable; kwargs...)
    elseif variable_name == "CFL_electron_vpa"
        # update_speed_z!() requires all dimensions to be present, so do *not* pass kwargs
        # to get_variable() in this case. Instead select a slice of the result.
        speed = get_variable(run_info, "electron_vpa_advect_speed")
        nt = size(speed, 5)
        CFL = similar(speed)
        for it ∈ 1:nt
            @views get_CFL!(CFL[:,:,:,:,it], speed[:,:,:,:,it], run_info.vpa)
        end

        variable = CFL
        variable = select_slice_of_variable(variable; kwargs...)
    elseif variable_name == "CFL_neutral_z"
        # update_speed_z!() requires all dimensions to be present, so do *not* pass kwargs
        # to get_variable() in this case. Instead select a slice of the result.
        speed = get_variable(run_info, "neutral_z_advect_speed";
                             normalize_advection_speed_shape=false)
        nz, nvz, nvr, nvzeta, nr, nspecies, nt = size(speed)
        CFL = similar(speed)
        for it ∈ 1:nt
            @views get_CFL!(CFL[:,:,:,:,:,:,it], speed[:,:,:,:,:,:,it], run_info.z)
        end

        variable = allocate_float(nvz, nvr, nvzeta, nz, nr, nspecies, nt)
        for it ∈ 1:nt, is ∈ 1:nspecies, ir ∈ 1:nr, iz ∈ 1:nz, ivzeta ∈ 1:nvzeta, ivr ∈ 1:nvr, ivz ∈ 1:nvz
            variable[ivz,ivr,ivzeta,iz,ir,is,it] = CFL[iz,ivz,ivr,ivzeta,ir,is,it]
        end
        variable = select_slice_of_variable(variable; kwargs...)
    elseif variable_name == "CFL_neutral_vz"
        # update_speed_z!() requires all dimensions to be present, so do *not* pass kwargs
        # to get_variable() in this case. Instead select a slice of the result.
        speed = get_variable(run_info, "neutral_vz_advect_speed")
        nt = size(speed, 7)
        CFL = similar(speed)
        for it ∈ 1:nt
            @views get_CFL!(CFL[:,:,:,:,:,:,it], speed[:,:,:,:,:,:,it], run_info.vz)
        end

        variable = CFL
        variable = select_slice_of_variable(variable; kwargs...)
    elseif variable_name == "minimum_CFL_ion_z"
        # update_speed_z!() requires all dimensions to be present, so do *not* pass kwargs
        # to get_variable() in this case. Instead select a slice of the result.
        speed = get_variable(run_info, "z_advect_speed";
                             normalize_advection_speed_shape=false)
        nt = size(speed, 6)
        nspecies = size(speed, 5)
        variable = allocate_float(nt)
        begin_serial_region()
        for it ∈ 1:nt
            min_CFL = Inf
            for is ∈ 1:nspecies
                min_CFL = min(min_CFL, get_minimum_CFL_z(@view(speed[:,:,:,:,is,it]), run_info.z))
            end
            variable[it] = min_CFL
        end
        variable = select_slice_of_variable(variable; kwargs...)
    elseif variable_name == "minimum_CFL_ion_vpa"
        # update_speed_z!() requires all dimensions to be present, so do *not* pass kwargs
        # to get_variable() in this case. Instead select a slice of the result.
        speed = get_variable(run_info, "vpa_advect_speed")
        nt = size(speed, 6)
        nspecies = size(speed, 5)
        variable = allocate_float(nt)
        begin_serial_region()
        for it ∈ 1:nt
            min_CFL = Inf
            for is ∈ 1:nspecies
                min_CFL = min(min_CFL, get_minimum_CFL_vpa(@view(speed[:,:,:,:,is,it]), run_info.vpa))
            end
            variable[it] = min_CFL
        end
        variable = select_slice_of_variable(variable; kwargs...)
    elseif variable_name == "minimum_CFL_electron_z"
        # update_speed_z!() requires all dimensions to be present, so do *not* pass kwargs
        # to get_variable() in this case. Instead select a slice of the result.
        speed = get_variable(run_info, "electron_z_advect_speed";
                             normalize_advection_speed_shape=false)
        nt = size(speed, 5)
        variable = allocate_float(nt)
        begin_serial_region()
        for it ∈ 1:nt
            min_CFL = get_minimum_CFL_z(@view(speed[:,:,:,:,it]), run_info.z)
            variable[it] = min_CFL
        end
        variable = select_slice_of_variable(variable; kwargs...)
    elseif variable_name == "minimum_CFL_electron_vpa"
        # update_speed_z!() requires all dimensions to be present, so do *not* pass kwargs
        # to get_variable() in this case. Instead select a slice of the result.
        speed = get_variable(run_info, "electron_vpa_advect_speed")
        nt = size(speed, 5)
        variable = allocate_float(nt)
        begin_serial_region()
        for it ∈ 1:nt
            min_CFL = get_minimum_CFL_vpa(@view(speed[:,:,:,:,it]), run_info.vpa)
            variable[it] = min_CFL
        end
        variable = select_slice_of_variable(variable; kwargs...)
    elseif variable_name == "minimum_CFL_neutral_z"
        # update_speed_z!() requires all dimensions to be present, so do *not* pass kwargs
        # to get_variable() in this case. Instead select a slice of the result.
        speed = get_variable(run_info, "neutral_z_advect_speed";
                             normalize_advection_speed_shape=false)
        nt = size(speed, 7)
        nspecies = size(speed, 6)
        variable = allocate_float(nt)
        begin_serial_region()
        for it ∈ 1:nt
            min_CFL = Inf
            for isn ∈ 1:nspecies
                min_CFL = min(min_CFL, get_minimum_CFL_neutral_z(@view(speed[:,:,:,:,:,isn,it]), run_info.z))
            end
            variable[it] = min_CFL
        end
        variable = select_slice_of_variable(variable; kwargs...)
    elseif variable_name == "minimum_CFL_neutral_vz"
        # update_speed_z!() requires all dimensions to be present, so do *not* pass kwargs
        # to get_variable() in this case. Instead select a slice of the result.
        speed = get_variable(run_info, "neutral_vz_advect_speed")
        nt = size(speed, 7)
        nspecies = size(speed, 6)
        variable = allocate_float(nt)
        begin_serial_region()
        for it ∈ 1:nt
            min_CFL = Inf
            for isn ∈ 1:nspecies
                min_CFL = min(min_CFL, get_minimum_CFL_neutral_vz(@view(speed[:,:,:,:,:,isn,it]), run_info.vz))
            end
            variable[it] = min_CFL
        end
        variable = select_slice_of_variable(variable; kwargs...)
    else
        variable = postproc_load_variable(run_info, variable_name; kwargs...)
    end

    return variable
end

"""
    get_z_derivative(run_info, variable_name; kwargs...)

Get (i.e. load or calculate) `variable_name` from `run_info` and calculate its
z-derivative. Returns the z-derivative

`kwargs...` are passed through to `get_variable()`.
"""
function get_z_derivative(run_info, variable_name; kwargs...)
    variable = get_variable(run_info, variable_name; kwargs...)
    z_deriv = similar(variable)

    if ndims(variable) == 3
        # EM field
        nz, nr, nt = size(variable)
        for it ∈ 1:nt, ir ∈ 1:nr
            @views derivative!(z_deriv[:,ir,it], variable[:,ir,it], run_info.z,
                               run_info.z_spectral)
        end
    elseif ndims(variable) == 4
        # Moment variable (ion or neutral)
        nz, nr, nspecies, nt = size(variable)
        for it ∈ 1:nt, is ∈ 1:nspecies, ir ∈ 1:nr
            @views derivative!(z_deriv[:,ir,is,it], variable[:,ir,is,it], run_info.z,
                               run_info.z_spectral)
        end
    elseif ndims(variable) == 6
        # Ion distribution function
        nvpa, nvperp, nz, nr, nspecies, nt = size(variable)
        for it ∈ 1:nt, is ∈ 1:nspecies, ir ∈ 1:nr, ivperp ∈ 1:nvperp, ivpa ∈ 1:nvpa
            @views derivative!(z_deriv[ivpa,ivperp,:,ir,is,it],
                               variable[ivpa,ivperp,:,ir,is,it], run_info.z,
                               run_info.z_spectral)
        end
    elseif ndims(variable) == 7
        # Neutral distribution function
        nvz, nvr, nvzeta, nz, nr, nspecies, nt = size(variable)
        for it ∈ 1:nt, is ∈ 1:nspecies, ir ∈ 1:nr, ivzeta ∈ 1:nvzeta, ivr ∈ 1:nvr, ivz ∈ 1:nvz
            @views derivative!(z_deriv[ivz,ivr,ivzeta,:,ir,is,it],
                               variable[ivz,ivr,ivzeta,:,ir,is,it], run_info.z,
                               run_info.z_spectral)
        end
    else
        error("Unsupported number of dimensions ($(ndims(variable))) for $variable_name")
    end

    return z_deriv
end

"""
Read data which is a function of (z,r,t) or (z,r,species,t)

run_names is a tuple. If it has more than one entry, this means that there are multiple
restarts (which are sequential in time), so concatenate the data from each entry together.
"""
function read_distributed_zr_data!(var::Array{mk_float,N}, var_name::String,
   run_names::Tuple, file_key::String, nblocks::Tuple,
   nz_local::mk_int,nr_local::mk_int,iskip::mk_int) where N
    # dimension of var is [z,r,species,t]

    local_tind_start = 1
    local_tind_end = -1
    global_tind_start = 1
    global_tind_end = -1
    for (run_name, nb) in zip(run_names, nblocks)
        for iblock in 0:nb-1
            fid = open_readonly_output_file(run_name,file_key,iblock=iblock,printout=false)
            group = get_group(fid, "dynamic_data")
            var_local = load_variable(group, var_name)

            ntime_local = size(var_local, N)

            # offset is the amount we have to skip at the beginning of this restart to
            # line up properly with having outputs every iskip since the beginning of the
            # first restart.
            # Note: use rem(x,y,RoundDown) here because this gives a result that's
            # definitely between 0 and y, whereas rem(x,y) or mod(x,y) give negative
            # results for negative x.
            offset = rem(1 - (local_tind_start-1), iskip, RoundDown)
            if offset == 0
                # Actually want offset in the range [1,iskip], so correct if rem()
                # returned 0
                offset = iskip
            end
            if local_tind_start > 1
                # The run being loaded is a restart (as local_tind_start=1 for the first
                # run), so skip the first point, as this is a duplicate of the last point
                # of the previous restart
                offset += 1
            end

            local_tind_end = local_tind_start + ntime_local - 1
            global_tind_end = global_tind_start + length(offset:iskip:ntime_local) - 1

            z_irank, z_nrank, r_irank, r_nrank = load_rank_data(fid)

            # min index set to avoid double assignment of repeated points
            # 1 if irank = 0, 2 otherwise
            imin_r = min(1,r_irank) + 1
            imin_z = min(1,z_irank) + 1
            for ir_local in imin_r:nr_local
                for iz_local in imin_z:nz_local
                    ir_global = iglobal_func(ir_local,r_irank,nr_local)
                    iz_global = iglobal_func(iz_local,z_irank,nz_local)
                    if N == 4
                        var[iz_global,ir_global,:,global_tind_start:global_tind_end] .= var_local[iz_local,ir_local,:,offset:iskip:end]
                    elseif N == 3
                        var[iz_global,ir_global,global_tind_start:global_tind_end] .= var_local[iz_local,ir_local,offset:iskip:end]
                    else
                        error("Unsupported number of dimensions: $N")
                    end
                end
            end
            close(fid)
        end
        local_tind_start = local_tind_end + 1
        global_tind_start = global_tind_end + 1
    end
end

"""
"""
function construct_global_zr_coords(r_local, z_local; ignore_MPI=true)

    function make_global_input(coord_local)
        return grid_input(coord_local.name, coord_local.ngrid,
            coord_local.nelement_global, coord_local.nelement_global, 1, 0, coord_local.L,
            coord_local.discretization, coord_local.fd_option, coord_local.cheb_option, coord_local.bc,
            coord_local.advection, MPI.COMM_NULL, coord_local.element_spacing_option)
    end

    r_global, r_global_spectral = define_coordinate(make_global_input(r_local); ignore_MPI=ignore_MPI)
    z_global, z_global_spectral = define_coordinate(make_global_input(z_local); ignore_MPI=ignore_MPI)

    return r_global, r_global_spectral, z_global, z_global_spectral
end

end<|MERGE_RESOLUTION|>--- conflicted
+++ resolved
@@ -4,11 +4,8 @@
 
 export open_readonly_output_file
 export load_fields_data
-<<<<<<< HEAD
-=======
-export load_ion_particle_moments_data
+export load_ion_moments_data
 export load_neutral_particle_moments_data
->>>>>>> 780ce0b5
 export load_pdf_data
 export load_neutral_pdf_data
 export load_coordinate_data
@@ -56,15 +53,11 @@
 const em_variables = ("phi", "Er", "Ez")
 const ion_moment_variables = ("density", "parallel_flow", "parallel_pressure",
                               "thermal_speed", "temperature", "parallel_heat_flux",
-<<<<<<< HEAD
                               "collision_frequency_ii", "collision_frequency_ee",
                               "collision_frequency_ei", "sound_speed", "mach_number")
 const electron_moment_variables = ("electron_density", "electron_parallel_flow",
                                    "electron_parallel_pressure", "electron_thermal_speed",
                                    "electron_temperature", "electron_parallel_heat_flux")
-=======
-                              "collision_frequency_ii", "sound_speed", "mach_number")
->>>>>>> 780ce0b5
 const neutral_moment_variables = ("density_neutral", "uz_neutral", "pz_neutral",
                                   "thermal_speed_neutral", "temperature_neutral",
                                   "qz_neutral")
@@ -209,11 +202,7 @@
 
 """
     load_coordinate_data(fid, name; printout=false, irank=nothing, nrank=nothing,
-<<<<<<< HEAD
-                         ignore_MPI=true)
-=======
                          run_directory=nothing, ignore_MPI=true)
->>>>>>> 780ce0b5
 
 Load data for the coordinate `name` from a file-handle `fid`.
 
@@ -232,7 +221,7 @@
 [`define_coordinate`](@ref)).
 """
 function load_coordinate_data(fid, name; printout=false, irank=nothing, nrank=nothing,
-                              ignore_MPI=true)
+                              run_directory=nothing, ignore_MPI=true)
     if printout
         println("Loading $name coordinate data...")
     end
@@ -667,13 +656,10 @@
                                               restart_r_spectral, restart_z,
                                               restart_z_spectral, interpolation_needed)
             moments.ion.ppar_updated .= true
-<<<<<<< HEAD
             moments.ion.pperp .= reload_moment("perpendicular_pressure", dynamic,
                                                time_index, r, z, r_range, z_range,
                                                restart_r, restart_r_spectral, restart_z,
                                                restart_z_spectral, interpolation_needed)
-=======
->>>>>>> 780ce0b5
             moments.ion.qpar .= reload_moment("parallel_heat_flux", dynamic, time_index,
                                               r, z, r_range, z_range, restart_r,
                                               restart_r_spectral, restart_z,
@@ -773,7 +759,6 @@
                                         restart_vpa_spectral, interpolation_needed,
                                         restart_evolve_density, restart_evolve_upar,
                                         restart_evolve_ppar)
-<<<<<<< HEAD
 
             moments.electron.dens .= reload_electron_moment("electron_density", dynamic,
                                                             time_index, r, z, r_range,
@@ -862,8 +847,6 @@
                 # The electron distribution function will be initialized later
                 pdf.electron.norm .= 0.0
             end
-=======
->>>>>>> 780ce0b5
 
             if composition.n_neutral_species > 0
                 moments.neutral.dens .= reload_moment("density_neutral", dynamic,
@@ -938,7 +921,6 @@
                                       restart_r, restart_r_spectral, restart_z,
                                       restart_z_spectral, interpolation_needed)
                 end
-<<<<<<< HEAD
 
                 pdf.neutral.norm .=
                     reload_neutral_pdf(dynamic, time_index, moments, r, z, vzeta, vr, vz,
@@ -2795,58 +2777,6 @@
             else
                 f_global_slice = selectdim(f_global_slice, thisdim, global_r_range)
                 f_local_slice = selectdim(f_local_slice, thisdim, local_r_range)
-=======
-
-                pdf.neutral.norm .=
-                    reload_neutral_pdf(dynamic, time_index, moments, r, z, vzeta, vr, vz,
-                                       r_range, z_range, vzeta_range, vr_range, vz_range,
-                                       restart_r, restart_r_spectral, restart_z,
-                                       restart_z_spectral, restart_vzeta,
-                                       restart_vzeta_spectral, restart_vr,
-                                       restart_vr_spectral, restart_vz,
-                                       restart_vz_spectral, interpolation_needed,
-                                       restart_evolve_density, restart_evolve_upar,
-                                       restart_evolve_ppar)
-
-                boundary_distributions.pdf_rboundary_neutral[:,:,:,:,1,:] .=
-                    reload_neutral_boundary_pdf(boundary_distributions_io,
-                                                "pdf_rboundary_neutral_left", 1, moments,
-                                                z, vzeta, vr, vz, z_range, vzeta_range,
-                                                vr_range, vz_range, restart_z,
-                                                restart_z_spectral, restart_vzeta,
-                                                restart_vzeta_spectral, restart_vr,
-                                                restart_vr_spectral, restart_vz,
-                                                restart_vz_spectral, interpolation_needed,
-                                                restart_evolve_density,
-                                                restart_evolve_upar, restart_evolve_ppar)
-                boundary_distributions.pdf_rboundary_neutral[:,:,:,:,2,:] .=
-                    reload_neutral_boundary_pdf(boundary_distributions_io,
-                                                "pdf_rboundary_neutral_right", r.n,
-                                                moments, z, vzeta, vr, vz, z_range,
-                                                vzeta_range, vr_range, vz_range,
-                                                restart_z, restart_z_spectral,
-                                                restart_vzeta, restart_vzeta_spectral,
-                                                restart_vr, restart_vr_spectral,
-                                                restart_vz, restart_vz_spectral,
-                                                interpolation_needed,
-                                                restart_evolve_density,
-                                                restart_evolve_upar, restart_evolve_ppar)
-            end
-
-            if "dt" ∈ keys(dynamic)
-                # If "dt" is not present, the file being restarted from is an older
-                # one that did not have an adaptive timestep, so just leave the value
-                # of "dt" from the input file.
-                dt = load_slice(dynamic, "dt", time_index)
-            end
-            if "dt_before_last_fail" ∈ keys(dynamic)
-                # If "dt_before_last_fail" is not present, the file being
-                # restarted from is an older one that did not have an adaptive
-                # timestep, so just leave the value of "dt_before_last_fail" from
-                # the input file.
-                dt_before_last_fail = load_slice(dynamic, "dt_before_last_fail",
-                                                time_index)
->>>>>>> 780ce0b5
             end
 
             thisdim = ndims(f_local_slice) - 1
@@ -2884,1220 +2814,6 @@
     return f_global
 end
 
-function load_restart_coordinates(fid, r, z, vperp, vpa, vzeta, vr, vz, parallel_io)
-    if parallel_io
-        restart_z, restart_z_spectral, _ =
-            load_coordinate_data(fid, "z"; irank=z.irank, nrank=z.nrank)
-        restart_r, restart_r_spectral, _ =
-            load_coordinate_data(fid, "r"; irank=r.irank, nrank=r.nrank)
-        restart_vperp, restart_vperp_spectral, _ =
-            load_coordinate_data(fid, "vperp"; irank=vperp.irank, nrank=vperp.nrank)
-        restart_vpa, restart_vpa_spectral, _ =
-            load_coordinate_data(fid, "vpa"; irank=vpa.irank, nrank=vpa.nrank)
-        restart_vzeta, restart_vzeta_spectral, _ =
-            load_coordinate_data(fid, "vzeta"; irank=vzeta.irank, nrank=vzeta.nrank)
-        restart_vr, restart_vr_spectral, _ =
-            load_coordinate_data(fid, "vr"; irank=vr.irank, nrank=vr.nrank)
-        restart_vz, restart_vz_spectral, _ =
-            load_coordinate_data(fid, "vz"; irank=vz.irank, nrank=vz.nrank)
-    else
-        restart_z, restart_z_spectral, _ = load_coordinate_data(fid, "z")
-        restart_r, restart_r_spectral, _ = load_coordinate_data(fid, "r")
-        restart_vperp, restart_vperp_spectral, _ =
-            load_coordinate_data(fid, "vperp")
-        restart_vpa, restart_vpa_spectral, _ = load_coordinate_data(fid, "vpa")
-        restart_vzeta, restart_vzeta_spectral, _ =
-            load_coordinate_data(fid, "vzeta")
-        restart_vr, restart_vr_spectral, _ = load_coordinate_data(fid, "vr")
-        restart_vz, restart_vz_spectral, _ = load_coordinate_data(fid, "vz")
-
-        if restart_r.nrank != r.nrank
-            error("Not using parallel I/O, and distributed MPI layout has "
-                  * "changed: now r.nrank=$(r.nrank), but we are trying to "
-                  * "restart from files ith restart_r.nrank=$(restart_r.nrank).")
-        end
-        if restart_z.nrank != z.nrank
-            error("Not using parallel I/O, and distributed MPI layout has "
-                  * "changed: now z.nrank=$(z.nrank), but we are trying to "
-                  * "restart from files ith restart_z.nrank=$(restart_z.nrank).")
-        end
-        if restart_vperp.nrank != vperp.nrank
-            error("Not using parallel I/O, and distributed MPI layout has "
-                  * "changed: now vperp.nrank=$(vperp.nrank), but we are trying to "
-                  * "restart from files ith restart_vperp.nrank=$(restart_vperp.nrank).")
-        end
-        if restart_vpa.nrank != vpa.nrank
-            error("Not using parallel I/O, and distributed MPI layout has "
-                  * "changed: now vpa.nrank=$(vpa.nrank), but we are trying to "
-                  * "restart from files ith restart_vpa.nrank=$(restart_vpa.nrank).")
-        end
-        if restart_vzeta.nrank != vzeta.nrank
-            error("Not using parallel I/O, and distributed MPI layout has "
-                  * "changed: now vzeta.nrank=$(vzeta.nrank), but we are trying to "
-                  * "restart from files ith restart_vzeta.nrank=$(restart_vzeta.nrank).")
-        end
-        if restart_vr.nrank != vr.nrank
-            error("Not using parallel I/O, and distributed MPI layout has "
-                  * "changed: now vr.nrank=$(vr.nrank), but we are trying to "
-                  * "restart from files ith restart_vr.nrank=$(restart_vr.nrank).")
-        end
-        if restart_vz.nrank != vz.nrank
-            error("Not using parallel I/O, and distributed MPI layout has "
-                  * "changed: now vz.nrank=$(vz.nrank), but we are trying to "
-                  * "restart from files ith restart_vz.nrank=$(restart_vz.nrank).")
-        end
-    end
-
-    return restart_r, restart_r_spectral, restart_z, restart_z_spectral, restart_vperp,
-           restart_vperp_spectral, restart_vpa, restart_vpa_spectral, restart_vzeta,
-           restart_vzeta_spectral, restart_vr,restart_vr_spectral, restart_vz,
-           restart_vz_spectral
-end
-
-function get_reload_ranges(parallel_io, restart_r, restart_z, restart_vperp, restart_vpa,
-                           restart_vzeta, restart_vr, restart_vz)
-    if parallel_io
-        function get_range(coord)
-            if coord === nothing
-                return 1:0
-            elseif coord.irank == coord.nrank - 1
-                return coord.global_io_range
-            else
-                # Need to modify the range to load the end-point that is duplicated on
-                # the next process
-                this_range = coord.global_io_range
-                return this_range.start:(this_range.stop+1)
-            end
-        end
-        r_range = get_range(restart_r)
-        z_range = get_range(restart_z)
-        vperp_range = get_range(restart_vperp)
-        vpa_range = get_range(restart_vpa)
-        vzeta_range = get_range(restart_vzeta)
-        vr_range = get_range(restart_vr)
-        vz_range = get_range(restart_vz)
-    else
-        r_range = (:)
-        z_range = (:)
-        vperp_range = (:)
-        vpa_range = (:)
-        vzeta_range = (:)
-        vr_range = (:)
-        vz_range = (:)
-    end
-    return r_range, z_range, vperp_range, vpa_range, vzeta_range, vr_range, vz_range
-end
-
-function reload_moment(var_name, dynamic, time_index, r, z, r_range, z_range, restart_r,
-                       restart_r_spectral, restart_z, restart_z_spectral,
-                       interpolation_needed)
-    moment = load_slice(dynamic, var_name, z_range, r_range, :, time_index)
-    orig_nz, orig_nr, nspecies = size(moment)
-    if interpolation_needed["r"]
-        new_moment = allocate_float(orig_nz, r.n, nspecies)
-        for is ∈ 1:nspecies, iz ∈ 1:orig_nz
-            @views interpolate_to_grid_1d!(new_moment[iz,:,is], r.grid,
-                                           moment[iz,:,is], restart_r,
-                                           restart_r_spectral)
-        end
-        moment = new_moment
-    end
-    if interpolation_needed["z"]
-        new_moment = allocate_float(z.n, r.n, nspecies)
-        for is ∈ 1:nspecies, ir ∈ 1:r.n
-            @views interpolate_to_grid_1d!(new_moment[:,ir,is], z.grid,
-                                           moment[:,ir,is], restart_z,
-                                           restart_z_spectral)
-        end
-        moment = new_moment
-    end
-    return moment
-end
-
-function reload_ion_pdf(dynamic, time_index, moments, r, z, vperp, vpa, r_range, z_range,
-                        vperp_range, vpa_range, restart_r, restart_r_spectral, restart_z,
-                        restart_z_spectral, restart_vperp, restart_vperp_spectral,
-                        restart_vpa, restart_vpa_spectral, interpolation_needed,
-                        restart_evolve_density, restart_evolve_upar, restart_evolve_ppar)
-
-    this_pdf = load_slice(dynamic, "f", vpa_range, vperp_range, z_range,
-        r_range, :, time_index)
-    orig_nvpa, orig_nvperp, orig_nz, orig_nr, nspecies = size(this_pdf)
-    if interpolation_needed["r"]
-        new_pdf = allocate_float(orig_nvpa, orig_nvperp, orig_nz, r.n, nspecies)
-        for is ∈ 1:nspecies, iz ∈ 1:orig_nz, ivperp ∈ 1:orig_nvperp,
-            ivpa ∈ 1:orig_nvpa
-            @views interpolate_to_grid_1d!(
-                       new_pdf[ivpa,ivperp,iz,:,is], r.grid,
-                       this_pdf[ivpa,ivperp,iz,:,is], restart_r,
-                       restart_r_spectral)
-        end
-        this_pdf = new_pdf
-    end
-    if interpolation_needed["z"]
-        new_pdf = allocate_float(orig_nvpa, orig_nvperp, z.n, r.n, nspecies)
-        for is ∈ 1:nspecies, ir ∈ 1:r.n, ivperp ∈ 1:orig_nvperp,
-            ivpa ∈ 1:orig_nvpa
-            @views interpolate_to_grid_1d!(
-                       new_pdf[ivpa,ivperp,:,ir,is], z.grid,
-                       this_pdf[ivpa,ivperp,:,ir,is], restart_z,
-                       restart_z_spectral)
-        end
-        this_pdf = new_pdf
-    end
-
-    # Current moment-kinetic implementation is only 1V, so no need to handle a
-    # normalised vperp coordinate. This will need to change when 2V
-    # moment-kinetics is implemented.
-    if interpolation_needed["vperp"]
-        new_pdf = allocate_float(orig_nvpa, vperp.n, z.n, r.n, nspecies)
-        for is ∈ 1:nspecies, ir ∈ 1:r.n, iz ∈ 1:z.n, ivpa ∈ 1:orig_nvpa
-            @views interpolate_to_grid_1d!(
-                       new_pdf[ivpa,:,iz,ir,is], vperp.grid,
-                       this_pdf[ivpa,:,iz,ir,is], restart_vperp,
-                       restart_vperp_spectral)
-        end
-        this_pdf = new_pdf
-    end
-
-    if (
-        (moments.evolve_density == restart_evolve_density &&
-         moments.evolve_upar == restart_evolve_upar && moments.evolve_ppar ==
-         restart_evolve_ppar)
-        || (!moments.evolve_upar && !restart_evolve_upar &&
-            !moments.evolve_ppar && !restart_evolve_ppar)
-       )
-        # No chages to velocity-space coordinates, so just interpolate from
-        # one grid to the other
-        if interpolation_needed["vpa"]
-            new_pdf = allocate_float(vpa.n, vperp.n, z.n, r.n, nspecies)
-            for is ∈ 1:nspecies, ir ∈ 1:r.n, iz ∈ 1:z.n, ivperp ∈ 1:vperp.n
-                @views interpolate_to_grid_1d!(
-                           new_pdf[:,ivperp,iz,ir,is], vpa.grid,
-                           this_pdf[:,ivperp,iz,ir,is], restart_vpa,
-                           restart_vpa_spectral)
-            end
-            this_pdf = new_pdf
-        end
-    elseif (!moments.evolve_upar && !moments.evolve_ppar &&
-            restart_evolve_upar && !restart_evolve_ppar)
-        # vpa = new_wpa = old_wpa + upar
-        # => old_wpa = new_wpa - upar
-        new_pdf = allocate_float(vpa.n, vperp.n, z.n, r.n, nspecies)
-        for is ∈ nspecies, ir ∈ 1:r.n, iz ∈ 1:z.n, ivperp ∈ 1:vperp.n
-            restart_vpa_vals = vpa.grid .- moments.ion.upar[iz,ir,is]
-            @views interpolate_to_grid_1d!(
-                       new_pdf[:,ivperp,iz,ir,is], restart_vpa_vals,
-                       this_pdf[:,ivperp,iz,ir,is], restart_vpa,
-                       restart_vpa_spectral)
-        end
-        this_pdf = new_pdf
-    elseif (!moments.evolve_upar && !moments.evolve_ppar &&
-            !restart_evolve_upar && restart_evolve_ppar)
-        # vpa = new_wpa = old_wpa*vth
-        # => old_wpa = new_wpa/vth
-        new_pdf = allocate_float(vpa.n, vperp.n, z.n, r.n, nspecies)
-        for is ∈ nspecies, ir ∈ 1:r.n, iz ∈ 1:z.n, ivperp ∈ 1:vperp.n
-            restart_vpa_vals = vpa.grid ./ moments.ion.vth[iz,ir,is]
-            @views interpolate_to_grid_1d!(
-                       new_pdf[:,ivperp,iz,ir,is], restart_vpa_vals,
-                       this_pdf[:,ivperp,iz,ir,is], restart_vpa,
-                       restart_vpa_spectral)
-        end
-        this_pdf = new_pdf
-    elseif (!moments.evolve_upar && !moments.evolve_ppar &&
-            restart_evolve_upar && restart_evolve_ppar)
-        # vpa = new_wpa = old_wpa*vth + upar
-        # => old_wpa = (new_wpa - upar)/vth
-        new_pdf = allocate_float(vpa.n, vperp.n, z.n, r.n, nspecies)
-        for is ∈ nspecies, ir ∈ 1:r.n, iz ∈ 1:z.n, ivperp ∈ 1:vperp.n
-            restart_vpa_vals =
-            @. (vpa.grid - moments.ion.upar[iz,ir,is]) / moments.ion.vth[iz,ir,is]
-            @views interpolate_to_grid_1d!(
-                       new_pdf[:,ivperp,iz,ir,is], restart_vpa_vals,
-                       this_pdf[:,ivperp,iz,ir,is], restart_vpa,
-                       restart_vpa_spectral)
-        end
-        this_pdf = new_pdf
-    elseif (moments.evolve_upar && !moments.evolve_ppar &&
-            !restart_evolve_upar && !restart_evolve_ppar)
-        # vpa = new_wpa + upar = old_wpa
-        # => old_wpa = new_wpa + upar
-        new_pdf = allocate_float(vpa.n, vperp.n, z.n, r.n, nspecies)
-        for is ∈ nspecies, ir ∈ 1:r.n, iz ∈ 1:z.n, ivperp ∈ 1:vperp.n
-            restart_vpa_vals = vpa.grid .+ moments.ion.upar[iz,ir,is]
-            @views interpolate_to_grid_1d!(
-                       new_pdf[:,ivperp,iz,ir,is], restart_vpa_vals,
-                       this_pdf[:,ivperp,iz,ir,is], restart_vpa,
-                       restart_vpa_spectral)
-        end
-        this_pdf = new_pdf
-    elseif (moments.evolve_upar && !moments.evolve_ppar &&
-            !restart_evolve_upar && restart_evolve_ppar)
-        # vpa = new_wpa + upar = old_wpa*vth
-        # => old_wpa = (new_wpa + upar)/vth
-        new_pdf = allocate_float(vpa.n, vperp.n, z.n, r.n, nspecies)
-        for is ∈ nspecies, ir ∈ 1:r.n, iz ∈ 1:z.n, ivperp ∈ 1:vperp.n
-            restart_vpa_vals =
-            @. (vpa.grid + moments.ion.upar[iz,ir,is]) / moments.ion.vth[iz,ir,is]
-            @views interpolate_to_grid_1d!(
-                       new_pdf[:,ivperp,iz,ir,is], restart_vpa_vals,
-                       this_pdf[:,ivperp,iz,ir,is], restart_vpa,
-                       restart_vpa_spectral)
-        end
-        this_pdf = new_pdf
-    elseif (moments.evolve_upar && !moments.evolve_ppar &&
-            restart_evolve_upar && restart_evolve_ppar)
-        # vpa = new_wpa + upar = old_wpa*vth + upar
-        # => old_wpa = new_wpa/vth
-        new_pdf = allocate_float(vpa.n, vperp.n, z.n, r.n, nspecies)
-        for is ∈ nspecies, ir ∈ 1:r.n, iz ∈ 1:z.n, ivperp ∈ 1:vperp.n
-            restart_vpa_vals = vpa.grid ./ moments.ion.vth[iz,ir,is]
-            @views interpolate_to_grid_1d!(
-                       new_pdf[:,ivperp,iz,ir,is], restart_vpa_vals,
-                       this_pdf[:,ivperp,iz,ir,is], restart_vpa,
-                       restart_vpa_spectral)
-        end
-        this_pdf = new_pdf
-    elseif (!moments.evolve_upar && moments.evolve_ppar &&
-            !restart_evolve_upar && !restart_evolve_ppar)
-        # vpa = new_wpa*vth = old_wpa
-        # => old_wpa = new_wpa*vth
-        new_pdf = allocate_float(vpa.n, vperp.n, z.n, r.n, nspecies)
-        for is ∈ nspecies, ir ∈ 1:r.n, iz ∈ 1:z.n, ivperp ∈ 1:vperp.n
-            restart_vpa_vals = vpa.grid .* moments.ion.vth[iz,ir,is]
-            @views interpolate_to_grid_1d!(
-                       new_pdf[:,ivperp,iz,ir,is], restart_vpa_vals,
-                       this_pdf[:,ivperp,iz,ir,is], restart_vpa,
-                       restart_vpa_spectral)
-        end
-        this_pdf = new_pdf
-    elseif (!moments.evolve_upar && moments.evolve_ppar &&
-            restart_evolve_upar && !restart_evolve_ppar)
-        # vpa = new_wpa*vth = old_wpa + upar
-        # => old_wpa = new_wpa*vth - upar/vth
-        new_pdf = allocate_float(vpa.n, vperp.n, z.n, r.n, nspecies)
-        for is ∈ nspecies, ir ∈ 1:r.n, iz ∈ 1:z.n, ivperp ∈ 1:vperp.n
-            restart_vpa_vals = @. vpa.grid * moments.ion.vth[iz,ir,is] - moments.ion.upar[iz,ir,is]
-            @views interpolate_to_grid_1d!(
-                       new_pdf[:,ivperp,iz,ir,is], restart_vpa_vals,
-                       this_pdf[:,ivperp,iz,ir,is], restart_vpa,
-                       restart_vpa_spectral)
-        end
-        this_pdf = new_pdf
-    elseif (!moments.evolve_upar && moments.evolve_ppar &&
-            restart_evolve_upar && restart_evolve_ppar)
-        # vpa = new_wpa*vth = old_wpa*vth + upar
-        # => old_wpa = new_wpa - upar/vth
-        new_pdf = allocate_float(vpa.n, vperp.n, z.n, r.n, nspecies)
-        for is ∈ nspecies, ir ∈ 1:r.n, iz ∈ 1:z.n, ivperp ∈ 1:vperp.n
-            restart_vpa_vals =
-            @. vpa.grid - moments.ion.upar[iz,ir,is]/moments.ion.vth[iz,ir,is]
-            @views interpolate_to_grid_1d!(
-                       new_pdf[:,ivperp,iz,ir,is], restart_vpa_vals,
-                       this_pdf[:,ivperp,iz,ir,is], restart_vpa,
-                       restart_vpa_spectral)
-        end
-        this_pdf = new_pdf
-    elseif (moments.evolve_upar && moments.evolve_ppar &&
-            !restart_evolve_upar && !restart_evolve_ppar)
-        # vpa = new_wpa*vth + upar = old_wpa
-        # => old_wpa = new_wpa*vth + upar
-        new_pdf = allocate_float(vpa.n, vperp.n, z.n, r.n, nspecies)
-        for is ∈ nspecies, ir ∈ 1:r.n, iz ∈ 1:z.n, ivperp ∈ 1:vperp.n
-            restart_vpa_vals = @. vpa.grid * moments.ion.vth[iz,ir,is] + moments.ion.upar[iz,ir,is]
-            @views interpolate_to_grid_1d!(
-                       new_pdf[:,ivperp,iz,ir,is], restart_vpa_vals,
-                       this_pdf[:,ivperp,iz,ir,is], restart_vpa,
-                       restart_vpa_spectral)
-        end
-        this_pdf = new_pdf
-    elseif (moments.evolve_upar && moments.evolve_ppar &&
-            restart_evolve_upar && !restart_evolve_ppar)
-        # vpa = new_wpa*vth + upar = old_wpa + upar
-        # => old_wpa = new_wpa*vth
-        new_pdf = allocate_float(vpa.n, vperp.n, z.n, r.n, nspecies)
-        for is ∈ nspecies, ir ∈ 1:r.n, iz ∈ 1:z.n, ivperp ∈ 1:vperp.n
-            restart_vpa_vals = vpa.grid .* moments.ion.vth[iz,ir,is]
-            @views interpolate_to_grid_1d!(
-                       new_pdf[:,ivperp,iz,ir,is], restart_vpa_vals,
-                       this_pdf[:,ivperp,iz,ir,is], restart_vpa,
-                       restart_vpa_spectral)
-        end
-        this_pdf = new_pdf
-    elseif (moments.evolve_upar && moments.evolve_ppar &&
-            !restart_evolve_upar && restart_evolve_ppar)
-        # vpa = new_wpa*vth + upar = old_wpa*vth
-        # => old_wpa = new_wpa + upar/vth
-        new_pdf = allocate_float(vpa.n, vperp.n, z.n, r.n, nspecies)
-        for is ∈ nspecies, ir ∈ 1:r.n, iz ∈ 1:z.n, ivperp ∈ 1:vperp.n
-            restart_vpa_vals =
-            @. vpa.grid + moments.ion.upar[iz,ir,is] / moments.ion.vth[iz,ir,is]
-            @views interpolate_to_grid_1d!(
-                       new_pdf[:,ivperp,iz,ir,is], restart_vpa_vals,
-                       this_pdf[:,ivperp,iz,ir,is], restart_vpa,
-                       restart_vpa_spectral)
-        end
-        this_pdf = new_pdf
-    else
-        # This should never happen, as all combinations of evolve_* options
-        # should be handled above.
-        error("Unsupported combination of moment-kinetic options:"
-              * " evolve_density=", moments.evolve_density
-              * " evolve_upar=", moments.evolve_upar
-              * " evolve_ppar=", moments.evolve_ppar
-              * " restart_evolve_density=", restart_evolve_density
-              * " restart_evolve_upar=", restart_evolve_upar
-              * " restart_evolve_ppar=", restart_evolve_ppar)
-    end
-    if moments.evolve_density && !restart_evolve_density
-        # Need to normalise by density
-        for is ∈ nspecies, ir ∈ 1:r.n, iz ∈ 1:z.n
-            this_pdf[:,:,iz,ir,is] ./= moments.ion.dens[iz,ir,is]
-        end
-    elseif !moments.evolve_density && restart_evolve_density
-        # Need to unnormalise by density
-        for is ∈ nspecies, ir ∈ 1:r.n, iz ∈ 1:z.n
-            this_pdf[:,:,iz,ir,is] .*= moments.ion.dens[iz,ir,is]
-        end
-    end
-    if moments.evolve_ppar && !restart_evolve_ppar
-        # Need to normalise by vth
-        for is ∈ nspecies, ir ∈ 1:r.n, iz ∈ 1:z.n
-            this_pdf[:,:,iz,ir,is] .*= moments.ion.vth[iz,ir,is]
-        end
-    elseif !moments.evolve_ppar && restart_evolve_ppar
-        # Need to unnormalise by vth
-        for is ∈ nspecies, ir ∈ 1:r.n, iz ∈ 1:z.n
-            this_pdf[:,:,iz,ir,is] ./= moments.ion.vth[iz,ir,is]
-        end
-    end
-
-    return this_pdf
-end
-
-function reload_ion_boundary_pdf(boundary_distributions_io, var_name, ir, moments, z,
-                                 vperp, vpa, z_range, vperp_range, vpa_range, restart_z,
-                                 restart_z_spectral, restart_vperp,
-                                 restart_vperp_spectral, restart_vpa,
-                                 restart_vpa_spectral, interpolation_needed,
-                                 restart_evolve_density, restart_evolve_upar,
-                                 restart_evolve_ppar)
-    this_pdf = load_slice(boundary_distributions_io, var_name, vpa_range,
-        vperp_range, z_range, :)
-    orig_nvpa, orig_nvperp, orig_nz, nspecies = size(this_pdf)
-    if interpolation_needed["z"]
-        new_pdf = allocate_float(orig_nvpa, orig_nvperp, z.n, nspecies)
-        for is ∈ 1:nspecies, ivperp ∈ 1:orig_nvperp,
-            ivpa ∈ 1:orig_nvpa
-            @views interpolate_to_grid_1d!(
-                                           new_pdf[ivpa,ivperp,:,is], z.grid,
-                                           this_pdf[ivpa,ivperp,:,is], restart_z,
-                                           restart_z_spectral)
-        end
-        this_pdf = new_pdf
-    end
-
-    # Current moment-kinetic implementation is only 1V, so no need to handle a
-    # normalised vperp coordinate. This will need to change when 2V
-    # moment-kinetics is implemented.
-    if interpolation_needed["vperp"]
-        new_pdf = allocate_float(orig_nvpa, vperp.n, z.n, nspecies)
-        for is ∈ 1:nspecies, iz ∈ 1:z.n, ivpa ∈ 1:orig_nvpa
-            @views interpolate_to_grid_1d!(
-                                           new_pdf[ivpa,:,iz,is], vperp.grid,
-                                           this_pdf[ivpa,:,iz,is], restart_vperp,
-                                           restart_vperp_spectral)
-        end
-        this_pdf = new_pdf
-    end
-
-    if (
-        (moments.evolve_density == restart_evolve_density &&
-         moments.evolve_upar == restart_evolve_upar && moments.evolve_ppar ==
-         restart_evolve_ppar)
-        || (!moments.evolve_upar && !restart_evolve_upar &&
-            !moments.evolve_ppar && !restart_evolve_ppar)
-       )
-        # No chages to velocity-space coordinates, so just interpolate from
-        # one grid to the other
-        if interpolation_needed["vpa"]
-            new_pdf = allocate_float(vpa.n, vperp.n, z.n, nspecies)
-            for is ∈ 1:nspecies, iz ∈ 1:z.n, ivperp ∈ 1:vperp.n
-                @views interpolate_to_grid_1d!(
-                                               new_pdf[:,ivperp,iz,is], vpa.grid,
-                                               this_pdf[:,ivperp,iz,is], restart_vpa,
-                                               restart_vpa_spectral)
-            end
-            this_pdf = new_pdf
-        end
-    elseif (!moments.evolve_upar && !moments.evolve_ppar &&
-            restart_evolve_upar && !restart_evolve_ppar)
-        # vpa = new_wpa = old_wpa + upar
-        # => old_wpa = new_wpa - upar
-        new_pdf = allocate_float(vpa.n, vperp.n, z.n, nspecies)
-        for is ∈ nspecies, iz ∈ 1:z.n, ivperp ∈ 1:vperp.n
-            restart_vpa_vals = vpa.grid .- moments.ion.upar[iz,ir,is]
-            @views interpolate_to_grid_1d!(
-                                           new_pdf[:,ivperp,iz,is], restart_vpa_vals,
-                                           this_pdf[:,ivperp,iz,is], restart_vpa, restart_vpa_spectral)
-        end
-        this_pdf = new_pdf
-    elseif (!moments.evolve_upar && !moments.evolve_ppar &&
-            !restart_evolve_upar && restart_evolve_ppar)
-        # vpa = new_wpa = old_wpa*vth
-        # => old_wpa = new_wpa/vth
-        new_pdf = allocate_float(vpa.n, vperp.n, z.n, nspecies)
-        for is ∈ nspecies, iz ∈ 1:z.n, ivperp ∈ 1:vperp.n
-            restart_vpa_vals = vpa.grid ./ moments.ion.vth[iz,ir,is]
-            @views interpolate_to_grid_1d!(
-                                           new_pdf[:,ivperp,iz,is], restart_vpa_vals,
-                                           this_pdf[:,ivperp,iz,is], restart_vpa, restart_vpa_spectral)
-        end
-        this_pdf = new_pdf
-    elseif (!moments.evolve_upar && !moments.evolve_ppar &&
-            restart_evolve_upar && restart_evolve_ppar)
-        # vpa = new_wpa = old_wpa*vth + upar
-        # => old_wpa = (new_wpa - upar)/vth
-        new_pdf = allocate_float(vpa.n, vperp.n, z.n, nspecies)
-        for is ∈ nspecies, iz ∈ 1:z.n, ivperp ∈ 1:vperp.n
-            restart_vpa_vals =
-            @. (vpa.grid - moments.ion.upar[iz,ir,is]) /
-            moments.ion.vth[iz,ir,is]
-            @views interpolate_to_grid_1d!(
-                                           new_pdf[:,ivperp,iz,is], restart_vpa_vals,
-                                           this_pdf[:,ivperp,iz,is], restart_vpa, restart_vpa_spectral)
-        end
-        this_pdf = new_pdf
-    elseif (moments.evolve_upar && !moments.evolve_ppar &&
-            !restart_evolve_upar && !restart_evolve_ppar)
-        # vpa = new_wpa + upar = old_wpa
-        # => old_wpa = new_wpa + upar
-        new_pdf = allocate_float(vpa.n, vperp.n, z.n, nspecies)
-        for is ∈ nspecies, iz ∈ 1:z.n, ivperp ∈ 1:vperp.n
-            restart_vpa_vals = vpa.grid .+ moments.ion.upar[iz,ir,is]
-            @views interpolate_to_grid_1d!(
-                                           new_pdf[:,ivperp,iz,is], restart_vpa_vals,
-                                           this_pdf[:,ivperp,iz,is], restart_vpa, restart_vpa_spectral)
-        end
-        this_pdf = new_pdf
-    elseif (moments.evolve_upar && !moments.evolve_ppar &&
-            !restart_evolve_upar && restart_evolve_ppar)
-        # vpa = new_wpa + upar = old_wpa*vth
-        # => old_wpa = (new_wpa + upar)/vth
-        new_pdf = allocate_float(vpa.n, vperp.n, z.n, nspecies)
-        for is ∈ nspecies, iz ∈ 1:z.n, ivperp ∈ 1:vperp.n
-            restart_vpa_vals =
-            @. (vpa.grid + moments.ion.upar[iz,ir,is]) /
-            moments.ion.vth
-            @views interpolate_to_grid_1d!(
-                                           new_pdf[:,ivperp,iz,is], restart_vpa_vals,
-                                           this_pdf[:,ivperp,iz,is], restart_vpa, restart_vpa_spectral)
-        end
-        this_pdf = new_pdf
-    elseif (moments.evolve_upar && !moments.evolve_ppar &&
-            restart_evolve_upar && restart_evolve_ppar)
-        # vpa = new_wpa + upar = old_wpa*vth + upar
-        # => old_wpa = new_wpa/vth
-        new_pdf = allocate_float(vpa.n, vperp.n, z.n, nspecies)
-        for is ∈ nspecies, iz ∈ 1:z.n, ivperp ∈ 1:vperp.n
-            restart_vpa_vals = vpa.grid ./ moments.ion.vth[iz,ir,is]
-            @views interpolate_to_grid_1d!(
-                                           new_pdf[:,ivperp,iz,is], restart_vpa_vals,
-                                           this_pdf[:,ivperp,iz,is], restart_vpa, restart_vpa_spectral)
-        end
-        this_pdf = new_pdf
-    elseif (!moments.evolve_upar && moments.evolve_ppar &&
-            !restart_evolve_upar && !restart_evolve_ppar)
-        # vpa = new_wpa*vth = old_wpa
-        # => old_wpa = new_wpa*vth
-        new_pdf = allocate_float(vpa.n, vperp.n, z.n, nspecies)
-        for is ∈ nspecies, iz ∈ 1:z.n, ivperp ∈ 1:vperp.n
-            restart_vpa_vals = vpa.grid .* moments.ion.vth[iz,ir,is]
-            @views interpolate_to_grid_1d!(
-                                           new_pdf[:,ivperp,iz,is], restart_vpa_vals,
-                                           this_pdf[:,ivperp,iz,is], restart_vpa, restart_vpa_spectral)
-        end
-        this_pdf = new_pdf
-    elseif (!moments.evolve_upar && moments.evolve_ppar &&
-            restart_evolve_upar && !restart_evolve_ppar)
-        # vpa = new_wpa*vth = old_wpa + upar
-        # => old_wpa = new_wpa*vth - upar/vth
-        new_pdf = allocate_float(vpa.n, vperp.n, z.n, nspecies)
-        for is ∈ nspecies, iz ∈ 1:z.n, ivperp ∈ 1:vperp.n
-            restart_vpa_vals = @. vpa.grid * moments.ion.vth[iz,ir,is] -
-            moments.ion.upar[iz,ir,is]
-            @views interpolate_to_grid_1d!(
-                                           new_pdf[:,ivperp,iz,is], restart_vpa_vals,
-                                           this_pdf[:,ivperp,iz,is], restart_vpa, restart_vpa_spectral)
-        end
-        this_pdf = new_pdf
-    elseif (!moments.evolve_upar && moments.evolve_ppar &&
-            restart_evolve_upar && restart_evolve_ppar)
-        # vpa = new_wpa*vth = old_wpa*vth + upar
-        # => old_wpa = new_wpa - upar/vth
-        new_pdf = allocate_float(vpa.n, vperp.n, z.n, nspecies)
-        for is ∈ nspecies, iz ∈ 1:z.n, ivperp ∈ 1:vperp.n
-            restart_vpa_vals =
-            @. vpa.grid -
-            moments.ion.upar[iz,ir,is]/moments.ion.vth[iz,ir,is]
-            @views interpolate_to_grid_1d!(
-                                           new_pdf[:,ivperp,iz,is], restart_vpa_vals,
-                                           this_pdf[:,ivperp,iz,is], restart_vpa, restart_vpa_spectral)
-        end
-        this_pdf = new_pdf
-    elseif (moments.evolve_upar && moments.evolve_ppar &&
-            !restart_evolve_upar && !restart_evolve_ppar)
-        # vpa = new_wpa*vth + upar = old_wpa
-        # => old_wpa = new_wpa*vth + upar
-        new_pdf = allocate_float(vpa.n, vperp.n, z.n, nspecies)
-        for is ∈ nspecies, iz ∈ 1:z.n, ivperp ∈ 1:vperp.n
-            restart_vpa_vals = @. vpa.grid * moments.ion.vth[iz,ir,is] +
-            moments.ion.upar[iz,ir,is]
-            @views interpolate_to_grid_1d!(
-                                           new_pdf[:,ivperp,iz,is], restart_vpa_vals,
-                                           this_pdf[:,ivperp,iz,is], restart_vpa, restart_vpa_spectral)
-        end
-        this_pdf = new_pdf
-    elseif (moments.evolve_upar && moments.evolve_ppar &&
-            restart_evolve_upar && !restart_evolve_ppar)
-        # vpa = new_wpa*vth + upar = old_wpa + upar
-        # => old_wpa = new_wpa*vth
-        new_pdf = allocate_float(vpa.n, vperp.n, z.n, nspecies)
-        for is ∈ nspecies, iz ∈ 1:z.n, ivperp ∈ 1:vperp.n
-            restart_vpa_vals = vpa.grid .* moments.ion.vth[iz,ir,is]
-            @views interpolate_to_grid_1d!(
-                                           new_pdf[:,ivperp,iz,is], restart_vpa_vals,
-                                           this_pdf[:,ivperp,iz,is], restart_vpa, restart_vpa_spectral)
-        end
-        this_pdf = new_pdf
-    elseif (moments.evolve_upar && moments.evolve_ppar &&
-            !restart_evolve_upar && restart_evolve_ppar)
-        # vpa = new_wpa*vth + upar = old_wpa*vth
-        # => old_wpa = new_wpa + upar/vth
-        new_pdf = allocate_float(vpa.n, vperp.n, z.n, nspecies)
-        for is ∈ nspecies, iz ∈ 1:z.n, ivperp ∈ 1:vperp.n
-            restart_vpa_vals =
-            @. vpa.grid +
-            moments.ion.upar[iz,ir,is] / moments.ion.vth[iz,ir,is]
-            @views interpolate_to_grid_1d!(
-                                           new_pdf[:,ivperp,iz,is], restart_vpa_vals,
-                                           this_pdf[:,ivperp,iz,is], restart_vpa, restart_vpa_spectral)
-        end
-        this_pdf = new_pdf
-    else
-        # This should never happen, as all combinations of evolve_* options
-        # should be handled above.
-        error("Unsupported combination of moment-kinetic options:"
-              * " evolve_density=", moments.evolve_density
-              * " evolve_upar=", moments.evolve_upar
-              * " evolve_ppar=", moments.evolve_ppar
-              * " restart_evolve_density=", restart_evolve_density
-              * " restart_evolve_upar=", restart_evolve_upar
-              * " restart_evolve_ppar=", restart_evolve_ppar)
-    end
-    if moments.evolve_density && !restart_evolve_density
-        # Need to normalise by density
-        for is ∈ nspecies, iz ∈ 1:z.n
-            this_pdf[:,:,iz,is] ./= moments.ion.dens[iz,ir,is]
-        end
-    elseif !moments.evolve_density && restart_evolve_density
-        # Need to unnormalise by density
-        for is ∈ nspecies, iz ∈ 1:z.n
-            this_pdf[:,:,iz,is] .*= moments.ion.dens[iz,ir,is]
-        end
-    end
-    if moments.evolve_ppar && !restart_evolve_ppar
-        # Need to normalise by vth
-        for is ∈ nspecies, iz ∈ 1:z.n
-            this_pdf[:,:,iz,is] .*= moments.ion.vth[iz,ir,is]
-        end
-    elseif !moments.evolve_ppar && restart_evolve_ppar
-        # Need to unnormalise by vth
-        for is ∈ nspecies, iz ∈ 1:z.n
-            this_pdf[:,:,iz,is] ./= moments.ion.vth[iz,ir,is]
-        end
-    end
-
-    return this_pdf
-end
-
-function reload_neutral_pdf(dynamic, time_index, moments, r, z, vzeta, vr, vz, r_range,
-                            z_range, vzeta_range, vr_range, vz_range, restart_r,
-                            restart_r_spectral, restart_z, restart_z_spectral,
-                            restart_vzeta, restart_vzeta_spectral, restart_vr,
-                            restart_vr_spectral, restart_vz, restart_vz_spectral,
-                            interpolation_needed, restart_evolve_density,
-                            restart_evolve_upar, restart_evolve_ppar)
-    this_pdf = load_slice(dynamic, "f_neutral", vz_range, vr_range,
-                          vzeta_range, z_range, r_range, :, time_index)
-    orig_nvz, orig_nvr, orig_nvzeta, orig_nz, orig_nr, nspecies =
-        size(this_pdf)
-    if interpolation_needed["r"]
-        new_pdf = allocate_float(orig_nvz, orig_nvr, orig_nvzeta, orig_nz,
-                                 r.n, nspecies)
-        for is ∈ 1:nspecies, iz ∈ 1:orig_nz, ivzeta ∈ 1:orig_nvzeta,
-                ivr ∈ 1:orig_nvr, ivz ∈ 1:orig_nvz
-            @views interpolate_to_grid_1d!(
-                new_pdf[ivz,ivr,ivzeta,iz,:,is], r.grid,
-                this_pdf[ivz,ivr,ivzeta,iz,:,is], restart_r,
-                restart_r_spectral)
-        end
-        this_pdf = new_pdf
-    end
-    if interpolation_needed["z"]
-        new_pdf = allocate_float(orig_nvz, orig_nvr, orig_nvzeta, z.n,
-                                 r.n, nspecies)
-        for is ∈ 1:nspecies, ir ∈ 1:r.n, ivzeta ∈ 1:orig_nvzeta,
-                ivr ∈ 1:orig_nvr, ivz ∈ 1:orig_nvz
-            @views interpolate_to_grid_1d!(
-                new_pdf[ivz,ivr,ivzeta,:,ir,is], z.grid,
-                this_pdf[ivz,ivr,ivzeta,:,ir,is], restart_z,
-                restart_z_spectral)
-        end
-        this_pdf = new_pdf
-    end
-
-    # Current moment-kinetic implementation is only 1V, so no need
-    # to handle normalised vzeta or vr coordinates. This will need
-    # to change when/if 3V moment-kinetics is implemented.
-    if interpolation_needed["vzeta"]
-        new_pdf = allocate_float(orig_nvz, orig_nvr, vzeta.n, z.n, r.n,
-                                 nspecies)
-        for is ∈ 1:nspecies, ir ∈ 1:r.n, iz ∈ 1:z.n, ivr ∈ 1:orig_nvr,
-                ivz ∈ 1:orig_nvz
-            @views interpolate_to_grid_1d!(
-                new_pdf[ivz,ivr,:,iz,ir,is], vzeta.grid,
-                this_pdf[ivz,ivr,:,iz,ir,is], restart_vzeta,
-                restart_vzeta_spectral)
-        end
-        this_pdf = new_pdf
-    end
-    if interpolation_needed["vr"]
-        new_pdf = allocate_float(orig_nvz, vr.n, vzeta.n, z.n, r.n,
-                                 nspecies)
-        for is ∈ 1:nspecies, ir ∈ 1:r.n, iz ∈ 1:z.n,
-                ivzeta ∈ 1:vzeta.n, ivz ∈ 1:orig_nvz
-            @views interpolate_to_grid_1d!(
-                new_pdf[ivz,:,ivzeta,iz,ir,is], vr.grid,
-                this_pdf[ivz,:,ivzeta,iz,ir,is], restart_vr,
-                restart_vr_spectral)
-        end
-        this_pdf = new_pdf
-    end
-
-    if (
-        (moments.evolve_density == restart_evolve_density &&
-         moments.evolve_upar == restart_evolve_upar &&
-         moments.evolve_ppar == restart_evolve_ppar)
-        || (!moments.evolve_upar && !restart_evolve_upar &&
-            !moments.evolve_ppar && !restart_evolve_ppar)
-       )
-        # No chages to velocity-space coordinates, so just interpolate from
-        # one grid to the other
-        if interpolation_needed["vz"]
-            new_pdf = allocate_float(vz.n, vr.n, vzeta.n, z.n, r.n, nspecies)
-            for is ∈ 1:nspecies, ir ∈ 1:r.n, iz ∈ 1:z.n, ivr ∈ 1:vr.n,
-                    ivzeta ∈ 1:vzeta.n
-                @views interpolate_to_grid_1d!(
-                    new_pdf[:,ivr,ivzeta,iz,ir,is], vz.grid,
-                    this_pdf[:,ivr,ivzeta,iz,ir,is], restart_vz,
-                    restart_vz_spectral)
-            end
-            this_pdf = new_pdf
-        end
-    elseif (!moments.evolve_upar && !moments.evolve_ppar &&
-            restart_evolve_upar && !restart_evolve_ppar)
-        # vpa = new_wpa = old_wpa + upar
-        # => old_wpa = new_wpa - upar
-        new_pdf = allocate_float(vz.n, vr.n, vzeta.n, z.n, r.n, nspecies)
-        for is ∈ nspecies, ir ∈ 1:r.n, iz ∈ 1:z.n, ivzeta ∈ 1:vzeta.n,
-                ivr ∈ 1:vr.n
-            restart_vz_vals = vz.grid .- moments.neutral.uz[iz,ir,is]
-            @views interpolate_to_grid_1d!(
-                new_pdf[:,ivr,ivzeta,iz,ir,is], restart_vz_vals,
-                this_pdf[:,ivr,ivzeta,iz,ir,is], restart_vz,
-                restart_vz_spectral)
-        end
-        this_pdf = new_pdf
-    elseif (!moments.evolve_upar && !moments.evolve_ppar &&
-            !restart_evolve_upar && restart_evolve_ppar)
-        # vpa = new_wpa = old_wpa*vth
-        # => old_wpa = new_wpa/vth
-        new_pdf = allocate_float(vz.n, vr.n, vzeta.n, z.n, r.n, nspecies)
-        for is ∈ nspecies, ir ∈ 1:r.n, iz ∈ 1:z.n, ivr ∈ 1:vr.n,
-                ivzeta ∈ 1:vzeta.n
-            restart_vz_vals = vz.grid ./ moments.neutral.vth[iz,ir,is]
-            @views interpolate_to_grid_1d!(
-                new_pdf[:,ivr,ivzeta,iz,ir,is], restart_vz_vals,
-                this_pdf[:,ivr,ivzeta,iz,ir,is], restart_vz,
-                restart_vz_spectral)
-        end
-        this_pdf = new_pdf
-    elseif (!moments.evolve_upar && !moments.evolve_ppar &&
-            restart_evolve_upar && restart_evolve_ppar)
-        # vpa = new_wpa = old_wpa*vth + upar
-        # => old_wpa = (new_wpa - upar)/vth
-        new_pdf = allocate_float(vz.n, vr.n, vzeta.n, z.n, r.n, nspecies)
-        for is ∈ nspecies, ir ∈ 1:r.n, iz ∈ 1:z.n, ivr ∈ 1:vr.n,
-                ivzeta ∈ 1:vzeta.n
-            restart_vz_vals =
-                @. (vz.grid - moments.neutral.uz[iz,ir,is]) /
-                   moments.neutral.vth[iz,ir,is]
-            @views interpolate_to_grid_1d!(
-                new_pdf[:,ivr,ivzeta,iz,ir,is], restart_vz_vals,
-                this_pdf[:,ivr,ivzeta,iz,ir,is], restart_vz,
-                restart_vz_spectral)
-        end
-        this_pdf = new_pdf
-    elseif (moments.evolve_upar && !moments.evolve_ppar &&
-            !restart_evolve_upar && !restart_evolve_ppar)
-        # vpa = new_wpa + upar = old_wpa
-        # => old_wpa = new_wpa + upar
-        new_pdf = allocate_float(vz.n, vr.n, vzeta.n, z.n, r.n, nspecies)
-        for is ∈ nspecies, ir ∈ 1:r.n, iz ∈ 1:z.n, ivr ∈ 1:vr.n,
-                ivzeta ∈ 1:vzeta.n
-            restart_vz_vals = vz.grid .+ moments.neutral.uz[iz,ir,is]
-            @views interpolate_to_grid_1d!(
-                new_pdf[:,ivr,ivzeta,iz,ir,is], restart_vz_vals,
-                this_pdf[:,ivr,ivzeta,iz,ir,is], restart_vz, restart_vz_spectral)
-        end
-        this_pdf = new_pdf
-    elseif (moments.evolve_upar && !moments.evolve_ppar &&
-            !restart_evolve_upar && restart_evolve_ppar)
-        # vpa = new_wpa + upar = old_wpa*vth
-        # => old_wpa = (new_wpa + upar)/vth
-        new_pdf = allocate_float(vz.n, vr.n, vzeta.n, z.n, r.n, nspecies)
-        for is ∈ nspecies, ir ∈ 1:r.n, iz ∈ 1:z.n, ivr ∈ 1:vr.n,
-                ivzeta ∈ 1:vzeta.n
-            restart_vz_vals =
-                @. (vz.grid + moments.neutral.uz[iz,ir,is]) /
-                    moments.neutral.vth[iz,ir,is]
-            @views interpolate_to_grid_1d!(
-                new_pdf[:,ivr,ivzeta,iz,ir,is], restart_vz_vals,
-                this_pdf[:,ivr,ivzeta,iz,ir,is], restart_vz,
-                restart_vz_spectral)
-        end
-        this_pdf = new_pdf
-    elseif (moments.evolve_upar && !moments.evolve_ppar &&
-            restart_evolve_upar && restart_evolve_ppar)
-        # vpa = new_wpa + upar = old_wpa*vth + upar
-        # => old_wpa = new_wpa/vth
-        new_pdf = allocate_float(vz.n, vr.n, vzeta.n, z.n, r.n, nspecies)
-        for is ∈ nspecies, ir ∈ 1:r.n, iz ∈ 1:z.n, ivr ∈ 1:vr.n,
-                ivzeta ∈ 1:vzeta.n
-            restart_vz_vals = vz.grid ./ moments.neutral.vth[iz,ir,is]
-            @views interpolate_to_grid_1d!(
-                new_pdf[:,ivr,ivzeta,iz,ir,is], restart_vz_vals,
-                this_pdf[:,ivr,ivzeta,iz,ir,is], restart_vz,
-                restart_vz_spectral)
-        end
-        this_pdf = new_pdf
-    elseif (!moments.evolve_upar && moments.evolve_ppar &&
-            !restart_evolve_upar && !restart_evolve_ppar)
-        # vpa = new_wpa*vth = old_wpa
-        # => old_wpa = new_wpa*vth
-        new_pdf = allocate_float(vz.n, vr.n, vzeta.n, z.n, r.n, nspecies)
-        for is ∈ nspecies, ir ∈ 1:r.n, iz ∈ 1:z.n, ivr ∈ 1:vr.n,
-                ivzeta ∈ 1:vzeta.n
-            restart_vz_vals = vz.grid .* moments.neutral.vth[iz,ir,is]
-            @views interpolate_to_grid_1d!(
-                new_pdf[:,ivr,ivzeta,iz,ir,is], restart_vz_vals,
-                this_pdf[:,ivr,ivzeta,iz,ir,is], restart_vz,
-                restart_vz_spectral)
-        end
-        this_pdf = new_pdf
-    elseif (!moments.evolve_upar && moments.evolve_ppar &&
-            restart_evolve_upar && !restart_evolve_ppar)
-        # vpa = new_wpa*vth = old_wpa + upar
-        # => old_wpa = new_wpa*vth - upar/vth
-        new_pdf = allocate_float(vz.n, vr.n, vzeta.n, z.n, r.n, nspecies)
-        for is ∈ nspecies, ir ∈ 1:r.n, iz ∈ 1:z.n, ivr ∈ 1:vr.n,
-                ivzeta ∈ 1:vzeta.n
-            restart_vz_vals =
-                @. vz.grid * moments.neutral.vth[iz,ir,is] -
-                   moments.neutral.upar[iz,ir,is]
-            @views interpolate_to_grid_1d!(
-                new_pdf[:,ivr,ivzeta,iz,ir,is], restart_vz_vals,
-                this_pdf[:,ivr,ivzeta,iz,ir,is], restart_vz,
-                restart_vz_spectral)
-        end
-        this_pdf = new_pdf
-    elseif (!moments.evolve_upar && moments.evolve_ppar &&
-            restart_evolve_upar && restart_evolve_ppar)
-        # vpa = new_wpa*vth = old_wpa*vth + upar
-        # => old_wpa = new_wpa - upar/vth
-        new_pdf = allocate_float(vz.n, vr.n, vzeta.n, z.n, r.n, nspecies)
-        for is ∈ nspecies, ir ∈ 1:r.n, iz ∈ 1:z.n, ivr ∈ 1:vr.n,
-                ivzeta ∈ 1:vzeta.n
-            restart_vz_vals =
-                @. vz.grid -
-                   moments.neutral.uz[iz,ir,is]/moments.neutral.vth[iz,ir,is]
-            @views interpolate_to_grid_1d!(
-                new_pdf[:,ivr,ivzeta,iz,ir,is], restart_vz_vals,
-                this_pdf[:,ivr,ivzeta,iz,ir,is], restart_vz,
-                restart_vz_spectral)
-        end
-        this_pdf = new_pdf
-    elseif (moments.evolve_upar && moments.evolve_ppar &&
-            !restart_evolve_upar && !restart_evolve_ppar)
-        # vpa = new_wpa*vth + upar = old_wpa
-        # => old_wpa = new_wpa*vth + upar
-        new_pdf = allocate_float(vz.n, vr.n, vzeta.n, z.n, r.n, nspecies)
-        for is ∈ nspecies, ir ∈ 1:r.n, iz ∈ 1:z.n, ivr ∈ 1:vr.n,
-                ivzeta ∈ 1:vzeta.n
-            restart_vz_vals =
-                @. vz.grid * moments.neutral.vth[iz,ir,is] +
-                   moments.neutral.uz[iz,ir,is]
-            @views interpolate_to_grid_1d!(
-                new_pdf[:,ivr,ivzeta,iz,ir,is], restart_vz_vals,
-                this_pdf[:,ivr,ivzeta,iz,ir,is], restart_vz,
-                restart_vz_spectral)
-        end
-        this_pdf = new_pdf
-    elseif (moments.evolve_upar && moments.evolve_ppar &&
-            restart_evolve_upar && !restart_evolve_ppar)
-        # vpa = new_wpa*vth + upar = old_wpa + upar
-        # => old_wpa = new_wpa*vth
-        new_pdf = allocate_float(vz.n, vr.n, vzeta.n, z.n, r.n, nspecies)
-        for is ∈ nspecies, ir ∈ 1:r.n, iz ∈ 1:z.n, ivr ∈ 1:vr.n,
-                ivzeta ∈ 1:vzeta.n
-            restart_vz_vals = vz.grid .* moments.neutral.vth[iz,ir,is]
-            @views interpolate_to_grid_1d!(
-                new_pdf[:,ivr,ivzeta,iz,ir,is], restart_vz_vals,
-                this_pdf[:,ivr,ivzeta,iz,ir,is], restart_vz,
-                restart_vz_spectral)
-        end
-        this_pdf = new_pdf
-    elseif (moments.evolve_upar && moments.evolve_ppar &&
-            !restart_evolve_upar && restart_evolve_ppar)
-        # vpa = new_wpa*vth + upar = old_wpa*vth
-        # => old_wpa = new_wpa + upar/vth
-        new_pdf = allocate_float(vz.n, vr.n, vzeta.n, z.n, r.n, nspecies)
-        for is ∈ nspecies, ir ∈ 1:r.n, iz ∈ 1:z.n, ivr ∈ 1:vr.n,
-                ivzeta ∈ 1:vzeta.n
-            restart_vz_vals =
-                @. vz.grid +
-                   moments.neutral.uz[iz,ir,is]/moments.neutral.vth[iz,ir,is]
-            @views interpolate_to_grid_1d!(
-                new_pdf[:,ivr,ivzeta,iz,ir,is], restart_vz_vals,
-                this_pdf[:,ivr,ivzeta,iz,ir,is], restart_vz,
-                restart_vz_spectral)
-        end
-        this_pdf = new_pdf
-    else
-        # This should never happen, as all combinations of evolve_* options
-        # should be handled above.
-        error("Unsupported combination of moment-kinetic options:"
-              * " evolve_density=", moments.evolve_density
-              * " evolve_upar=", moments.evolve_upar
-              * " evolve_ppar=", moments.evolve_ppar
-              * " restart_evolve_density=", restart_evolve_density
-              * " restart_evolve_upar=", restart_evolve_upar
-              * " restart_evolve_ppar=", restart_evolve_ppar)
-    end
-    if moments.evolve_density && !restart_evolve_density
-        # Need to normalise by density
-        for is ∈ nspecies, ir ∈ 1:r.n, iz ∈ 1:z.n
-            this_pdf[:,:,:,iz,ir,is] ./= moments.neutral.dens[iz,ir,is]
-        end
-    elseif !moments.evolve_density && restart_evolve_density
-        # Need to unnormalise by density
-        for is ∈ nspecies, ir ∈ 1:r.n, iz ∈ 1:z.n
-            this_pdf[:,:,:,iz,ir,is] .*= moments.neutral.dens[iz,ir,is]
-        end
-    end
-    if moments.evolve_ppar && !restart_evolve_ppar
-        # Need to normalise by vth
-        for is ∈ nspecies, ir ∈ 1:r.n, iz ∈ 1:z.n
-            this_pdf[:,:,:,iz,ir,is] .*= moments.neutral.vth[iz,ir,is]
-        end
-    elseif !moments.evolve_ppar && restart_evolve_ppar
-        # Need to unnormalise by vth
-        for is ∈ nspecies, ir ∈ 1:r.n, iz ∈ 1:z.n
-            this_pdf[:,:,:,iz,ir,is] ./= moments.neutral.vth[iz,ir,is]
-        end
-    end
-
-    return this_pdf
-end
-
-function reload_neutral_boundary_pdf(boundary_distributions_io, var_name, ir, moments, z,
-                                     vzeta, vr, vz, z_range, vzeta_range, vr_range,
-                                     vz_range, restart_z, restart_z_spectral,
-                                     restart_vzeta, restart_vzeta_spectral, restart_vr,
-                                     restart_vr_spectral, restart_vz, restart_vz_spectral,
-                                     interpolation_needed, restart_evolve_density,
-                                     restart_evolve_upar, restart_evolve_ppar)
-    this_pdf = load_slice(boundary_distributions_io, var_name, vz_range,
-                          vr_range, vzeta_range, z_range, :)
-    orig_nvz, orig_nvr, orig_nvzeta, orig_nz, nspecies = size(this_pdf)
-    if interpolation_needed["z"]
-        new_pdf = allocate_float(orig_nvz, orig_nvr, orig_nvzeta, z.n,
-                                 nspecies)
-        for is ∈ 1:nspecies, ivzeta ∈ 1:orig_nvzeta, ivr ∈ 1:orig_nvr,
-                ivz ∈ 1:orig_nvz
-            @views interpolate_to_grid_1d!(
-                new_pdf[ivz,ivr,ivzeta,:,is], z.grid,
-                this_pdf[ivz,ivr,ivzeta,:,is], restart_z,
-                restart_z_spectral)
-        end
-        this_pdf = new_pdf
-    end
-
-    # Current moment-kinetic implementation is only 1V, so no need
-    # to handle normalised vzeta or vr coordinates. This will need
-    # to change when/if 3V moment-kinetics is implemented.
-    if interpolation_needed["vzeta"]
-        new_pdf = allocate_float(orig_nvz, orig_nvr, vzeta.n, z.n,
-                                 nspecies)
-        for is ∈ 1:nspecies, iz ∈ 1:z.n, ivr ∈ 1:orig_nvr,
-                ivz ∈ 1:orig_nvz
-            @views interpolate_to_grid_1d!(
-                new_pdf[ivz,ivr,:,iz,is], vzeta.grid,
-                this_pdf[ivz,ivr,:,iz,is], restart_vzeta,
-                restart_vzeta_spectral)
-        end
-        this_pdf = new_pdf
-    end
-    if interpolation_needed["vr"]
-        new_pdf = allocate_float(orig_nvz, vr.n, vzeta.n, z.n, nspecies)
-        for is ∈ 1:nspecies, iz ∈ 1:z.n, ivzeta ∈ 1:vzeta.n,
-                ivz ∈ 1:orig_nvz
-            @views interpolate_to_grid_1d!(
-                new_pdf[ivz,:,ivzeta,iz,is], vr.grid,
-                this_pdf[ivz,:,ivzeta,iz,is], restart_vr,
-                restart_vr_spectral)
-        end
-        this_pdf = new_pdf
-    end
-
-    if (
-        (moments.evolve_density == restart_evolve_density &&
-         moments.evolve_upar == restart_evolve_upar && moments.evolve_ppar ==
-         restart_evolve_ppar)
-        || (!moments.evolve_upar && !restart_evolve_upar &&
-            !moments.evolve_ppar && !restart_evolve_ppar)
-       )
-        # No chages to velocity-space coordinates, so just interpolate from
-        # one grid to the other
-        if interpolation_needed["vz"]
-            new_pdf = allocate_float(vz.n, vr.n, vzeta.n, z.n, nspecies)
-            for is ∈ 1:nspecies, iz ∈ 1:z.n, ivr ∈ 1:vr.n,
-                    ivzeta ∈ 1:vzeta.n
-                @views interpolate_to_grid_1d!(
-                    new_pdf[:,ivr,ivzeta,iz,is], vz.grid,
-                    this_pdf[:,ivr,ivzeta,iz,is], restart_vz,
-                    restart_vz_spectral)
-            end
-            this_pdf = new_pdf
-        end
-    elseif (!moments.evolve_upar && !moments.evolve_ppar &&
-            restart_evolve_upar && !restart_evolve_ppar)
-        # vpa = new_wpa = old_wpa + upar
-        # => old_wpa = new_wpa - upar
-        new_pdf = allocate_float(vz.n, vr.n, vzeta.n, z.n, nspecies)
-        for is ∈ nspecies, iz ∈ 1:z.n, ivzeta ∈ 1:vzeta.n, ivr ∈ 1:vr.n
-            restart_vz_vals = vz.grid .- moments.neutral.uz[iz,ir,is]
-            @views interpolate_to_grid_1d!(
-                new_pdf[:,ivr,ivzeta,iz,is], restart_vz_vals,
-                this_pdf[:,ivr,ivzeta,iz,is], restart_vz,
-                restart_vz_spectral)
-        end
-        this_pdf = new_pdf
-    elseif (!moments.evolve_upar && !moments.evolve_ppar &&
-            !restart_evolve_upar && restart_evolve_ppar)
-        # vpa = new_wpa = old_wpa*vth
-        # => old_wpa = new_wpa/vth
-        new_pdf = allocate_float(vz.n, vr.n, vzeta.n, z.n, nspecies)
-        for is ∈ nspecies, iz ∈ 1:z.n, ivr ∈ 1:vr.n, ivzeta ∈ 1:vzeta.n
-            restart_vz_vals = vz.grid ./ moments.neutral.vth[iz,ir,is]
-            @views interpolate_to_grid_1d!(
-                new_pdf[:,ivr,ivzeta,iz,is], restart_vz_vals,
-                this_pdf[:,ivr,ivzeta,iz,is], restart_vz,
-                restart_vz_spectral)
-        end
-        this_pdf = new_pdf
-    elseif (!moments.evolve_upar && !moments.evolve_ppar &&
-            restart_evolve_upar && restart_evolve_ppar)
-        # vpa = new_wpa = old_wpa*vth + upar
-        # => old_wpa = (new_wpa - upar)/vth
-        new_pdf = allocate_float(vz.n, vr.n, vzeta.n, z.n, nspecies)
-        for is ∈ nspecies, iz ∈ 1:z.n, ivr ∈ 1:vr.n, ivzeta ∈ 1:vzeta.n
-            restart_vz_vals =
-                @. (vz.grid - moments.neutral.uz[iz,ir,is]) /
-                   moments.neutral.vth[iz,ir,is]
-            @views interpolate_to_grid_1d!(
-                new_pdf[:,ivr,ivzeta,iz,is], restart_vz_vals,
-                this_pdf[:,ivr,ivzeta,iz,is], restart_vz,
-                restart_vz_spectral)
-        end
-        this_pdf = new_pdf
-    elseif (moments.evolve_upar && !moments.evolve_ppar &&
-            !restart_evolve_upar && !restart_evolve_ppar)
-        # vpa = new_wpa + upar = old_wpa
-        # => old_wpa = new_wpa + upar
-        new_pdf = allocate_float(vz.n, vr.n, vzeta.n, z.n, nspecies)
-        for is ∈ nspecies, iz ∈ 1:z.n, ivr ∈ 1:vr.n, ivzeta ∈ 1:vzeta.n
-            restart_vz_vals = vz.grid .+
-                              moments.neutral.uz[iz,ir,is]
-            @views interpolate_to_grid_1d!(
-                new_pdf[:,ivr,ivzeta,iz,is], restart_vz_vals,
-                this_pdf[:,ivr,ivzeta,iz,is], restart_vz,
-                restart_vz_spectral)
-        end
-        this_pdf = new_pdf
-    elseif (moments.evolve_upar && !moments.evolve_ppar &&
-            !restart_evolve_upar && restart_evolve_ppar)
-        # vpa = new_wpa + upar = old_wpa*vth
-        # => old_wpa = (new_wpa + upar)/vth
-        new_pdf = allocate_float(vz.n, vr.n, vzeta.n, z.n, nspecies)
-        for is ∈ nspecies, iz ∈ 1:z.n, ivr ∈ 1:vr.n, ivzeta ∈ 1:vzeta.n
-            restart_vz_vals =
-                @. (vz.grid + moments.neutral.uz[iz,ir,is]) /
-                   moments.neutral.vth
-            @views interpolate_to_grid_1d!(
-                new_pdf[:,ivr,ivzeta,iz,is], restart_vz_vals,
-                this_pdf[:,ivr,ivzeta,iz,is], restart_vz,
-                restart_vz_spectral)
-        end
-        this_pdf = new_pdf
-    elseif (moments.evolve_upar && !moments.evolve_ppar &&
-            restart_evolve_upar && restart_evolve_ppar)
-        # vpa = new_wpa + upar = old_wpa*vth + upar
-        # => old_wpa = new_wpa/vth
-        new_pdf = allocate_float(vz.n, vr.n, vzeta.n, z.n, nspecies)
-        for is ∈ nspecies, iz ∈ 1:z.n, ivr ∈ 1:vr.n, ivzeta ∈ 1:vzeta.n
-            restart_vz_vals = vz.grid ./ moments.neutral.vth[iz,ir,is]
-            @views interpolate_to_grid_1d!(
-                new_pdf[:,ivr,ivzeta,iz,is], restart_vz_vals,
-                this_pdf[:,ivr,ivzeta,iz,is], restart_vz,
-                restart_vz_spectral)
-        end
-        this_pdf = new_pdf
-    elseif (!moments.evolve_upar && moments.evolve_ppar &&
-            !restart_evolve_upar && !restart_evolve_ppar)
-        # vpa = new_wpa*vth = old_wpa
-        # => old_wpa = new_wpa*vth
-        new_pdf = allocate_float(vz.n, vr.n, vzeta.n, z.n, nspecies)
-        for is ∈ nspecies, iz ∈ 1:z.n, ivr ∈ 1:vr.n, ivzeta ∈ 1:vzeta.n
-            restart_vz_vals = vz.grid .*
-                              moments.neutral.vth[iz,ir,is]
-            @views interpolate_to_grid_1d!(
-                new_pdf[:,ivr,ivzeta,iz,is], restart_vz_vals,
-                this_pdf[:,ivr,ivzeta,iz,is], restart_vz,
-                restart_vz_spectral)
-        end
-        this_pdf = new_pdf
-    elseif (!moments.evolve_upar && moments.evolve_ppar &&
-            restart_evolve_upar && !restart_evolve_ppar)
-        # vpa = new_wpa*vth = old_wpa + upar
-        # => old_wpa = new_wpa*vth - upar/vth
-        new_pdf = allocate_float(vz.n, vr.n, vzeta.n, z.n, nspecies)
-        for is ∈ nspecies, iz ∈ 1:z.n, ivr ∈ 1:vr.n, ivzeta ∈ 1:vzeta.n
-            restart_vz_vals =
-                @. vz.grid * moments.neutral.vth[iz,ir,is] -
-                   moments.neutral.upar[iz,ir,is]
-            @views interpolate_to_grid_1d!(
-                new_pdf[:,ivr,ivzeta,iz,is], restart_vz_vals,
-                this_pdf[:,ivr,ivzeta,iz,is], restart_vz,
-                restart_vz_spectral)
-        end
-        this_pdf = new_pdf
-    elseif (!moments.evolve_upar && moments.evolve_ppar &&
-            restart_evolve_upar && restart_evolve_ppar)
-        # vpa = new_wpa*vth = old_wpa*vth + upar
-        # => old_wpa = new_wpa - upar/vth
-        new_pdf = allocate_float(vz.n, vr.n, vzeta.n, z.n, nspecies)
-        for is ∈ nspecies, iz ∈ 1:z.n, ivr ∈ 1:vr.n, ivzeta ∈ 1:vzeta.n
-            restart_vz_vals =
-                @. vz.grid -
-                   moments.neutral.uz[iz,ir,is]/moments.neutral.vth[iz,ir,is]
-            @views interpolate_to_grid_1d!(
-                new_pdf[:,ivr,ivzeta,iz,is], restart_vz_vals,
-                this_pdf[:,ivr,ivzeta,iz,is], restart_vz,
-                restart_vz_spectral)
-        end
-        this_pdf = new_pdf
-    elseif (moments.evolve_upar && moments.evolve_ppar &&
-            !restart_evolve_upar && !restart_evolve_ppar)
-        # vpa = new_wpa*vth + upar = old_wpa
-        # => old_wpa = new_wpa*vth + upar
-        new_pdf = allocate_float(vz.n, vr.n, vzeta.n, z.n, nspecies)
-        for is ∈ nspecies, iz ∈ 1:z.n, ivr ∈ 1:vr.n, ivzeta ∈ 1:vzeta.n
-            restart_vz_vals =
-                @. vz.grid * moments.neutral.vth[iz,ir,is] +
-                   moments.neutral.uz[iz,ir,is]
-            @views interpolate_to_grid_1d!(
-                new_pdf[:,ivr,ivzeta,iz,is], restart_vz_vals,
-                this_pdf[:,ivr,ivzeta,iz,is], restart_vz,
-                restart_vz_spectral)
-        end
-        this_pdf = new_pdf
-    elseif (moments.evolve_upar && moments.evolve_ppar &&
-            restart_evolve_upar && !restart_evolve_ppar)
-        # vpa = new_wpa*vth + upar = old_wpa + upar
-        # => old_wpa = new_wpa*vth
-        new_pdf = allocate_float(vz.n, vr.n, vzeta.n, z.n, nspecies)
-        for is ∈ nspecies, iz ∈ 1:z.n, ivr ∈ 1:vr.n, ivzeta ∈ 1:vzeta.n
-            restart_vz_vals = vz.grid .* moments.neutral.vth[iz,ir,is]
-            @views interpolate_to_grid_1d!(
-                new_pdf[:,ivr,ivzeta,iz,is], restart_vz_vals,
-                this_pdf[:,ivr,ivzeta,iz,is], restart_vz,
-                restart_vz_spectral)
-        end
-        this_pdf = new_pdf
-    elseif (moments.evolve_upar && moments.evolve_ppar &&
-            !restart_evolve_upar && restart_evolve_ppar)
-        # vpa = new_wpa*vth + upar = old_wpa*vth
-        # => old_wpa = new_wpa + upar/vth
-        new_pdf = allocate_float(vz.n, vr.n, vzeta.n, z.n, nspecies)
-        for is ∈ nspecies, iz ∈ 1:z.n, ivr ∈ 1:vr.n, ivzeta ∈ 1:vzeta.n
-            restart_vz_vals =
-                @. vz.grid +
-                   moments.neutral.uz[iz,ir,is]/moments.neutral.vth[iz,ir,is]
-            @views interpolate_to_grid_1d!(
-                new_pdf[:,ivr,ivzeta,iz,is], restart_vz_vals,
-                this_pdf[:,ivr,ivzeta,iz,is], restart_vz,
-                restart_vz_spectral)
-        end
-    else
-        # This should never happen, as all combinations of evolve_* options
-        # should be handled above.
-        error("Unsupported combination of moment-kinetic options:"
-              * " evolve_density=", moments.evolve_density
-              * " evolve_upar=", moments.evolve_upar
-              * " evolve_ppar=", moments.evolve_ppar
-              * " restart_evolve_density=", restart_evolve_density
-              * " restart_evolve_upar=", restart_evolve_upar
-              * " restart_evolve_ppar=", restart_evolve_ppar)
-    end
-    if moments.evolve_density && !restart_evolve_density
-        # Need to normalise by density
-        for is ∈ nspecies, iz ∈ 1:z.n
-            this_pdf[:,:,:,iz,is] ./= moments.neutral.dens[iz,ir,is]
-        end
-    elseif !moments.evolve_density && restart_evolve_density
-        # Need to unnormalise by density
-        for is ∈ nspecies, iz ∈ 1:z.n
-            this_pdf[:,:,:,iz,is] .*= moments.neutral.dens[iz,ir,is]
-        end
-    end
-    if moments.evolve_ppar && !restart_evolve_ppar
-        # Need to normalise by vth
-        for is ∈ nspecies, iz ∈ 1:z.n
-            this_pdf[:,:,:,iz,is] .*= moments.neutral.vth[iz,ir,is]
-        end
-    elseif !moments.evolve_ppar && restart_evolve_ppar
-        # Need to unnormalise by vth
-        for is ∈ nspecies, iz ∈ 1:z.n
-            this_pdf[:,:,:,iz,is] ./= moments.neutral.vth[iz,ir,is]
-        end
-    end
-
-    return this_pdf
-end
-
 """
 Read a slice of an electron distribution function
 
@@ -4106,21 +2822,12 @@
 
 The slice to take is specified by the keyword arguments.
 """
-<<<<<<< HEAD
 function load_distributed_electron_pdf_slice(run_names::Tuple, nblocks::Tuple, t_range,
                                              n_species::mk_int, r::coordinate,
                                              z::coordinate, vperp::coordinate,
                                              vpa::coordinate; ir=nothing, iz=nothing,
                                              ivperp=nothing, ivpa=nothing)
     # dimension of pdf is [vpa,vperp,z,r,t]
-=======
-function load_distributed_ion_pdf_slice(run_names::Tuple, nblocks::Tuple, t_range,
-                                        n_species::mk_int, r::coordinate,
-                                        z::coordinate, vperp::coordinate,
-                                        vpa::coordinate; is=nothing, ir=nothing,
-                                        iz=nothing, ivperp=nothing, ivpa=nothing)
-    # dimension of pdf is [vpa,vperp,z,r,species,t]
->>>>>>> 780ce0b5
 
     result_dims = mk_int[]
     if ivpa === nothing
@@ -5332,7 +4039,6 @@
         n = postproc_load_variable(run_info, "density"; kwargs...)
         vth = postproc_load_variable(run_info, "thermal_speed"; kwargs...)
         variable = get_collision_frequency_ii(run_info.collisions, n, vth)
-<<<<<<< HEAD
     elseif variable_name == "collision_frequency_ee"
         n = postproc_load_variable(run_info, "electron_density"; kwargs...)
         vth = postproc_load_variable(run_info, "electron_thermal_speed"; kwargs...)
@@ -5344,8 +4050,6 @@
     elseif variable_name == "electron_temperature"
         vth = postproc_load_variable(run_info, "electron_thermal_speed"; kwargs...)
         variable = run_info.composition.me_over_mi .* vth.^2
-=======
->>>>>>> 780ce0b5
     elseif variable_name == "temperature_neutral"
         vth = postproc_load_variable(run_info, "thermal_speed_neutral"; kwargs...)
         variable = vth.^2
