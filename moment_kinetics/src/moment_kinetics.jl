"""
"""
module moment_kinetics

export run_moment_kinetics

using MPI

# Include submodules from other source files
# Note that order of includes matters - things used in one module must already
# be defined
include("../../machines/shared/machine_setup.jl") # Included so Documenter.jl can find its docs
include("check_so_newer_than_code.jl")
include("command_line_options.jl")
include("constants.jl")
include("debugging.jl")
include("type_definitions.jl")
include("communication.jl")
include("moment_kinetics_structs.jl")
include("looping.jl")
include("array_allocation.jl")
include("interpolation.jl")
include("calculus.jl")
include("clenshaw_curtis.jl")
include("gauss_legendre.jl")
include("chebyshev.jl")
include("finite_differences.jl")
include("quadrature.jl")
include("hermite_spline_interpolation.jl")
include("derivatives.jl")
include("input_structs.jl")
include("runge_kutta.jl")
include("reference_parameters.jl")
include("coordinates.jl")
include("file_io.jl")
include("geo.jl")
include("gyroaverages.jl")
include("velocity_moments.jl")
include("velocity_grid_transforms.jl")
include("electron_fluid_equations.jl")
include("em_fields.jl")
include("bgk.jl")
include("manufactured_solns.jl") # MRH Here?
include("external_sources.jl")
include("moment_constraints.jl")
include("fokker_planck_test.jl")
include("fokker_planck_calculus.jl")
include("fokker_planck.jl")
include("advection.jl")
include("vpa_advection.jl")
include("z_advection.jl")
include("r_advection.jl")
include("vperp_advection.jl")
include("electron_z_advection.jl")
include("electron_vpa_advection.jl")
include("neutral_r_advection.jl")
include("neutral_z_advection.jl")
include("neutral_vz_advection.jl")
include("boundary_conditions.jl")
include("charge_exchange.jl")
include("ionization.jl")
include("krook_collisions.jl")
include("continuity.jl")
include("energy_equation.jl")
include("force_balance.jl")
include("source_terms.jl")
include("numerical_dissipation.jl")
include("moment_kinetics_input.jl")
include("utils.jl")
include("load_data.jl")
include("analysis.jl")
<<<<<<< HEAD
include("electron_kinetic_equation.jl")
=======
>>>>>>> 780ce0b5
include("initial_conditions.jl")
include("parameter_scans.jl")
include("time_advance.jl")

using TimerOutputs
using Dates
using Glob
using Primes

using .file_io: setup_file_io, finish_file_io
using .file_io: write_data_to_ascii
using .file_io: write_all_moments_data_to_binary, write_all_dfns_data_to_binary
using .command_line_options: get_options
using .communication
using .communication: _block_synchronize
using .debugging
using .external_sources
using .input_structs
using .initial_conditions: allocate_pdf_and_moments, init_pdf_and_moments!
using .load_data: reload_evolving_fields!
using .looping
using .moment_constraints: hard_force_moment_constraints!
using .looping: debug_setup_loop_ranges_split_one_combination!
using .moment_kinetics_input: mk_input, read_input_file
using .time_advance: setup_time_advance!, time_advance!
using .type_definitions: mk_int
using .utils: to_minutes, get_default_restart_filename,
              get_prefix_iblock_and_move_existing_file
using .em_fields: setup_em_fields
using .time_advance: setup_dummy_and_buffer_arrays
using .time_advance: allocate_advection_structs

@debug_detect_redundant_block_synchronize using ..communication: debug_detect_redundant_is_active

"""
main function that contains all of the content of the program
"""
function run_moment_kinetics(to::Union{TimerOutput,Nothing}, input_dict=Dict();
                             restart=false, restart_time_index=-1)

    if global_rank[] == 0
        # Check that, if we are using a custom compiled system image that includes
        # moment_kinetics, the system image is newer than the source code files (if there
        # are changes made to the source code since the system image was compiled, they
        # will not affect the current run). Prints a warning if any code files are newer
        # than the system image.
        check_so_newer_than_code()
    end

    mk_state = nothing
    try
        # set up all the structs, etc. needed for a run
        mk_state = setup_moment_kinetics(input_dict; restart=restart,
                                         restart_time_index=restart_time_index)

        # solve the 1+1D kinetic equation to advance f in time by nstep time steps
        if to === nothing
            time_advance!(mk_state...)
        else
            @timeit to "time_advance" time_advance!(mk_state...)
        end

        # clean up i/o and communications
        # last 3 elements of mk_state are ascii_io, io_moments, and io_dfns
        cleanup_moment_kinetics!(mk_state[end-2:end]...)

        if global_rank[] == 0 && to !== nothing
            # Print the timing information if this is a performance test
            display(to)
            println()
        end
    catch e
        # Stop code from hanging when running on multiple processes if only one of them
        # throws an error
        if global_size[] > 1
            println("$(typeof(e)) on process $(global_rank[]):")
            showerror(stdout, e, catch_backtrace())
            flush(stdout)
            flush(stderr)
            MPI.Abort(comm_world, 1)
        else
            # Error almost certainly occured before cleanup. If running in serial we can
            # still finalise file I/O
            cleanup_moment_kinetics!(mk_state[end-2:end]...)
        end

        rethrow(e)
    end

    return nothing
end

"""
overload which takes a filename and loads input
"""
function run_moment_kinetics(to::Union{TimerOutput,Nothing}, input_filename::String;
                             restart=false, restart_time_index=-1)
    return run_moment_kinetics(to, read_input_file(input_filename); restart=restart,
                               restart_time_index=restart_time_index)
end

"""
overload with no TimerOutput arguments
"""
function run_moment_kinetics(input; restart=false, restart_time_index=-1)
    return run_moment_kinetics(nothing, input; restart=restart,
                               restart_time_index=restart_time_index)
end

"""
overload which gets the input file name from command line arguments
"""
function run_moment_kinetics()
    options = get_options()
    inputfile = options["inputfile"]
    restart = options["restart"]
    if options["restartfile"] !== nothing
        restart = options["restartfile"]
    end
    restart_time_index = options["restart-time-index"]
    if inputfile === nothing
        this_input = Dict()
    else
        this_input = inputfile
    end
    run_moment_kinetics(this_input; restart=restart,
                        restart_time_index=restart_time_index)
end

"""
Perform all the initialization steps for a run.

If `backup_filename` is `nothing`, set up for a regular run; if a filename is passed,
reload data from time index given by `restart_time_index` for a restart.

`debug_loop_type` and `debug_loop_parallel_dims` are used to force specific set ups for
parallel loop ranges, and are only used by the tests in `debug_test/`.
"""
function setup_moment_kinetics(input_dict::AbstractDict;
        restart::Union{Bool,AbstractString}=false, restart_time_index::mk_int=-1,
        debug_loop_type::Union{Nothing,NTuple{N,Symbol} where N}=nothing,
        debug_loop_parallel_dims::Union{Nothing,NTuple{N,Symbol} where N}=nothing)

    setup_start_time = now()

    # Set up MPI
    initialize_comms!()

    if global_rank[] == 0
        println("Starting setup   ", Dates.format(now(), dateformat"H:MM:SS"))
        flush(stdout)
    end

    input = mk_input(input_dict; save_inputs_to_txt=true, ignore_MPI=false)
    # obtain input options from moment_kinetics_input.jl
    # and check input to catch errors
    io_input, evolve_moments, t_input, z, z_spectral, r, r_spectral, vpa, vpa_spectral,
        vperp, vperp_spectral, gyrophase, gyrophase_spectral, vz, vz_spectral, vr,
        vr_spectral, vzeta, vzeta_spectral, composition, species, collisions, geometry,
        drive_input, external_source_settings, num_diss_params,
        manufactured_solns_input = input

    # Create loop range variables for shared-memory-parallel loops
    if debug_loop_type === nothing
        # Non-debug case used for all simulations
        looping.setup_loop_ranges!(block_rank[], block_size[];
                                   s=composition.n_ion_species,
                                   sn=composition.n_neutral_species,
                                   r=r.n, z=z.n, vperp=vperp.n, vpa=vpa.n,
                                   vzeta=vzeta.n, vr=vr.n, vz=vz.n)
    else
        if debug_loop_parallel_dims === nothing
            error("debug_loop_parallel_dims must not be `nothing` when debug_loop_type "
                  * "is not `nothing`.")
        end
        # Debug initialisation only used by tests in `debug_test/`
        debug_setup_loop_ranges_split_one_combination!(
            block_rank[], block_size[], debug_loop_type, debug_loop_parallel_dims...;
            s=composition.n_ion_species, sn=composition.n_neutral_species, r=r.n, z=z.n,
            vperp=vperp.n, vpa=vpa.n, vzeta=vzeta.n, vr=vr.n, vz=vz.n)
    end

    # create the "fields" structure that contains arrays
    # for the electrostatic potential phi and the electromagnetic fields
    fields = setup_em_fields(vperp.n, z.n, r.n, composition.n_ion_species,
                             drive_input.force_phi, drive_input.amplitude,
                             drive_input.frequency, drive_input.force_Er_zero_at_wall)

    # Allocate arrays and create the pdf and moments structs
    pdf, moments, boundary_distributions =
        allocate_pdf_and_moments(composition, r, z, vperp, vpa, vzeta, vr, vz,
                                 evolve_moments, collisions, external_source_settings,
                                 num_diss_params, t_input)

    # create structs containing the information needed to treat advection in z, r, vpa, vperp, and vz
    # for ions, electrons and neutrals
    # NB: the returned advection_structs are yet to be initialized
    advection_structs = allocate_advection_structs(composition, z, r, vpa, vperp, vz, vr, vzeta)

    # setup dummy arrays & buffer arrays for z r MPI                             
    n_neutral_species_alloc = max(1, composition.n_neutral_species)
    scratch_dummy = setup_dummy_and_buffer_arrays(r.n, z.n, vpa.n, vperp.n, vz.n, vr.n, vzeta.n, 
        composition.n_ion_species, n_neutral_species_alloc)

    # create structs containing the information needed to treat advection in z, r, vpa, vperp, and vz
    # for ions, electrons and neutrals
    # NB: the returned advection_structs are yet to be initialized
    advection_structs = allocate_advection_structs(composition, z, r, vpa, vperp, vz, vr, vzeta)

    # setup dummy arrays & buffer arrays for z r MPI                             
    n_neutral_species_alloc = max(1, composition.n_neutral_species)
    scratch_dummy = setup_dummy_and_buffer_arrays(r.n, z.n, vpa.n, vperp.n, vz.n, vr.n, vzeta.n, 
        composition.n_ion_species, n_neutral_species_alloc)

    if restart === false
        restarting = false
        # initialize f(z,vpa) and the lowest three v-space moments (density(z), upar(z) and ppar(z)),
        # each of which may be evolved separately depending on input choices.
        init_pdf_and_moments!(pdf, moments, fields, boundary_distributions, geometry,
                              composition, r, z, vperp, vpa, vzeta, vr, vz,
                              z_spectral, r_spectral, vperp_spectral, vpa_spectral,
                              vz_spectral, species, collisions, external_source_settings,
                              manufactured_solns_input, scratch_dummy, t_input,
                              num_diss_params, advection_structs, io_input, input_dict)
        # initialize time variable
        code_time = 0.
        dt = nothing
        dt_before_last_fail = nothing
        electron_dt = nothing
        electron_dt_before_last_fail = nothing
        previous_runs_info = nothing
        restart_electron_physics = nothing
    else
        restarting = true

        if restart === true
            restart_filename = get_default_restart_filename(io_input, "dfns")
        else
            restart_filename = restart
        end

        backup_prefix_iblock = get_prefix_iblock_and_move_existing_file(restart_filename,
                                                                        io_input.output_dir)

        # Reload pdf and moments from an existing output file
        code_time, dt, dt_before_last_fail, electron_dt, electron_dt_before_last_fail,
        previous_runs_info, restart_time_index, restart_electron_physics =
            reload_evolving_fields!(pdf, moments, boundary_distributions,
                                    backup_prefix_iblock, restart_time_index,
                                    composition, geometry, r, z, vpa, vperp, vzeta, vr,
                                    vz)

        begin_serial_region()
        @serial_region begin
            @. moments.electron.temp = composition.me_over_mi * moments.electron.vth^2
            @. moments.electron.ppar = 0.5 * moments.electron.dens * moments.electron.temp
        end
        if composition.electron_physics == kinetic_electrons
            begin_r_z_vperp_vpa_region()
            @loop_r_z_vperp_vpa ir iz ivperp ivpa begin
                pdf.electron.pdf_before_ion_timestep[ivpa,ivperp,iz,ir] =
                    pdf.electron.norm[ivpa,ivperp,iz,ir]
            end
        end

        # Re-initialize the source amplitude here instead of loading it from the restart
        # file so that we can change the settings between restarts.
        initialize_external_source_amplitude!(moments, external_source_settings, vperp,
                                              vzeta, vr, composition.n_neutral_species)

        _block_synchronize()
    end

    # Broadcast code_time from the root process of each shared-memory block (on which it
    # might have been loaded from a restart file).
    code_time = MPI.Bcast(code_time, 0, comm_block[])

    # create arrays and do other work needed to setup
    # the main time advance loop -- including normalisation of f by density if requested

<<<<<<< HEAD
    moments, fields, spectral_objects, scratch, advance, t_params, fp_arrays, gyroavs,
=======
    moments, spectral_objects, scratch, advance, t_params, fp_arrays, gyroavs,
>>>>>>> 780ce0b5
    manufactured_source_list =
        setup_time_advance!(pdf, fields, vz, vr, vzeta, vpa, vperp, z, r, gyrophase,
            vz_spectral, vr_spectral, vzeta_spectral, vpa_spectral, vperp_spectral,
            z_spectral, r_spectral, composition, moments, t_input, code_time, dt,
<<<<<<< HEAD
            dt_before_last_fail, electron_dt, electron_dt_before_last_fail, collisions,
            species, geometry, boundary_distributions, external_source_settings,
            num_diss_params, manufactured_solns_input, advection_structs, scratch_dummy,
            io_input, restarting, restart_electron_physics, input_dict)
=======
            dt_before_last_fail, collisions, species, geometry, boundary_distributions,
            external_source_settings, num_diss_params, manufactured_solns_input,
            advection_structs, scratch_dummy, restarting)
>>>>>>> 780ce0b5

    # This is the closest we can get to the end time of the setup before writing it to the
    # output file
    setup_end_time = now()
    time_for_setup = to_minutes(setup_end_time - setup_start_time)
    # setup i/o
    ascii_io, io_moments, io_dfns = setup_file_io(io_input, boundary_distributions, vz,
        vr, vzeta, vpa, vperp, z, r, composition, collisions, moments.evolve_density,
        moments.evolve_upar, moments.evolve_ppar, external_source_settings, input_dict,
        restart_time_index, previous_runs_info, time_for_setup)
    # write initial data to ascii files
<<<<<<< HEAD
    write_data_to_ascii(moments, fields, z, r, code_time, composition.n_ion_species,
        composition.n_neutral_species, ascii_io)
    # write initial data to binary files

    write_all_moments_data_to_binary(moments, fields, code_time,
        composition.n_ion_species, composition.n_neutral_species, io_moments, 1, 0.0,
        t_params, r, z)
=======
    write_data_to_ascii(pdf, moments, fields, vpa, vperp, z, r, code_time,
        composition.n_ion_species, composition.n_neutral_species, ascii_io)
    # write initial data to binary files

    write_all_moments_data_to_binary(moments, fields, code_time,
        composition.n_ion_species, composition.n_neutral_species, io_moments, 1, 0.0, t_params, r,
        z)
>>>>>>> 780ce0b5
    write_all_dfns_data_to_binary(pdf, moments, fields, code_time,
        composition.n_ion_species, composition.n_neutral_species, io_dfns, 1, 0.0,
        t_params, r, z, vperp, vpa, vzeta, vr, vz)

    begin_s_r_z_vperp_region()

    return pdf, scratch, code_time, t_params, vz, vr, vzeta, vpa, vperp, gyrophase, z, r,
           moments, fields, spectral_objects, advection_structs,
           composition, collisions, geometry, gyroavs, boundary_distributions,
           external_source_settings, num_diss_params, advance, fp_arrays, scratch_dummy,
           manufactured_source_list, ascii_io, io_moments, io_dfns
end

"""
Clean up after a run
"""
function cleanup_moment_kinetics!(ascii_io, io_moments, io_dfns)
    @debug_detect_redundant_block_synchronize begin
        # Disable check for redundant _block_synchronize() during finalization, as this
        # only runs once so any failure is not important.
        debug_detect_redundant_is_active[] = false
    end

    begin_serial_region()

    # finish i/o
    finish_file_io(ascii_io, io_moments, io_dfns)

    @serial_region begin
        if global_rank[] == 0
            println("finished file io         ",
               Dates.format(now(), dateformat"H:MM:SS"))
        end
    end

    # clean up MPI objects
    finalize_comms!()

    return nothing
end

end<|MERGE_RESOLUTION|>--- conflicted
+++ resolved
@@ -69,10 +69,7 @@
 include("utils.jl")
 include("load_data.jl")
 include("analysis.jl")
-<<<<<<< HEAD
 include("electron_kinetic_equation.jl")
-=======
->>>>>>> 780ce0b5
 include("initial_conditions.jl")
 include("parameter_scans.jl")
 include("time_advance.jl")
@@ -277,16 +274,6 @@
     scratch_dummy = setup_dummy_and_buffer_arrays(r.n, z.n, vpa.n, vperp.n, vz.n, vr.n, vzeta.n, 
         composition.n_ion_species, n_neutral_species_alloc)
 
-    # create structs containing the information needed to treat advection in z, r, vpa, vperp, and vz
-    # for ions, electrons and neutrals
-    # NB: the returned advection_structs are yet to be initialized
-    advection_structs = allocate_advection_structs(composition, z, r, vpa, vperp, vz, vr, vzeta)
-
-    # setup dummy arrays & buffer arrays for z r MPI                             
-    n_neutral_species_alloc = max(1, composition.n_neutral_species)
-    scratch_dummy = setup_dummy_and_buffer_arrays(r.n, z.n, vpa.n, vperp.n, vz.n, vr.n, vzeta.n, 
-        composition.n_ion_species, n_neutral_species_alloc)
-
     if restart === false
         restarting = false
         # initialize f(z,vpa) and the lowest three v-space moments (density(z), upar(z) and ppar(z)),
@@ -353,25 +340,15 @@
     # create arrays and do other work needed to setup
     # the main time advance loop -- including normalisation of f by density if requested
 
-<<<<<<< HEAD
-    moments, fields, spectral_objects, scratch, advance, t_params, fp_arrays, gyroavs,
-=======
     moments, spectral_objects, scratch, advance, t_params, fp_arrays, gyroavs,
->>>>>>> 780ce0b5
     manufactured_source_list =
         setup_time_advance!(pdf, fields, vz, vr, vzeta, vpa, vperp, z, r, gyrophase,
             vz_spectral, vr_spectral, vzeta_spectral, vpa_spectral, vperp_spectral,
             z_spectral, r_spectral, composition, moments, t_input, code_time, dt,
-<<<<<<< HEAD
             dt_before_last_fail, electron_dt, electron_dt_before_last_fail, collisions,
             species, geometry, boundary_distributions, external_source_settings,
             num_diss_params, manufactured_solns_input, advection_structs, scratch_dummy,
             io_input, restarting, restart_electron_physics, input_dict)
-=======
-            dt_before_last_fail, collisions, species, geometry, boundary_distributions,
-            external_source_settings, num_diss_params, manufactured_solns_input,
-            advection_structs, scratch_dummy, restarting)
->>>>>>> 780ce0b5
 
     # This is the closest we can get to the end time of the setup before writing it to the
     # output file
@@ -383,23 +360,13 @@
         moments.evolve_upar, moments.evolve_ppar, external_source_settings, input_dict,
         restart_time_index, previous_runs_info, time_for_setup)
     # write initial data to ascii files
-<<<<<<< HEAD
-    write_data_to_ascii(moments, fields, z, r, code_time, composition.n_ion_species,
-        composition.n_neutral_species, ascii_io)
+    write_data_to_ascii(pdf, moments, fields, vpa, vperp, z, r, code_time,
+        composition.n_ion_species, composition.n_neutral_species, ascii_io)
     # write initial data to binary files
 
     write_all_moments_data_to_binary(moments, fields, code_time,
         composition.n_ion_species, composition.n_neutral_species, io_moments, 1, 0.0,
         t_params, r, z)
-=======
-    write_data_to_ascii(pdf, moments, fields, vpa, vperp, z, r, code_time,
-        composition.n_ion_species, composition.n_neutral_species, ascii_io)
-    # write initial data to binary files
-
-    write_all_moments_data_to_binary(moments, fields, code_time,
-        composition.n_ion_species, composition.n_neutral_species, io_moments, 1, 0.0, t_params, r,
-        z)
->>>>>>> 780ce0b5
     write_all_dfns_data_to_binary(pdf, moments, fields, code_time,
         composition.n_ion_species, composition.n_neutral_species, io_dfns, 1, 0.0,
         t_params, r, z, vperp, vpa, vzeta, vr, vz)
