"""
"""
module moment_kinetics

export run_moment_kinetics

using MPI

# Include submodules from other source files
# Note that order of includes matters - things used in one module must already
# be defined
include("../../machines/shared/machine_setup.jl") # Included so Documenter.jl can find its docs
include("check_so_newer_than_code.jl")
include("command_line_options.jl")
include("constants.jl")
include("debugging.jl")
include("type_definitions.jl")
include("communication.jl")
include("moment_kinetics_structs.jl")
include("looping.jl")
include("array_allocation.jl")
include("interpolation.jl")
include("calculus.jl")
include("clenshaw_curtis.jl")
include("gauss_legendre.jl")
include("chebyshev.jl")
include("finite_differences.jl")
include("quadrature.jl")
include("hermite_spline_interpolation.jl")
include("derivatives.jl")
include("input_structs.jl")
include("reference_parameters.jl")
include("coordinates.jl")
include("file_io.jl")
include("velocity_moments.jl")
include("velocity_grid_transforms.jl")
include("electron_fluid_equations.jl")
include("em_fields.jl")
include("bgk.jl")
include("manufactured_solns.jl") # MRH Here?
include("external_sources.jl")
include("moment_constraints.jl")
include("fokker_planck_test.jl")
include("fokker_planck_calculus.jl")
include("fokker_planck.jl")
include("advection.jl")
include("vpa_advection.jl")
include("z_advection.jl")
include("r_advection.jl")
include("vperp_advection.jl")
include("electron_z_advection.jl")
include("electron_vpa_advection.jl")
include("neutral_r_advection.jl")
include("neutral_z_advection.jl")
include("neutral_vz_advection.jl")
include("boundary_conditions.jl")
include("charge_exchange.jl")
include("ionization.jl")
include("krook_collisions.jl")
include("electron_kinetic_equation.jl")
include("continuity.jl")
include("energy_equation.jl")
include("force_balance.jl")
include("source_terms.jl")
include("numerical_dissipation.jl")
include("moment_kinetics_input.jl")
include("utils.jl")
include("load_data.jl")
include("initial_conditions.jl")
include("parameter_scans.jl")
include("analysis.jl")
include("time_advance.jl")

using TimerOutputs
using Dates
using Glob
using Primes

using .file_io: setup_file_io, finish_file_io
using .file_io: write_data_to_ascii
using .file_io: write_all_moments_data_to_binary, write_all_dfns_data_to_binary
using .command_line_options: get_options
using .communication
using .communication: _block_synchronize
using .debugging
using .external_sources
using .input_structs
using .initial_conditions: allocate_pdf_and_moments, init_pdf_and_moments!,
<<<<<<< HEAD
                           initialize_scratch_arrays!
=======
                           enforce_boundary_conditions!, initialize_scratch_arrays!,
                           initialize_electrons!
>>>>>>> abfd6fdd
using .load_data: reload_evolving_fields!
using .looping
using .moment_constraints: hard_force_moment_constraints!
using .looping: debug_setup_loop_ranges_split_one_combination!
using .moment_kinetics_input: mk_input, read_input_file
using .time_advance: setup_time_advance!, time_advance!
using .type_definitions: mk_int
using .utils: to_minutes, get_default_restart_filename,
              get_prefix_iblock_and_move_existing_file
using .em_fields: setup_em_fields
using .time_advance: setup_dummy_and_buffer_arrays
using .time_advance: allocate_advection_structs

@debug_detect_redundant_block_synchronize using ..communication: debug_detect_redundant_is_active

"""
main function that contains all of the content of the program
"""
function run_moment_kinetics(to::Union{TimerOutput,Nothing}, input_dict=Dict();
                             restart=false, restart_time_index=-1)

    if global_rank[] == 0
        # Check that, if we are using a custom compiled system image that includes
        # moment_kinetics, the system image is newer than the source code files (if there
        # are changes made to the source code since the system image was compiled, they
        # will not affect the current run). Prints a warning if any code files are newer
        # than the system image.
        check_so_newer_than_code()
    end

    mk_state = nothing
    try
        # set up all the structs, etc. needed for a run
        mk_state = setup_moment_kinetics(input_dict; restart=restart,
                                         restart_time_index=restart_time_index)

        # solve the 1+1D kinetic equation to advance f in time by nstep time steps
        if to === nothing
            time_advance!(mk_state...)
        else
            @timeit to "time_advance" time_advance!(mk_state...)
        end

        # clean up i/o and communications
        # last 3 elements of mk_state are ascii_io, io_moments, and io_dfns
        cleanup_moment_kinetics!(mk_state[end-2:end]...)

        if block_rank[] == 0 && to !== nothing
            # Print the timing information if this is a performance test
            display(to)
            println()
        end
    catch e
        # Stop code from hanging when running on multiple processes if only one of them
        # throws an error
        if global_size[] > 1
            println("$(typeof(e)) on process $(global_rank[]):")
            showerror(stdout, e, catch_backtrace())
            flush(stdout)
            flush(stderr)
            MPI.Abort(comm_world, 1)
        else
            # Error almost certainly occured before cleanup. If running in serial we can
            # still finalise file I/O
            cleanup_moment_kinetics!(mk_state[end-2:end]...)
        end

        rethrow(e)
    end

    return nothing
end

"""
overload which takes a filename and loads input
"""
function run_moment_kinetics(to::Union{TimerOutput,Nothing}, input_filename::String;
                             restart=false, restart_time_index=-1)
    return run_moment_kinetics(to, read_input_file(input_filename); restart=restart,
                               restart_time_index=restart_time_index)
end

"""
overload with no TimerOutput arguments
"""
function run_moment_kinetics(input; restart=false, restart_time_index=-1)
    return run_moment_kinetics(nothing, input; restart=restart,
                               restart_time_index=restart_time_index)
end

"""
overload which gets the input file name from command line arguments
"""
function run_moment_kinetics()
    options = get_options()
    inputfile = options["inputfile"]
    restart = options["restart"]
    if options["restartfile"] !== nothing
        restart = options["restartfile"]
    end
    restart_time_index = options["restart-time-index"]
    if inputfile === nothing
        this_input = Dict()
    else
        this_input = inputfile
    end
    run_moment_kinetics(this_input; restart=restart,
                        restart_time_index=restart_time_index)
end

"""
Perform all the initialization steps for a run.

If `backup_filename` is `nothing`, set up for a regular run; if a filename is passed,
reload data from time index given by `restart_time_index` for a restart.

`debug_loop_type` and `debug_loop_parallel_dims` are used to force specific set ups for
parallel loop ranges, and are only used by the tests in `debug_test/`.
"""
function setup_moment_kinetics(input_dict::AbstractDict;
        restart::Union{Bool,AbstractString}=false, restart_time_index::mk_int=-1,
        debug_loop_type::Union{Nothing,NTuple{N,Symbol} where N}=nothing,
        debug_loop_parallel_dims::Union{Nothing,NTuple{N,Symbol} where N}=nothing)

    setup_start_time = now()

    # Set up MPI
    initialize_comms!()

    if global_rank[] == 0
        println("Starting setup   ", Dates.format(now(), dateformat"H:MM:SS"))
        flush(stdout)
    end

    input = mk_input(input_dict; save_inputs_to_txt=true, ignore_MPI=false)
    # obtain input options from moment_kinetics_input.jl
    # and check input to catch errors
    io_input, evolve_moments, t_input, z, z_spectral, r, r_spectral, vpa, vpa_spectral,
        vperp, vperp_spectral, gyrophase, gyrophase_spectral, vz, vz_spectral, vr,
        vr_spectral, vzeta, vzeta_spectral, composition, species, collisions, geometry,
        drive_input, external_source_settings, num_diss_params,
        manufactured_solns_input = input

    # Create loop range variables for shared-memory-parallel loops
    if debug_loop_type === nothing
        # Non-debug case used for all simulations
        looping.setup_loop_ranges!(block_rank[], block_size[];
                                   s=composition.n_ion_species,
                                   sn=composition.n_neutral_species,
                                   r=r.n, z=z.n, vperp=vperp.n, vpa=vpa.n,
                                   vzeta=vzeta.n, vr=vr.n, vz=vz.n)
    else
        if debug_loop_parallel_dims === nothing
            error("debug_loop_parallel_dims must not be `nothing` when debug_loop_type "
                  * "is not `nothing`.")
        end
        # Debug initialisation only used by tests in `debug_test/`
        debug_setup_loop_ranges_split_one_combination!(
            block_rank[], block_size[], debug_loop_type, debug_loop_parallel_dims...;
            s=composition.n_ion_species, sn=composition.n_neutral_species, r=r.n, z=z.n,
            vperp=vperp.n, vpa=vpa.n, vzeta=vzeta.n, vr=vr.n, vz=vz.n)
    end

    # create the "fields" structure that contains arrays
    # for the electrostatic potential phi and the electromagnetic fields
    fields = setup_em_fields(z.n, r.n, drive_input.force_phi, drive_input.amplitude,
                             drive_input.frequency, drive_input.force_Er_zero_at_wall)

    # Allocate arrays and create the pdf and moments structs
    pdf, moments, boundary_distributions, scratch =
        allocate_pdf_and_moments(composition, r, z, vperp, vpa, vzeta, vr, vz,
                                 evolve_moments, collisions, external_source_settings,
                                 num_diss_params, t_input)

    # create structs containing the information needed to treat advection in z, r, vpa, vperp, and vz
    # for ions, electrons and neutrals
    # NB: the returned advection_structs are yet to be initialized
    advection_structs = allocate_advection_structs(composition, z, r, vpa, vperp, vz, vr, vzeta)

    # setup dummy arrays & buffer arrays for z r MPI                             
    n_neutral_species_alloc = max(1, composition.n_neutral_species)
    scratch_dummy = setup_dummy_and_buffer_arrays(r.n, z.n, vpa.n, vperp.n, vz.n, vr.n, vzeta.n, 
        composition.n_ion_species, n_neutral_species_alloc)

    if restart === false
        restarting = false
        # initialize f(z,vpa) and the lowest three v-space moments (density(z), upar(z) and ppar(z)),
        # each of which may be evolved separately depending on input choices.
        init_pdf_and_moments!(pdf, moments, fields, boundary_distributions, geometry,
                              composition, r, z, vperp, vpa, vzeta, vr, vz,
                              z_spectral, r_spectral, vperp_spectral, vpa_spectral,
                              vz_spectral, species, collisions, external_source_settings,
                              manufactured_solns_input, scratch_dummy, scratch, t_input,
                              num_diss_params, advection_structs, io_input, input_dict)
        # initialize time variable
        code_time = 0.
        previous_runs_info = nothing
    else
        restarting = true

        if restart === true
            restart_filename = get_default_restart_filename(io_input, "dfns")
        else
            restart_filename = restart
        end

        backup_prefix_iblock = get_prefix_iblock_and_move_existing_file(restart_filename,
                                                                        io_input.output_dir)

        # TMP FOR TESTING -- MAB
        initialize_electrons_from_boltzmann = true                                                                
        # Reload pdf and moments from an existing output file
        code_time, previous_runs_info, restart_time_index =
            reload_evolving_fields!(pdf, moments, boundary_distributions,
                                    backup_prefix_iblock, restart_time_index,
                                    composition, geometry, r, z, vpa, vperp, vzeta, vr,
                                    vz, initialize_electrons_from_boltzmann)

        # Re-initialize the source amplitude here instead of loading it from the restart
        # file so that we can change the settings between restarts.
        initialize_external_source_amplitude!(moments, external_source_settings, vperp,
                                              vzeta, vr, composition.n_neutral_species)

        # Copy the reloaded values into the `scratch` struct
        initialize_scratch_arrays!(scratch, moments, pdf, t_input.n_rk_stages)

        if initialize_electrons_from_boltzmann
            # If we are initializing kinetic electrons using info from a simulation
            # where electrons have a Boltzmann distribution, there is missing information
            # that still needs to be specified for the electrons
            initialize_electrons!(pdf, moments, fields, geometry, composition, r, z,
                                 vperp, vpa, vzeta, vr, vz, z_spectral, r_spectral, vpa_spectral, 
                                 collisions, external_source_settings,
                                 scratch_dummy, scratch, t_input, num_diss_params, advection_structs,
                                 io_input, input_dict, restart=true)
        end

        _block_synchronize()
    end

    # Broadcast code_time from the root process of each shared-memory block (on which it
    # might have been loaded from a restart file).
    code_time = MPI.Bcast(code_time, 0, comm_block[])

    # create arrays and do other work needed to setup
    # the main time advance loop -- including normalisation of f by density if requested

    moments, fields, spectral_objects, advance, fp_arrays, manufactured_source_list =
        setup_time_advance!(pdf, fields, scratch, vz, vr, vzeta, vpa, vperp, z, r,
            vz_spectral, vr_spectral, vzeta_spectral, vpa_spectral, vperp_spectral,
            z_spectral, r_spectral, composition, drive_input, moments, t_input,
            collisions, species, geometry, boundary_distributions,
            external_source_settings, num_diss_params, manufactured_solns_input,
            advection_structs, scratch_dummy, restarting)

    # This is the closest we can get to the end time of the setup before writing it to the
    # output file
    setup_end_time = now()
    time_for_setup = to_minutes(setup_end_time - setup_start_time)
    # setup i/o
    ascii_io, io_moments, io_dfns = setup_file_io(io_input, boundary_distributions, vz,
        vr, vzeta, vpa, vperp, z, r, composition, collisions, moments.evolve_density,
        moments.evolve_upar, moments.evolve_ppar, external_source_settings, input_dict,
        restart_time_index, previous_runs_info, time_for_setup)
    # write initial data to ascii files
    write_data_to_ascii(moments, fields, z, r, code_time, composition.n_ion_species,
        composition.n_neutral_species, ascii_io)
    # write initial data to binary files

    write_all_moments_data_to_binary(moments, fields, code_time,
        composition.n_ion_species, composition.n_neutral_species, io_moments, 1, 0.0, r,
        z)
    write_all_dfns_data_to_binary(pdf, moments, fields, code_time,
        composition.n_ion_species, composition.n_neutral_species, io_dfns, 1, 0.0, r, z,
        vperp, vpa, vzeta, vr, vz)

    begin_s_r_z_vperp_region()

    return pdf, scratch, code_time, t_input, vz, vr, vzeta, vpa, vperp, gyrophase, z, r,
           moments, fields, spectral_objects, advection_structs,
           composition, collisions, geometry, boundary_distributions,
           external_source_settings, num_diss_params, advance, fp_arrays, scratch_dummy,
           manufactured_source_list, ascii_io, io_moments, io_dfns
end

"""
Clean up after a run
"""
function cleanup_moment_kinetics!(ascii_io, io_moments, io_dfns)
    @debug_detect_redundant_block_synchronize begin
        # Disable check for redundant _block_synchronize() during finalization, as this
        # only runs once so any failure is not important.
        debug_detect_redundant_is_active[] = false
    end

    begin_serial_region()

    # finish i/o
    finish_file_io(ascii_io, io_moments, io_dfns)

    @serial_region begin
        if global_rank[] == 0
            println("finished file io         ",
               Dates.format(now(), dateformat"H:MM:SS"))
        end
    end

    # clean up MPI objects
    finalize_comms!()

    return nothing
end

end<|MERGE_RESOLUTION|>--- conflicted
+++ resolved
@@ -86,12 +86,7 @@
 using .external_sources
 using .input_structs
 using .initial_conditions: allocate_pdf_and_moments, init_pdf_and_moments!,
-<<<<<<< HEAD
-                           initialize_scratch_arrays!
-=======
-                           enforce_boundary_conditions!, initialize_scratch_arrays!,
-                           initialize_electrons!
->>>>>>> abfd6fdd
+                           initialize_scratch_arrays!, initialize_electrons!
 using .load_data: reload_evolving_fields!
 using .looping
 using .moment_constraints: hard_force_moment_constraints!
