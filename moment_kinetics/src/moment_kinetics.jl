"""
"""
module moment_kinetics

export run_moment_kinetics

using MPI

# Include submodules from other source files
# Note that order of includes matters - things used in one module must already
# be defined
include("../../machines/shared/machine_setup.jl") # Included so Documenter.jl can find its docs
include("check_so_newer_than_code.jl")
include("command_line_options.jl")
include("constants.jl")
include("debugging.jl")
include("type_definitions.jl")
include("communication.jl")
include("moment_kinetics_structs.jl")
include("looping.jl")
include("array_allocation.jl")
include("interpolation.jl")
include("calculus.jl")
include("clenshaw_curtis.jl")
include("gauss_legendre.jl")
include("chebyshev.jl")
include("finite_differences.jl")
include("quadrature.jl")
include("hermite_spline_interpolation.jl")
include("derivatives.jl")
include("input_structs.jl")
include("runge_kutta.jl")
include("reference_parameters.jl")
include("coordinates.jl")
include("file_io.jl")
include("geo.jl")
include("velocity_moments.jl")
include("velocity_grid_transforms.jl")
include("electron_fluid_equations.jl")
include("em_fields.jl")
include("bgk.jl")
include("manufactured_solns.jl") # MRH Here?
include("external_sources.jl")
include("moment_constraints.jl")
include("fokker_planck_test.jl")
include("fokker_planck_calculus.jl")
include("fokker_planck.jl")
include("advection.jl")
include("vpa_advection.jl")
include("z_advection.jl")
include("r_advection.jl")
include("vperp_advection.jl")
include("electron_z_advection.jl")
include("electron_vpa_advection.jl")
include("neutral_r_advection.jl")
include("neutral_z_advection.jl")
include("neutral_vz_advection.jl")
include("boundary_conditions.jl")
include("charge_exchange.jl")
include("ionization.jl")
include("krook_collisions.jl")
include("electron_kinetic_equation.jl")
include("continuity.jl")
include("energy_equation.jl")
include("force_balance.jl")
include("source_terms.jl")
include("numerical_dissipation.jl")
include("moment_kinetics_input.jl")
include("utils.jl")
include("load_data.jl")
include("initial_conditions.jl")
include("parameter_scans.jl")
include("analysis.jl")
include("time_advance.jl")

using TimerOutputs
using Dates
using Glob
using Primes

using .file_io: setup_file_io, finish_file_io
using .file_io: write_data_to_ascii
using .file_io: write_all_moments_data_to_binary, write_all_dfns_data_to_binary
using .command_line_options: get_options
using .communication
using .communication: _block_synchronize
using .debugging
using .external_sources
using .input_structs
using .initial_conditions: allocate_pdf_and_moments, init_pdf_and_moments!,
                           initialize_scratch_arrays!, initialize_electrons!
using .load_data: reload_evolving_fields!
using .looping
using .moment_constraints: hard_force_moment_constraints!
using .looping: debug_setup_loop_ranges_split_one_combination!
using .moment_kinetics_input: mk_input, read_input_file
using .time_advance: setup_time_advance!, time_advance!
using .type_definitions: mk_int
using .utils: to_minutes, get_default_restart_filename,
              get_prefix_iblock_and_move_existing_file
using .em_fields: setup_em_fields
using .time_advance: setup_dummy_and_buffer_arrays
using .time_advance: allocate_advection_structs

@debug_detect_redundant_block_synchronize using ..communication: debug_detect_redundant_is_active

"""
main function that contains all of the content of the program
"""
function run_moment_kinetics(to::Union{TimerOutput,Nothing}, input_dict=Dict();
                             restart=false, restart_time_index=-1)

    if global_rank[] == 0
        # Check that, if we are using a custom compiled system image that includes
        # moment_kinetics, the system image is newer than the source code files (if there
        # are changes made to the source code since the system image was compiled, they
        # will not affect the current run). Prints a warning if any code files are newer
        # than the system image.
        check_so_newer_than_code()
    end

    mk_state = nothing
    try
        # set up all the structs, etc. needed for a run
        mk_state = setup_moment_kinetics(input_dict; restart=restart,
                                         restart_time_index=restart_time_index)

        # solve the 1+1D kinetic equation to advance f in time by nstep time steps
        if to === nothing
            time_advance!(mk_state...)
        else
            @timeit to "time_advance" time_advance!(mk_state...)
        end

        # clean up i/o and communications
        # last 3 elements of mk_state are ascii_io, io_moments, and io_dfns
        cleanup_moment_kinetics!(mk_state[end-2:end]...)

        if global_rank[] == 0 && to !== nothing
            # Print the timing information if this is a performance test
            display(to)
            println()
        end
    catch e
        # Stop code from hanging when running on multiple processes if only one of them
        # throws an error
        if global_size[] > 1
            println("$(typeof(e)) on process $(global_rank[]):")
            showerror(stdout, e, catch_backtrace())
            flush(stdout)
            flush(stderr)
            MPI.Abort(comm_world, 1)
        else
            # Error almost certainly occured before cleanup. If running in serial we can
            # still finalise file I/O
            cleanup_moment_kinetics!(mk_state[end-2:end]...)
        end

        rethrow(e)
    end

    return nothing
end

"""
overload which takes a filename and loads input
"""
function run_moment_kinetics(to::Union{TimerOutput,Nothing}, input_filename::String;
                             restart=false, restart_time_index=-1)
    return run_moment_kinetics(to, read_input_file(input_filename); restart=restart,
                               restart_time_index=restart_time_index)
end

"""
overload with no TimerOutput arguments
"""
function run_moment_kinetics(input; restart=false, restart_time_index=-1)
    return run_moment_kinetics(nothing, input; restart=restart,
                               restart_time_index=restart_time_index)
end

"""
overload which gets the input file name from command line arguments
"""
function run_moment_kinetics()
    options = get_options()
    inputfile = options["inputfile"]
    restart = options["restart"]
    if options["restartfile"] !== nothing
        restart = options["restartfile"]
    end
    restart_time_index = options["restart-time-index"]
    if inputfile === nothing
        this_input = Dict()
    else
        this_input = inputfile
    end
    run_moment_kinetics(this_input; restart=restart,
                        restart_time_index=restart_time_index)
end

"""
Perform all the initialization steps for a run.

If `backup_filename` is `nothing`, set up for a regular run; if a filename is passed,
reload data from time index given by `restart_time_index` for a restart.

`debug_loop_type` and `debug_loop_parallel_dims` are used to force specific set ups for
parallel loop ranges, and are only used by the tests in `debug_test/`.
"""
function setup_moment_kinetics(input_dict::AbstractDict;
        restart::Union{Bool,AbstractString}=false, restart_time_index::mk_int=-1,
        debug_loop_type::Union{Nothing,NTuple{N,Symbol} where N}=nothing,
        debug_loop_parallel_dims::Union{Nothing,NTuple{N,Symbol} where N}=nothing)

    setup_start_time = now()

    # Set up MPI
    initialize_comms!()

    if global_rank[] == 0
        println("Starting setup   ", Dates.format(now(), dateformat"H:MM:SS"))
        flush(stdout)
    end

    input = mk_input(input_dict; save_inputs_to_txt=true, ignore_MPI=false)
    # obtain input options from moment_kinetics_input.jl
    # and check input to catch errors
    io_input, evolve_moments, t_input, z, z_spectral, r, r_spectral, vpa, vpa_spectral,
        vperp, vperp_spectral, gyrophase, gyrophase_spectral, vz, vz_spectral, vr,
        vr_spectral, vzeta, vzeta_spectral, composition, species, collisions, geometry,
        drive_input, external_source_settings, num_diss_params,
        manufactured_solns_input = input

    # Create loop range variables for shared-memory-parallel loops
    if debug_loop_type === nothing
        # Non-debug case used for all simulations
        looping.setup_loop_ranges!(block_rank[], block_size[];
                                   s=composition.n_ion_species,
                                   sn=composition.n_neutral_species,
                                   r=r.n, z=z.n, vperp=vperp.n, vpa=vpa.n,
                                   vzeta=vzeta.n, vr=vr.n, vz=vz.n)
    else
        if debug_loop_parallel_dims === nothing
            error("debug_loop_parallel_dims must not be `nothing` when debug_loop_type "
                  * "is not `nothing`.")
        end
        # Debug initialisation only used by tests in `debug_test/`
        debug_setup_loop_ranges_split_one_combination!(
            block_rank[], block_size[], debug_loop_type, debug_loop_parallel_dims...;
            s=composition.n_ion_species, sn=composition.n_neutral_species, r=r.n, z=z.n,
            vperp=vperp.n, vpa=vpa.n, vzeta=vzeta.n, vr=vr.n, vz=vz.n)
    end

    # create the "fields" structure that contains arrays
    # for the electrostatic potential phi and the electromagnetic fields
    fields = setup_em_fields(z.n, r.n, drive_input.force_phi, drive_input.amplitude,
                             drive_input.frequency, drive_input.force_Er_zero_at_wall)

    # Allocate arrays and create the pdf and moments structs
    pdf, moments, boundary_distributions, scratch =
        allocate_pdf_and_moments(composition, r, z, vperp, vpa, vzeta, vr, vz,
                                 evolve_moments, collisions, external_source_settings,
                                 num_diss_params, t_input)

    # create structs containing the information needed to treat advection in z, r, vpa, vperp, and vz
    # for ions, electrons and neutrals
    # NB: the returned advection_structs are yet to be initialized
    advection_structs = allocate_advection_structs(composition, z, r, vpa, vperp, vz, vr, vzeta)

    # setup dummy arrays & buffer arrays for z r MPI                             
    n_neutral_species_alloc = max(1, composition.n_neutral_species)
    scratch_dummy = setup_dummy_and_buffer_arrays(r.n, z.n, vpa.n, vperp.n, vz.n, vr.n, vzeta.n, 
        composition.n_ion_species, n_neutral_species_alloc)

    if restart === false
        restarting = false
        # initialize f(z,vpa) and the lowest three v-space moments (density(z), upar(z) and ppar(z)),
        # each of which may be evolved separately depending on input choices.
        init_pdf_and_moments!(pdf, moments, fields, boundary_distributions, geometry,
                              composition, r, z, vperp, vpa, vzeta, vr, vz,
                              z_spectral, r_spectral, vperp_spectral, vpa_spectral,
                              vz_spectral, species, collisions, external_source_settings,
                              manufactured_solns_input, scratch_dummy, scratch, t_input,
                              num_diss_params, advection_structs, io_input, input_dict)
        # initialize time variable
        code_time = 0.
        dt = nothing
        dt_before_last_fail = nothing
        previous_runs_info = nothing
    else
        restarting = true

        if restart === true
            restart_filename = get_default_restart_filename(io_input, "dfns")
        else
            restart_filename = restart
        end

        backup_prefix_iblock = get_prefix_iblock_and_move_existing_file(restart_filename,
                                                                        io_input.output_dir)

        # Reload pdf and moments from an existing output file
<<<<<<< HEAD
        code_time, previous_runs_info, restart_time_index, restart_had_kinetic_electrons =
=======
        code_time, dt, dt_before_last_fail, previous_runs_info, restart_time_index =
>>>>>>> 268054c2
            reload_evolving_fields!(pdf, moments, boundary_distributions,
                                    backup_prefix_iblock, restart_time_index,
                                    composition, geometry, r, z, vpa, vperp, vzeta, vr,
                                    vz)

        # Re-initialize the source amplitude here instead of loading it from the restart
        # file so that we can change the settings between restarts.
        initialize_external_source_amplitude!(moments, external_source_settings, vperp,
                                              vzeta, vr, composition.n_neutral_species)

        # Copy the reloaded values into the `scratch` struct
        initialize_scratch_arrays!(scratch, moments, pdf, t_input.n_rk_stages)

        if composition.electron_physics == kinetic_electrons && !restart_had_kinetic_electrons
            # If we are initializing kinetic electrons using info from a simulation
            # where electrons have a Boltzmann distribution, there is missing information
            # that still needs to be specified for the electrons
            initialize_electrons!(pdf, moments, fields, geometry, composition, r, z,
                                  vperp, vpa, vzeta, vr, vz, z_spectral, r_spectral,
                                  vperp_spectral, vpa_spectral, collisions,
                                  external_source_settings, scratch_dummy, scratch,
                                  t_input, num_diss_params, advection_structs, io_input,
                                  input_dict, restart_from_Boltzmann_electrons=true)
        end

        _block_synchronize()
    end

    # Broadcast code_time from the root process of each shared-memory block (on which it
    # might have been loaded from a restart file).
    code_time = MPI.Bcast(code_time, 0, comm_block[])

    # create arrays and do other work needed to setup
    # the main time advance loop -- including normalisation of f by density if requested

<<<<<<< HEAD
    moments, fields, spectral_objects, advance, fp_arrays, manufactured_source_list =
        setup_time_advance!(pdf, fields, scratch, vz, vr, vzeta, vpa, vperp, z, r,
            vz_spectral, vr_spectral, vzeta_spectral, vpa_spectral, vperp_spectral,
            z_spectral, r_spectral, composition, drive_input, moments, t_input,
            collisions, species, geometry, boundary_distributions,
            external_source_settings, num_diss_params, manufactured_solns_input,
            advection_structs, scratch_dummy, restarting)
=======
    moments, fields, spectral_objects, advect_objects,
    scratch, advance, t_params, fp_arrays, scratch_dummy, manufactured_source_list =
        setup_time_advance!(pdf, vz, vr, vzeta, vpa, vperp, z, r, vz_spectral,
            vr_spectral, vzeta_spectral, vpa_spectral, vperp_spectral, z_spectral,
            r_spectral, composition, drive_input, moments, t_input, code_time, dt,
            dt_before_last_fail, collisions, species, geometry, boundary_distributions,
            external_source_settings, num_diss_params, manufactured_solns_input,
            restarting)
>>>>>>> 268054c2

    # This is the closest we can get to the end time of the setup before writing it to the
    # output file
    setup_end_time = now()
    time_for_setup = to_minutes(setup_end_time - setup_start_time)
    # setup i/o
    ascii_io, io_moments, io_dfns = setup_file_io(io_input, boundary_distributions, vz,
        vr, vzeta, vpa, vperp, z, r, composition, collisions, moments.evolve_density,
        moments.evolve_upar, moments.evolve_ppar, external_source_settings, input_dict,
        restart_time_index, previous_runs_info, time_for_setup)
    # write initial data to ascii files
    write_data_to_ascii(moments, fields, z, r, code_time, composition.n_ion_species,
        composition.n_neutral_species, ascii_io)
    # write initial data to binary files

<<<<<<< HEAD
    write_all_moments_data_to_binary(moments, fields, code_time,
        composition.n_ion_species, composition.n_neutral_species, io_moments, 1, 0.0, r,
        z)
    write_all_dfns_data_to_binary(pdf, moments, fields, code_time,
        composition.n_ion_species, composition.n_neutral_species, io_dfns, 1, 0.0, r, z,
        vperp, vpa, vzeta, vr, vz)

    begin_s_r_z_vperp_region()

    return pdf, scratch, code_time, t_input, vz, vr, vzeta, vpa, vperp, gyrophase, z, r,
           moments, fields, spectral_objects, advection_structs,
=======
    write_moments_data_to_binary(moments, fields, code_time, composition.n_ion_species,
        composition.n_neutral_species, io_moments, 1, 0.0, t_params, r, z)
    write_dfns_data_to_binary(pdf.charged.norm, pdf.neutral.norm, moments, fields,
         code_time, composition.n_ion_species, composition.n_neutral_species, io_dfns, 1,
         0.0, t_params, r, z, vperp, vpa, vzeta, vr, vz)

    begin_s_r_z_vperp_region()

    return pdf, scratch, code_time, t_params, vz, vr, vzeta, vpa, vperp, gyrophase, z, r,
           moments, fields, spectral_objects, advect_objects,
>>>>>>> 268054c2
           composition, collisions, geometry, boundary_distributions,
           external_source_settings, num_diss_params, advance, fp_arrays, scratch_dummy,
           manufactured_source_list, ascii_io, io_moments, io_dfns
end

"""
Clean up after a run
"""
function cleanup_moment_kinetics!(ascii_io, io_moments, io_dfns)
    @debug_detect_redundant_block_synchronize begin
        # Disable check for redundant _block_synchronize() during finalization, as this
        # only runs once so any failure is not important.
        debug_detect_redundant_is_active[] = false
    end

    begin_serial_region()

    # finish i/o
    finish_file_io(ascii_io, io_moments, io_dfns)

    @serial_region begin
        if global_rank[] == 0
            println("finished file io         ",
               Dates.format(now(), dateformat"H:MM:SS"))
        end
    end

    # clean up MPI objects
    finalize_comms!()

    return nothing
end

end<|MERGE_RESOLUTION|>--- conflicted
+++ resolved
@@ -88,7 +88,7 @@
 using .external_sources
 using .input_structs
 using .initial_conditions: allocate_pdf_and_moments, init_pdf_and_moments!,
-                           initialize_scratch_arrays!, initialize_electrons!
+                           initialize_electrons!
 using .load_data: reload_evolving_fields!
 using .looping
 using .moment_constraints: hard_force_moment_constraints!
@@ -258,7 +258,7 @@
                              drive_input.frequency, drive_input.force_Er_zero_at_wall)
 
     # Allocate arrays and create the pdf and moments structs
-    pdf, moments, boundary_distributions, scratch =
+    pdf, moments, boundary_distributions =
         allocate_pdf_and_moments(composition, r, z, vperp, vpa, vzeta, vr, vz,
                                  evolve_moments, collisions, external_source_settings,
                                  num_diss_params, t_input)
@@ -281,7 +281,7 @@
                               composition, r, z, vperp, vpa, vzeta, vr, vz,
                               z_spectral, r_spectral, vperp_spectral, vpa_spectral,
                               vz_spectral, species, collisions, external_source_settings,
-                              manufactured_solns_input, scratch_dummy, scratch, t_input,
+                              manufactured_solns_input, scratch_dummy, t_input,
                               num_diss_params, advection_structs, io_input, input_dict)
         # initialize time variable
         code_time = 0.
@@ -301,11 +301,8 @@
                                                                         io_input.output_dir)
 
         # Reload pdf and moments from an existing output file
-<<<<<<< HEAD
-        code_time, previous_runs_info, restart_time_index, restart_had_kinetic_electrons =
-=======
-        code_time, dt, dt_before_last_fail, previous_runs_info, restart_time_index =
->>>>>>> 268054c2
+        code_time, dt, dt_before_last_fail, previous_runs_info, restart_time_index,
+        restart_had_kinetic_electrons =
             reload_evolving_fields!(pdf, moments, boundary_distributions,
                                     backup_prefix_iblock, restart_time_index,
                                     composition, geometry, r, z, vpa, vperp, vzeta, vr,
@@ -315,9 +312,6 @@
         # file so that we can change the settings between restarts.
         initialize_external_source_amplitude!(moments, external_source_settings, vperp,
                                               vzeta, vr, composition.n_neutral_species)
-
-        # Copy the reloaded values into the `scratch` struct
-        initialize_scratch_arrays!(scratch, moments, pdf, t_input.n_rk_stages)
 
         if composition.electron_physics == kinetic_electrons && !restart_had_kinetic_electrons
             # If we are initializing kinetic electrons using info from a simulation
@@ -341,24 +335,14 @@
     # create arrays and do other work needed to setup
     # the main time advance loop -- including normalisation of f by density if requested
 
-<<<<<<< HEAD
-    moments, fields, spectral_objects, advance, fp_arrays, manufactured_source_list =
-        setup_time_advance!(pdf, fields, scratch, vz, vr, vzeta, vpa, vperp, z, r,
-            vz_spectral, vr_spectral, vzeta_spectral, vpa_spectral, vperp_spectral,
-            z_spectral, r_spectral, composition, drive_input, moments, t_input,
-            collisions, species, geometry, boundary_distributions,
-            external_source_settings, num_diss_params, manufactured_solns_input,
-            advection_structs, scratch_dummy, restarting)
-=======
-    moments, fields, spectral_objects, advect_objects,
-    scratch, advance, t_params, fp_arrays, scratch_dummy, manufactured_source_list =
-        setup_time_advance!(pdf, vz, vr, vzeta, vpa, vperp, z, r, vz_spectral,
+    moments, fields, spectral_objects, scratch, advance, t_params, fp_arrays,
+    manufactured_source_list =
+        setup_time_advance!(pdf, fields, vz, vr, vzeta, vpa, vperp, z, r, vz_spectral,
             vr_spectral, vzeta_spectral, vpa_spectral, vperp_spectral, z_spectral,
             r_spectral, composition, drive_input, moments, t_input, code_time, dt,
             dt_before_last_fail, collisions, species, geometry, boundary_distributions,
             external_source_settings, num_diss_params, manufactured_solns_input,
-            restarting)
->>>>>>> 268054c2
+            advection_structs, scratch_dummy, restarting)
 
     # This is the closest we can get to the end time of the setup before writing it to the
     # output file
@@ -374,30 +358,17 @@
         composition.n_neutral_species, ascii_io)
     # write initial data to binary files
 
-<<<<<<< HEAD
     write_all_moments_data_to_binary(moments, fields, code_time,
-        composition.n_ion_species, composition.n_neutral_species, io_moments, 1, 0.0, r,
-        z)
+        composition.n_ion_species, composition.n_neutral_species, io_moments, 1, 0.0,
+        t_params, r, z)
     write_all_dfns_data_to_binary(pdf, moments, fields, code_time,
-        composition.n_ion_species, composition.n_neutral_species, io_dfns, 1, 0.0, r, z,
-        vperp, vpa, vzeta, vr, vz)
+        composition.n_ion_species, composition.n_neutral_species, io_dfns, 1, 0.0,
+        t_params, r, z, vperp, vpa, vzeta, vr, vz)
 
     begin_s_r_z_vperp_region()
 
-    return pdf, scratch, code_time, t_input, vz, vr, vzeta, vpa, vperp, gyrophase, z, r,
+    return pdf, scratch, code_time, t_params, vz, vr, vzeta, vpa, vperp, gyrophase, z, r,
            moments, fields, spectral_objects, advection_structs,
-=======
-    write_moments_data_to_binary(moments, fields, code_time, composition.n_ion_species,
-        composition.n_neutral_species, io_moments, 1, 0.0, t_params, r, z)
-    write_dfns_data_to_binary(pdf.charged.norm, pdf.neutral.norm, moments, fields,
-         code_time, composition.n_ion_species, composition.n_neutral_species, io_dfns, 1,
-         0.0, t_params, r, z, vperp, vpa, vzeta, vr, vz)
-
-    begin_s_r_z_vperp_region()
-
-    return pdf, scratch, code_time, t_params, vz, vr, vzeta, vpa, vperp, gyrophase, z, r,
-           moments, fields, spectral_objects, advect_objects,
->>>>>>> 268054c2
            composition, collisions, geometry, boundary_distributions,
            external_source_settings, num_diss_params, advance, fp_arrays, scratch_dummy,
            manufactured_source_list, ascii_io, io_moments, io_dfns
