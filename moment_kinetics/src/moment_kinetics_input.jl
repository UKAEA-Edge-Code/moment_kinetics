--- conflicted
+++ resolved
@@ -184,10 +184,7 @@
     #################### end specification of species inputs #####################
 
     charge_exchange = get(scan_input, "charge_exchange_frequency", 2.0*sqrt(species.ion[1].initial_temperature))
-<<<<<<< HEAD
     charge_exchange_electron = get(scan_input, "electron_charge_exchange_frequency", 0.0)
-=======
->>>>>>> 780ce0b5
     ionization = get(scan_input, "ionization_frequency", charge_exchange)
     ionization_electron = get(scan_input, "electron_ionization_frequency", ionization)
     ionization_energy = get(scan_input, "ionization_energy", 0.0)
@@ -668,7 +665,6 @@
                 species.neutral[is].initial_density, z_IC, r_IC, vpa_IC)
         end
     end 
-<<<<<<< HEAD
     z_IC = initial_condition_input(species.electron.z_IC.initialization_option,
         species.electron.z_IC.width, species.electron.z_IC.wavenumber,
         species.electron.z_IC.density_amplitude, species.electron.z_IC.density_phase,
@@ -690,9 +686,6 @@
     species_electron_immutable = species_parameters("electron", species.electron.initial_temperature,
         species.electron.initial_density, z_IC, r_IC, vpa_IC)
     species_immutable = (ion = species_ion_immutable, electron = species_electron_immutable, neutral = species_neutral_immutable)
-=======
-    species_immutable = (ion = species_ion_immutable, neutral = species_neutral_immutable)
->>>>>>> 780ce0b5
     
     force_Er_zero = get(scan_input, "force_Er_zero_at_wall", false)
     drive_immutable = drive_input(drive.force_phi, drive.amplitude, drive.frequency, force_Er_zero)
@@ -704,9 +697,6 @@
     io_settings["binary_format"] = get(io_settings, "binary_format", hdf5)
     io_settings["parallel_io"] = get(io_settings, "parallel_io",
                                      io_has_parallel(Val(io_settings["binary_format"])))
-<<<<<<< HEAD
-    io_settings["run_id"] = string(uuid4())
-=======
     run_id = string(uuid4())
     if !ignore_MPI
         # Communicate run_id to all blocks
@@ -716,7 +706,6 @@
         run_id = string(run_id_chars...)
     end
     io_settings["run_id"] = run_id
->>>>>>> 780ce0b5
     io_immutable = io_input(; output_dir=output_dir, run_name=run_name,
                               Dict(Symbol(k)=>v for (k,v) in io_settings)...)
 
@@ -1225,13 +1214,9 @@
                 deepcopy(r_initial_conditions), deepcopy(vpa_initial_conditions))
         end
     end
-<<<<<<< HEAD
     species_electron = species_parameters_mutable("electron", T_e, 1.0, deepcopy(z_initial_conditions),
         deepcopy(r_initial_conditions), deepcopy(vpa_initial_conditions))
     species = (ion = species_ion, electron = species_electron, neutral = species_neutral)
-=======
-    species = (ion = species_ion, neutral = species_neutral)
->>>>>>> 780ce0b5
     
     # if drive_phi = true, include external electrostatic potential of form
     # phi(z,t=0)*drive_amplitude*sinpi(time*drive_frequency)
