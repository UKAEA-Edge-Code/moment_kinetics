--- conflicted
+++ resolved
@@ -14,13 +14,9 @@
 using ..communication
 using ..communication: _block_synchronize
 using ..debugging
-<<<<<<< HEAD
 using ..file_io: write_data_to_ascii, write_all_moments_data_to_binary,
                  write_all_dfns_data_to_binary, debug_dump, setup_electron_io
 using ..initial_conditions: initialize_electrons!
-=======
-using ..file_io: write_data_to_ascii, write_all_moments_data_to_binary, write_all_dfns_data_to_binary, debug_dump
->>>>>>> 780ce0b5
 using ..looping
 using ..moment_kinetics_structs: scratch_pdf
 using ..velocity_moments: update_moments!, update_moments_neutral!, reset_moments_status!
@@ -29,10 +25,7 @@
 using ..velocity_moments: update_neutral_uzeta!, update_neutral_uz!, update_neutral_ur!
 using ..velocity_moments: update_neutral_pzeta!, update_neutral_pz!, update_neutral_pr!
 using ..velocity_moments: calculate_ion_moment_derivatives!, calculate_neutral_moment_derivatives!
-<<<<<<< HEAD
 using ..velocity_moments: calculate_electron_moment_derivatives!
-=======
->>>>>>> 780ce0b5
 using ..velocity_moments: update_chodura!
 using ..velocity_grid_transforms: vzvrvzeta_to_vpavperp!, vpavperp_to_vzvrvzeta!
 using ..boundary_conditions: enforce_boundary_conditions!
@@ -240,7 +233,6 @@
     # with advection in vperp
     begin_serial_region()
     vperp_advect = setup_advection(n_ion_species, vperp, vpa, z, r)
-<<<<<<< HEAD
     ##                                   ##
     # electron particle advection structs #
     ##                                   ##
@@ -254,8 +246,6 @@
     # with advection in vpa
     begin_serial_region()
     electron_vpa_advect = setup_advection(1, vpa, vperp, z, r)
-=======
->>>>>>> 780ce0b5
     ##                                  ##
     # neutral particle advection structs #
     ##                                  ##
@@ -272,10 +262,7 @@
     # construct named list of advection structs to compactify arguments #
     ##                                                                 ##
     advection_structs = advect_object_struct(vpa_advect, vperp_advect, z_advect, r_advect, 
-<<<<<<< HEAD
                                              electron_z_advect, electron_vpa_advect,
-=======
->>>>>>> 780ce0b5
                                              neutral_z_advect, neutral_r_advect, neutral_vz_advect)
     return advection_structs
 end
@@ -284,18 +271,12 @@
     setup_time_info(t_input; electrons=nothing)
 
 Create a [`input_structs.time_info`](@ref) struct using the settings in `t_input`.
-<<<<<<< HEAD
 
 If something is passed in `electron`, it is stored in the `electron_t_params` member of
 the returned `time_info`.
 """
 function setup_time_info(t_input, code_time, dt_reload, dt_before_last_fail_reload,
                          manufactured_solns_input, io_input, input_dict; electron=nothing)
-=======
-"""
-function setup_time_info(t_input, code_time, dt_reload, dt_before_last_fail_reload,
-                         manufactured_solns_input, io_input)
->>>>>>> 780ce0b5
     rk_coefs, n_rk_stages, rk_order, adaptive, low_storage, CFL_prefactor =
         setup_runge_kutta_coefficients!(t_input.type,
                                         t_input.CFL_prefactor,
@@ -349,7 +330,6 @@
     else
         error_sum_zero = 0.0
     end
-<<<<<<< HEAD
     if electron === nothing
         # Setting up time_info for electrons.
         # Store io_input as the debug_io variable so we can use it to open the debug
@@ -371,8 +351,6 @@
         debug_io = nothing
         electron_t_params = electron
     end
-=======
->>>>>>> 780ce0b5
     return time_info(t_input.nstep, end_time, dt_shared, previous_dt_shared, next_output_time,
                      dt_before_output, dt_before_last_fail, CFL_prefactor, step_to_output,
                      Ref(0), Ref(0), mk_int[], mk_int[], moments_output_times,
@@ -383,12 +361,8 @@
                      t_input.last_fail_proximity_factor, t_input.minimum_dt,
                      t_input.maximum_dt, error_sum_zero, t_input.split_operators,
                      t_input.steady_state_residual, t_input.converged_residual_value,
-<<<<<<< HEAD
                      manufactured_solns_input.use_for_advance, t_input.stopfile_name,
                      debug_io, electron_t_params)
-=======
-                     manufactured_solns_input.use_for_advance, t_input.stopfile_name)
->>>>>>> 780ce0b5
 end
 
 """
@@ -402,19 +376,12 @@
                              vz_spectral, vr_spectral, vzeta_spectral, vpa_spectral,
                              vperp_spectral, z_spectral, r_spectral, composition,
                              moments, t_input, code_time, dt_reload,
-<<<<<<< HEAD
                              dt_before_last_fail_reload, electron_dt_reload,
                              electron_dt_before_last_fail_reload, collisions, species,
                              geometry, boundary_distributions, external_source_settings,
                              num_diss_params, manufactured_solns_input,
                              advection_structs, scratch_dummy, io_input, restarting,
                              restart_electron_physics, input_dict)
-=======
-                             dt_before_last_fail_reload, collisions, species, geometry,
-                             boundary_distributions, external_source_settings,
-                             num_diss_params, manufactured_solns_input, advection_structs,
-                             scratch_dummy, restarting)
->>>>>>> 780ce0b5
     # define some local variables for convenience/tidiness
     n_ion_species = composition.n_ion_species
     n_neutral_species = composition.n_neutral_species
@@ -422,7 +389,6 @@
     electron_mom_diss_coeff = num_diss_params.electron.moment_dissipation_coefficient
     neutral_mom_diss_coeff = num_diss_params.neutral.moment_dissipation_coefficient
 
-<<<<<<< HEAD
     if composition.electron_physics == braginskii_fluid &&
             restart_electron_physics !== braginskii_fluid
 
@@ -463,10 +429,6 @@
     t_params = setup_time_info(t_input, code_time, dt_reload, dt_before_last_fail_reload,
                                manufactured_solns_input, io_input, input_dict;
                                electron=electron_t_params)
-=======
-    t_params = setup_time_info(t_input, code_time, dt_reload, dt_before_last_fail_reload,
-                               manufactured_solns_input, io_input)
->>>>>>> 780ce0b5
 
     # Make Vectors that count which variable caused timestep limits and timestep failures
     # the right length. Do this setup even when not using adaptive timestepping, because
@@ -527,15 +489,11 @@
 
     # create an array of structs containing scratch arrays for the pdf and low-order moments
     # that may be evolved separately via fluid equations
-<<<<<<< HEAD
     n_rk_stages = t_params.n_rk_stages
     if t_params.electron !== nothing
         n_rk_stages = max(n_rk_stages, t_params.electron.n_rk_stages)
     end
     scratch = setup_scratch_arrays(moments, pdf, n_rk_stages)
-=======
-    scratch = setup_scratch_arrays(moments, pdf.ion.norm, pdf.neutral.norm, t_params.n_rk_stages)
->>>>>>> 780ce0b5
     # setup dummy arrays & buffer arrays for z r MPI
     n_neutral_species_alloc = max(1,composition.n_neutral_species)
     # create arrays for Fokker-Planck collisions 
@@ -547,7 +505,6 @@
     # create gyroaverage matrix arrays
     gyroavs = init_gyro_operators(vperp,z,r,gyrophase,geometry,composition)
 
-<<<<<<< HEAD
     # Now that `t_params` and `scratch` have been created, initialize electrons if
     # necessary
     if composition.electron_physics != restart_electron_physics
@@ -574,8 +531,6 @@
     # computing the electrostatic potential (and components of the electric field)
     calculate_electron_moment_derivatives!(moments, scratch[1], scratch_dummy, z, z_spectral, 
                                            electron_mom_diss_coeff, composition.electron_physics)
-=======
->>>>>>> 780ce0b5
     # initialize the electrostatic potential
     begin_serial_region()
     update_phi!(fields, scratch[1], vperp, z, r, composition, collisions, moments, z_spectral, r_spectral, scratch_dummy, gyroavs)
@@ -765,7 +720,6 @@
             scratch[1].density[iz,ir,is] = moments.ion.dens[iz,ir,is]
             scratch[1].upar[iz,ir,is] = moments.ion.upar[iz,ir,is]
             scratch[1].ppar[iz,ir,is] = moments.ion.ppar[iz,ir,is]
-<<<<<<< HEAD
         end
 
         # update the electron density, parallel flow and parallel pressure (and temperature)
@@ -813,8 +767,6 @@
             scratch[1].electron_upar[iz,ir] = moments.electron.upar[iz,ir]
             scratch[1].electron_ppar[iz,ir] = moments.electron.ppar[iz,ir]
             scratch[1].electron_temp[iz,ir] = moments.electron.temp[iz,ir]
-=======
->>>>>>> 780ce0b5
         end
 
         begin_sn_r_z_region(no_synchronize=true)
@@ -826,7 +778,6 @@
         end
     end
 
-<<<<<<< HEAD
     calculate_ion_moment_derivatives!(moments, scratch[1], scratch_dummy, z, z_spectral, 
                                       ion_mom_diss_coeff)
     calculate_electron_moment_derivatives!(moments, scratch[1], scratch_dummy, z, z_spectral, 
@@ -837,25 +788,12 @@
     # may have changed due to enforcing boundary/moment constraints                                      
     update_phi!(fields, scratch[1], vperp, z, r, composition, collisions, moments,
                 z_spectral, r_spectral, scratch_dummy, gyroavs)
-=======
-    update_phi!(fields, scratch[1], vperp, z, r, composition, z_spectral, r_spectral,
-                scratch_dummy, gyroavs)
-    calculate_ion_moment_derivatives!(moments, scratch[1], scratch_dummy, z, z_spectral, 
-                                      ion_mom_diss_coeff)
-    calculate_neutral_moment_derivatives!(moments, scratch[1], scratch_dummy, z, z_spectral, 
-                                      neutral_mom_diss_coeff)
->>>>>>> 780ce0b5
 
     # Ensure all processes are synchronized at the end of the setup
     _block_synchronize()
 
-<<<<<<< HEAD
-    return moments, fields, spectral_objects, scratch, advance, t_params, fp_arrays,
-    gyroavs, scratch_dummy, manufactured_source_list
-=======
     return moments, spectral_objects, scratch, advance, t_params, fp_arrays, gyroavs,
            manufactured_source_list
->>>>>>> 780ce0b5
 end
 
 """
@@ -1169,7 +1107,6 @@
 create an array of structs containing scratch arrays for the normalised pdf and low-order moments
 that may be evolved separately via fluid equations
 """
-<<<<<<< HEAD
 function setup_scratch_arrays(moments, pdf, n_rk_stages)
     # will create n_rk_stages+1 structs, each of which will contain one pdf,
     # density, parallel flow, parallel pressure, and perpendicular pressure array for ions
@@ -1189,15 +1126,6 @@
     moment_electron_dims = size(moments.electron.dens)
 
     pdf_neutral_dims = size(pdf.neutral.norm)
-=======
-function setup_scratch_arrays(moments, pdf_ion_in, pdf_neutral_in, n_rk_stages)
-    # create n_rk_stages+1 structs, each of which will contain one pdf,
-    # one density, and one parallel flow array
-    scratch = Vector{scratch_pdf{5,3,6,3}}(undef, n_rk_stages+1)
-    pdf_dims = size(pdf_ion_in)
-    moment_dims = size(moments.ion.dens)
-    pdf_neutral_dims = size(pdf_neutral_in)
->>>>>>> 780ce0b5
     moment_neutral_dims = size(moments.neutral.dens)
     # populate each of the structs
     for istage ∈ 1:n_rk_stages+1
@@ -1231,16 +1159,11 @@
                                       pdf_neutral_array, density_neutral_array,
                                       uz_neutral_array, pz_neutral_array)
         @serial_region begin
-<<<<<<< HEAD
             scratch[istage].pdf .= pdf.ion.norm
-=======
-            scratch[istage].pdf .= pdf_ion_in
->>>>>>> 780ce0b5
             scratch[istage].density .= moments.ion.dens
             scratch[istage].upar .= moments.ion.upar
             scratch[istage].ppar .= moments.ion.ppar
             scratch[istage].pperp .= moments.ion.pperp
-<<<<<<< HEAD
 
             if using_electrons
                 scratch[istage].pdf_electron .= pdf.electron.norm
@@ -1249,8 +1172,6 @@
             scratch[istage].electron_upar .= moments.electron.upar
             scratch[istage].electron_ppar .= moments.electron.ppar
             scratch[istage].electron_pperp .= 0.0 #moments.electron.pperp
-=======
->>>>>>> 780ce0b5
 
             scratch[istage].pdf_neutral .= pdf.neutral.norm
             scratch[istage].density_neutral .= moments.neutral.dens
@@ -1447,14 +1368,9 @@
                     print(Dates.format(now(), dateformat"H:MM:SS"))
                 end
             end
-<<<<<<< HEAD
-            write_data_to_ascii(moments, fields, z, r, t, composition.n_ion_species,
-                                composition.n_neutral_species, ascii_io)
-=======
             write_data_to_ascii(pdf, moments, fields, vpa, vperp, z, r, t,
                                 composition.n_ion_species, composition.n_neutral_species,
                                 ascii_io)
->>>>>>> 780ce0b5
             write_all_moments_data_to_binary(moments, fields, t,
                                              composition.n_ion_species,
                                              composition.n_neutral_species, io_moments,
@@ -1541,13 +1457,8 @@
             write_all_dfns_data_to_binary(pdf, moments, fields, t,
                                           composition.n_ion_species,
                                           composition.n_neutral_species, io_dfns,
-<<<<<<< HEAD
                                           iwrite_dfns, time_for_run, t_params, r, z, vperp, vpa,
                                           vzeta, vr, vz)
-=======
-                                          iwrite_dfns, time_for_run, t_params, r, z,
-                                          vperp, vpa, vzeta, vr, vz)
->>>>>>> 780ce0b5
             iwrite_dfns += 1
             begin_s_r_z_vperp_region()
             @debug_detect_redundant_block_synchronize begin
@@ -1967,12 +1878,7 @@
                                r, composition, moments.evolve_density, moments.evolve_upar,
                                moments.evolve_ppar)
 
-<<<<<<< HEAD
             calculate_neutral_moment_derivatives!(moments, new_scratch, scratch_dummy, z, z_spectral, 
-=======
-            calculate_neutral_moment_derivatives!(moments, new_scratch, scratch_dummy, z,
-                                                  z_spectral,
->>>>>>> 780ce0b5
                                                   num_diss_params.neutral.moment_dissipation_coefficient)
         end
         update_derived_neutral_moments_and_derivatives()
@@ -2382,7 +2288,6 @@
         first_scratch.upar[iz,ir,is] = moments.ion.upar[iz,ir,is]
         first_scratch.ppar[iz,ir,is] = moments.ion.ppar[iz,ir,is]
         first_scratch.pperp[iz,ir,is] = moments.ion.pperp[iz,ir,is]
-<<<<<<< HEAD
     end
 
     begin_r_z_region()
@@ -2391,8 +2296,6 @@
         first_scratch.electron_upar[iz,ir] = moments.electron.upar[iz,ir]
         first_scratch.electron_ppar[iz,ir] = moments.electron.ppar[iz,ir]
         first_scratch.electron_temp[iz,ir] = moments.electron.temp[iz,ir]
-=======
->>>>>>> 780ce0b5
     end
 
     if composition.n_neutral_species > 0
@@ -2448,7 +2351,6 @@
         moments.ion.upar[iz,ir,is] = final_scratch.upar[iz,ir,is]
         moments.ion.ppar[iz,ir,is] = final_scratch.ppar[iz,ir,is]
         moments.ion.pperp[iz,ir,is] = final_scratch.pperp[iz,ir,is]
-<<<<<<< HEAD
     end
     # No need to synchronize here as we only change electron quantities and previous
     # region only changed ion quantities.
@@ -2458,8 +2360,6 @@
         moments.electron.upar[iz,ir] = final_scratch.electron_upar[iz,ir]
         moments.electron.ppar[iz,ir] = final_scratch.electron_ppar[iz,ir]
         moments.electron.temp[iz,ir] = final_scratch.electron_temp[iz,ir]
-=======
->>>>>>> 780ce0b5
     end
     if composition.n_neutral_species > 0
         # No need to synchronize here as we only change neutral quantities and previous
