"""
"""
module time_advance

export setup_time_advance!
export time_advance!
export allocate_advection_structs
export setup_dummy_and_buffer_arrays

using MPI
using ..type_definitions: mk_float, mk_int
using ..array_allocation: allocate_float, allocate_shared_float, allocate_shared_bool
using ..communication
using ..communication: _block_synchronize
using ..debugging
using ..file_io: write_data_to_ascii, write_all_moments_data_to_binary, write_all_dfns_data_to_binary, debug_dump
using ..looping
using ..moment_kinetics_structs: scratch_pdf
using ..velocity_moments: update_moments!, update_moments_neutral!, reset_moments_status!
using ..velocity_moments: update_density!, update_upar!, update_ppar!, update_pperp!, update_qpar!, update_vth!
using ..velocity_moments: update_neutral_density!, update_neutral_qz!
using ..velocity_moments: update_neutral_uzeta!, update_neutral_uz!, update_neutral_ur!
using ..velocity_moments: update_neutral_pzeta!, update_neutral_pz!, update_neutral_pr!
using ..velocity_moments: calculate_ion_moment_derivatives!, calculate_neutral_moment_derivatives!
using ..velocity_moments: update_chodura!
using ..velocity_grid_transforms: vzvrvzeta_to_vpavperp!, vpavperp_to_vzvrvzeta!
using ..boundary_conditions: enforce_boundary_conditions!
using ..boundary_conditions: enforce_neutral_boundary_conditions!
using ..input_structs
using ..moment_constraints: hard_force_moment_constraints!,
                            hard_force_moment_constraints_neutral!
using ..advection: setup_advection
using ..z_advection: update_speed_z!, z_advection!
using ..r_advection: update_speed_r!, r_advection!
using ..neutral_r_advection: update_speed_neutral_r!, neutral_advection_r!
using ..neutral_z_advection: update_speed_neutral_z!, neutral_advection_z!
using ..neutral_vz_advection: update_speed_neutral_vz!, neutral_advection_vz!
using ..vperp_advection: update_speed_vperp!, vperp_advection!
using ..vpa_advection: update_speed_vpa!, vpa_advection!
using ..charge_exchange: charge_exchange_collisions_1V!, charge_exchange_collisions_3V!
using ..ionization: ionization_collisions_1V!, ionization_collisions_3V!, constant_ionization_source!
using ..krook_collisions: krook_collisions!
using ..external_sources
using ..numerical_dissipation: vpa_boundary_buffer_decay!,
                               vpa_boundary_buffer_diffusion!, vpa_dissipation!,
                               z_dissipation!, r_dissipation!, vperp_dissipation!,
                               vz_dissipation_neutral!, z_dissipation_neutral!,
                               r_dissipation_neutral!,
                               vpa_boundary_force_decreasing!, force_minimum_pdf_value!,
                               force_minimum_pdf_value_neutral!
using ..source_terms: source_terms!, source_terms_neutral!, source_terms_manufactured!
using ..continuity: continuity_equation!, neutral_continuity_equation!
using ..force_balance: force_balance!, neutral_force_balance!
using ..energy_equation: energy_equation!, neutral_energy_equation!
using ..em_fields: setup_em_fields, update_phi!
using ..fokker_planck: init_fokker_planck_collisions_weak_form, explicit_fokker_planck_collisions_weak_form!
using ..fokker_planck: explicit_fp_collisions_weak_form_Maxwellian_cross_species!
using ..gyroaverages: init_gyro_operators, gyroaverage_pdf!
using ..manufactured_solns: manufactured_sources
using ..advection: advection_info
using ..runge_kutta: rk_update_evolved_moments!, rk_update_evolved_moments_neutral!,
                     rk_update_variable!, rk_error_variable!,
                     setup_runge_kutta_coefficients!, local_error_norm,
                     adaptive_timestep_update_t_params!
using ..utils: to_minutes, get_minimum_CFL_z, get_minimum_CFL_vpa,
               get_minimum_CFL_neutral_z, get_minimum_CFL_neutral_vz
@debug_detect_redundant_block_synchronize using ..communication: debug_detect_redundant_is_active

using Dates
using ..analysis: steady_state_residuals
#using ..post_processing: draw_v_parallel_zero!

struct scratch_dummy_arrays
    dummy_s::Array{mk_float,1}
    dummy_sr::Array{mk_float,2}
    dummy_vpavperp::Array{mk_float,2}
    dummy_zrs::MPISharedArray{mk_float,3}
    dummy_zrsn::MPISharedArray{mk_float,3}

    #buffer arrays for MPI 
    buffer_z_1::MPISharedArray{mk_float,1}
    buffer_z_2::MPISharedArray{mk_float,1}
    buffer_z_3::MPISharedArray{mk_float,1}
    buffer_z_4::MPISharedArray{mk_float,1}
    buffer_r_1::MPISharedArray{mk_float,1}
    buffer_r_2::MPISharedArray{mk_float,1}
    buffer_r_3::MPISharedArray{mk_float,1}
    buffer_r_4::MPISharedArray{mk_float,1}
    
    buffer_zs_1::MPISharedArray{mk_float,2}
    buffer_zs_2::MPISharedArray{mk_float,2}
    buffer_zs_3::MPISharedArray{mk_float,2}
    buffer_zs_4::MPISharedArray{mk_float,2}
    buffer_zsn_1::MPISharedArray{mk_float,2}
    buffer_zsn_2::MPISharedArray{mk_float,2}
    buffer_zsn_3::MPISharedArray{mk_float,2}
    buffer_zsn_4::MPISharedArray{mk_float,2}

    buffer_rs_1::MPISharedArray{mk_float,2}
    buffer_rs_2::MPISharedArray{mk_float,2}
    buffer_rs_3::MPISharedArray{mk_float,2}
    buffer_rs_4::MPISharedArray{mk_float,2}
    buffer_rs_5::MPISharedArray{mk_float,2}
    buffer_rs_6::MPISharedArray{mk_float,2}
    buffer_rsn_1::MPISharedArray{mk_float,2}
    buffer_rsn_2::MPISharedArray{mk_float,2}
    buffer_rsn_3::MPISharedArray{mk_float,2}
    buffer_rsn_4::MPISharedArray{mk_float,2}
    buffer_rsn_5::MPISharedArray{mk_float,2}
    buffer_rsn_6::MPISharedArray{mk_float,2}

    buffer_zrs_1::MPISharedArray{mk_float,3}
    buffer_zrs_2::MPISharedArray{mk_float,3}
    buffer_zrs_3::MPISharedArray{mk_float,3}
    
    buffer_vpavperpzs_1::MPISharedArray{mk_float,4}
    buffer_vpavperpzs_2::MPISharedArray{mk_float,4}
    buffer_vpavperpzs_3::MPISharedArray{mk_float,4}
    buffer_vpavperpzs_4::MPISharedArray{mk_float,4}
    buffer_vpavperpzs_5::MPISharedArray{mk_float,4}
    buffer_vpavperpzs_6::MPISharedArray{mk_float,4}

    buffer_vpavperprs_1::MPISharedArray{mk_float,4}
    buffer_vpavperprs_2::MPISharedArray{mk_float,4}
    buffer_vpavperprs_3::MPISharedArray{mk_float,4}
    buffer_vpavperprs_4::MPISharedArray{mk_float,4}
    buffer_vpavperprs_5::MPISharedArray{mk_float,4}
    buffer_vpavperprs_6::MPISharedArray{mk_float,4}

    # buffer to hold derivative after MPI communicates
    # needs to be shared memory
    buffer_vpavperpzrs_1::MPISharedArray{mk_float,5}
    buffer_vpavperpzrs_2::MPISharedArray{mk_float,5}
    
    buffer_vzvrvzetazsn_1::MPISharedArray{mk_float,5}
    buffer_vzvrvzetazsn_2::MPISharedArray{mk_float,5}
    buffer_vzvrvzetazsn_3::MPISharedArray{mk_float,5}
    buffer_vzvrvzetazsn_4::MPISharedArray{mk_float,5}
    buffer_vzvrvzetazsn_5::MPISharedArray{mk_float,5}
    buffer_vzvrvzetazsn_6::MPISharedArray{mk_float,5}

    buffer_vzvrvzetarsn_1::MPISharedArray{mk_float,5}
    buffer_vzvrvzetarsn_2::MPISharedArray{mk_float,5}
    buffer_vzvrvzetarsn_3::MPISharedArray{mk_float,5}
    buffer_vzvrvzetarsn_4::MPISharedArray{mk_float,5}
    buffer_vzvrvzetarsn_5::MPISharedArray{mk_float,5}
    buffer_vzvrvzetarsn_6::MPISharedArray{mk_float,5}

    # buffer to hold derivative after MPI communicates
    # needs to be shared memory
    buffer_vzvrvzetazrsn_1::MPISharedArray{mk_float,6}
    buffer_vzvrvzetazrsn_2::MPISharedArray{mk_float,6}
    
    buffer_vpavperp_1::MPISharedArray{mk_float,2}
    buffer_vpavperp_2::MPISharedArray{mk_float,2}
    buffer_vpavperp_3::MPISharedArray{mk_float,2}

end 

struct advect_object_struct
    vpa_advect::Vector{advection_info{4,5}}
    vperp_advect::Vector{advection_info{4,5}}
    z_advect::Vector{advection_info{4,5}}
    r_advect::Vector{advection_info{4,5}}
    neutral_z_advect::Vector{advection_info{5,6}}
    neutral_r_advect::Vector{advection_info{5,6}}
    neutral_vz_advect::Vector{advection_info{5,6}}
end

# consider changing code structure so that
# we can avoid arbitrary types below?
struct spectral_object_struct{Tvz,Tvr,Tvzeta,Tvpa,Tvperp,Tz,Tr}
    vz_spectral::Tvz
    vr_spectral::Tvr
    vzeta_spectral::Tvzeta
    vpa_spectral::Tvpa
    vperp_spectral::Tvperp
    z_spectral::Tz
    r_spectral::Tr
end

function allocate_advection_structs(composition, z, r, vpa, vperp, vz, vr, vzeta)
    # define some local variables for convenience/tidiness
    n_ion_species = composition.n_ion_species
    n_neutral_species = composition.n_neutral_species
    n_neutral_species_alloc = max(1,composition.n_neutral_species)
    ##                              ##
    # ion particle advection structs #
    ##                              ##
    # create structure z_advect whose members are the arrays needed to compute
    # the advection term(s) appearing in the part of the ion kinetic equation dealing
    # with advection in z
    begin_serial_region()
    z_advect = setup_advection(n_ion_species, z, vpa, vperp, r)
    # create structure r_advect whose members are the arrays needed to compute
    # the advection term(s) appearing in the split part of the ion kinetic equation dealing
    # with advection in r
    begin_serial_region()
    r_advect = setup_advection(n_ion_species, r, vpa, vperp, z)
    # create structure vpa_advect whose members are the arrays needed to compute
    # the advection term(s) appearing in the split part of the ion kinetic equation dealing
    # with advection in vpa
    begin_serial_region()
    vpa_advect = setup_advection(n_ion_species, vpa, vperp, z, r)
    # create structure vperp_advect whose members are the arrays needed to compute
    # the advection term(s) appearing in the split part of the ion kinetic equation dealing
    # with advection in vperp
    begin_serial_region()
    vperp_advect = setup_advection(n_ion_species, vperp, vpa, z, r)
    ##                                  ##
    # neutral particle advection structs #
    ##                                  ##
    # create structure neutral_z_advect for neutral particle advection
    begin_serial_region()
    neutral_z_advect = setup_advection(n_neutral_species_alloc, z, vz, vr, vzeta, r)
    # create structure neutral_r_advect for neutral particle advection
    begin_serial_region()
    neutral_r_advect = setup_advection(n_neutral_species_alloc, r, vz, vr, vzeta, z)
    # create structure neutral_vz_advect for neutral particle advection
    begin_serial_region()
    neutral_vz_advect = setup_advection(n_neutral_species_alloc, vz, vr, vzeta, z, r)
    ##                                                                 ##
    # construct named list of advection structs to compactify arguments #
    ##                                                                 ##
    advection_structs = advect_object_struct(vpa_advect, vperp_advect, z_advect, r_advect, 
                                             neutral_z_advect, neutral_r_advect, neutral_vz_advect)
    return advection_structs
end

"""
    setup_time_info(t_input; electrons=nothing)

Create a [`input_structs.time_info`](@ref) struct using the settings in `t_input`.
"""
function setup_time_info(t_input, code_time, dt_reload, dt_before_last_fail_reload,
                         manufactured_solns_input, io_input)
    rk_coefs, n_rk_stages, rk_order, adaptive, low_storage, CFL_prefactor =
        setup_runge_kutta_coefficients!(t_input.type,
                                        t_input.CFL_prefactor,
                                        t_input.split_operators)

    if !adaptive
        # No adaptive timestep, want to use the value from the input file even when we are
        # restarting
        dt_reload = nothing
    end

    dt_shared = allocate_shared_float(1)
    previous_dt_shared = allocate_shared_float(1)
    next_output_time = allocate_shared_float(1)
    dt_before_output = allocate_shared_float(1)
    dt_before_last_fail = allocate_shared_float(1)
    step_to_output = allocate_shared_bool(1)
    if block_rank[] == 0
        dt_shared[] = dt_reload === nothing ? t_input.dt : dt_reload
        previous_dt_shared[] = dt_reload === nothing ? t_input.dt : dt_reload
        next_output_time[] = 0.0
        dt_before_output[] = dt_reload === nothing ? t_input.dt : dt_reload
        dt_before_last_fail[] = dt_before_last_fail_reload === nothing ? Inf : dt_before_last_fail_reload
        step_to_output[] = false
    end
    _block_synchronize()

    end_time = code_time + t_input.dt * t_input.nstep
    epsilon = 1.e-11
    if t_input.nwrite == 0
        moments_output_times = [end_time]
    else
        moments_output_times = [code_time + i*t_input.dt
                                for i ∈ t_input.nwrite:t_input.nwrite:t_input.nstep]
    end
    if moments_output_times[end] < end_time - epsilon
        push!(moments_output_times, end_time)
    end
    if t_input.nwrite_dfns == 0
        dfns_output_times = [end_time]
    else
        dfns_output_times = [code_time + i*t_input.dt
                             for i ∈ t_input.nwrite_dfns:t_input.nwrite_dfns:t_input.nstep]
    end
    if dfns_output_times[end] < end_time - epsilon
        push!(dfns_output_times, end_time)
    end

    if t_input.high_precision_error_sum
        error_sum_zero = Float128(0.0)
    else
        error_sum_zero = 0.0
    end
    return time_info(t_input.nstep, end_time, dt_shared, previous_dt_shared, next_output_time,
                     dt_before_output, dt_before_last_fail, CFL_prefactor, step_to_output,
                     Ref(0), Ref(0), mk_int[], mk_int[], moments_output_times,
                     dfns_output_times, t_input.type, rk_coefs, n_rk_stages, rk_order,
                     adaptive, low_storage, t_input.rtol, t_input.atol, t_input.atol_upar,
                     t_input.step_update_prefactor, t_input.max_increase_factor,
                     t_input.max_increase_factor_near_last_fail,
                     t_input.last_fail_proximity_factor, t_input.minimum_dt,
                     t_input.maximum_dt, error_sum_zero, t_input.split_operators,
                     t_input.steady_state_residual, t_input.converged_residual_value,
                     manufactured_solns_input.use_for_advance, t_input.stopfile_name)
end

"""
create arrays and do other work needed to setup
the main time advance loop.
this includes creating and populating structs
for Chebyshev transforms, velocity space moments,
EM fields, and advection terms
"""
function setup_time_advance!(pdf, fields, vz, vr, vzeta, vpa, vperp, z, r, gyrophase,
                             vz_spectral, vr_spectral, vzeta_spectral, vpa_spectral,
                             vperp_spectral, z_spectral, r_spectral, composition,
                             moments, t_input, code_time, dt_reload,
                             dt_before_last_fail_reload, collisions, species, geometry,
                             boundary_distributions, external_source_settings,
                             num_diss_params, manufactured_solns_input, advection_structs,
                             scratch_dummy, restarting)
    # define some local variables for convenience/tidiness
    n_ion_species = composition.n_ion_species
    n_neutral_species = composition.n_neutral_species
    ion_mom_diss_coeff = num_diss_params.ion.moment_dissipation_coefficient
    electron_mom_diss_coeff = num_diss_params.electron.moment_dissipation_coefficient
    neutral_mom_diss_coeff = num_diss_params.neutral.moment_dissipation_coefficient

    t_params = setup_time_info(t_input, code_time, dt_reload, dt_before_last_fail_reload,
                               manufactured_solns_input, io_input)

    # Make Vectors that count which variable caused timestep limits and timestep failures
    # the right length. Do this setup even when not using adaptive timestepping, because
    # it is easier than modifying the file I/O according to whether we are using adaptive
    # timestepping.
    #
    # Entries for limit by accuracy (which is an average over all variables),
    # max_increase_factor, minimum_dt and maximum_dt
    push!(t_params.limit_caused_by, 0, 0, 0, 0, 0)

    # ion pdf
    push!(t_params.limit_caused_by, 0, 0)
    push!(t_params.failure_caused_by, 0)
    if moments.evolve_density
        # ion density
        push!(t_params.failure_caused_by, 0)
    end
    if moments.evolve_upar
        # ion flow
        push!(t_params.failure_caused_by, 0)
    end
    if moments.evolve_ppar
        # ion pressure
        push!(t_params.failure_caused_by, 0)
    end
    if composition.n_neutral_species > 0
        # neutral pdf
        push!(t_params.limit_caused_by, 0, 0)
        push!(t_params.failure_caused_by, 0)
        if moments.evolve_density
            # neutral density
            push!(t_params.failure_caused_by, 0)
        end
        if moments.evolve_upar
            # neutral flow
            push!(t_params.failure_caused_by, 0)
        end
        if moments.evolve_ppar
            # neutral pressure
            push!(t_params.failure_caused_by, 0)
        end
    end

    # create the 'advance' struct to be used in later Euler advance to
    # indicate which parts of the equations are to be advanced concurrently.
    # if no splitting of operators, all terms advanced concurrently;
    # else, will advance one term at a time.
    advance = setup_advance_flags(moments, composition, t_params, collisions,
                                  external_source_settings, num_diss_params,
                                  manufactured_solns_input, r, z, vperp, vpa, vzeta, vr,
                                  vz)

    begin_serial_region()

    # create an array of structs containing scratch arrays for the pdf and low-order moments
    # that may be evolved separately via fluid equations
    scratch = setup_scratch_arrays(moments, pdf.ion.norm, pdf.neutral.norm, t_params.n_rk_stages)
    # setup dummy arrays & buffer arrays for z r MPI
    n_neutral_species_alloc = max(1,composition.n_neutral_species)
    # create arrays for Fokker-Planck collisions 
    if advance.explicit_weakform_fp_collisions
        fp_arrays = init_fokker_planck_collisions_weak_form(vpa,vperp,vpa_spectral,vperp_spectral; precompute_weights=true)
    else
        fp_arrays = nothing
    end
    # create gyroaverage matrix arrays
    gyroavs = init_gyro_operators(vperp,z,r,gyrophase,geometry,composition)

    # initialize the electrostatic potential
    begin_serial_region()
    update_phi!(fields, scratch[1], vperp, z, r, composition, z_spectral, r_spectral, scratch_dummy, gyroavs)
    @serial_region begin
        # save the initial phi(z) for possible use later (e.g., if forcing phi)
        fields.phi0 .= fields.phi
    end

    # Preliminary calculation of moment derivatives, to be used for initial version of
    # 'speed' in advect objects, which are needed for boundary conditions on the
    # distribution function which is then used to (possibly) re-calculate the moments
    # after which the initial values of moment derivatives are re-calculated.
    calculate_ion_moment_derivatives!(moments, scratch[1], scratch_dummy, z, z_spectral, 
                                      ion_mom_diss_coeff)
    calculate_neutral_moment_derivatives!(moments, scratch[1], scratch_dummy, z, z_spectral, 
                                          neutral_mom_diss_coeff)

    r_advect = advection_structs.r_advect
    z_advect = advection_structs.z_advect
    vperp_advect = advection_structs.vperp_advect
    vpa_advect = advection_structs.vpa_advect
    neutral_r_advect = advection_structs.neutral_r_advect
    neutral_z_advect = advection_structs.neutral_z_advect
    neutral_vz_advect = advection_structs.neutral_vz_advect
    ##
    # ion particle advection only
    ##

    if r.n > 1
        # initialise the r advection speed
        begin_s_z_vperp_vpa_region()
        @loop_s is begin
            @views update_speed_r!(r_advect[is], moments.ion.upar[:,:,is],
                                   moments.ion.vth[:,:,is], fields, moments.evolve_upar,
                                   moments.evolve_ppar, vpa, vperp, z, r, geometry, is)
        end
        # enforce prescribed boundary condition in r on the distribution function f
    end

    if z.n > 1
        # initialise the z advection speed
        begin_s_r_vperp_vpa_region()
        @loop_s is begin
            @views update_speed_z!(z_advect[is], moments.ion.upar[:,:,is],
                                   moments.ion.vth[:,:,is], moments.evolve_upar,
                                   moments.evolve_ppar, fields, vpa, vperp, z, r, 0.0,
                                   geometry, is)
        end
    end

    # initialise the vpa advection speed
    begin_s_r_z_vperp_region()
    update_speed_vpa!(vpa_advect, fields, scratch[1], moments, vpa, vperp, z, r,
                      composition, collisions, external_source_settings.ion, 0.0,
                      geometry)

    # initialise the vperp advection speed
    # Note that z_advect and r_advect are arguments of update_speed_vperp!
    # This means that z_advect[is].speed and r_advect[is].speed are used to determine
    # vperp_advect[is].speed, so z_advect and r_advect must always be updated before
    # vperp_advect is updated and used.
    if vperp.n > 1
        begin_serial_region()
        @serial_region begin
            for is ∈ 1:n_ion_species
                @views update_speed_vperp!(vperp_advect[is], vpa, vperp, z, r, z_advect[is], r_advect[is], geometry)
            end
        end
    end
    
    ##
    # Neutral particle advection
    ##

    if n_neutral_species > 0 && r.n > 1
        # initialise the r advection speed
        begin_sn_z_vzeta_vr_vz_region()
        @loop_sn isn begin
            @views update_speed_neutral_r!(neutral_r_advect[isn], r, z, vzeta, vr, vz)
        end
    end

    if n_neutral_species > 0 && z.n > 1
        # initialise the z advection speed
        begin_sn_r_vzeta_vr_vz_region()
        @loop_sn isn begin
            @views update_speed_neutral_z!(neutral_z_advect[isn],
                                           moments.neutral.uz[:,:,isn],
                                           moments.neutral.vth[:,:,isn],
                                           moments.evolve_upar, moments.evolve_ppar, vz,
                                           vr, vzeta, z, r, 0.0)
        end
    end

    if n_neutral_species > 0
        # initialise the z advection speed
        @serial_region begin
            # Initialise the vz 'advection speed' in case it does not need updating. It
            # may still be used to decide which boundary is 'incoming' in the vz boundary
            # condition.
            @loop_sn isn begin
                neutral_vz_advect[isn].speed .= 0.0
            end
        end
        begin_sn_r_z_vzeta_vr_region()
        @views update_speed_neutral_vz!(neutral_vz_advect, fields, scratch[1], moments,
                                        vz, vr, vzeta, z, r, composition, collisions,
                                        external_source_settings.neutral)
    end

    ##
    # construct advect & spectral objects to compactify arguments
    ##

    spectral_objects = spectral_object_struct(vz_spectral, vr_spectral, vzeta_spectral, vpa_spectral, vperp_spectral, z_spectral, r_spectral)
    if(advance.manufactured_solns_test)
        manufactured_source_list = manufactured_sources(manufactured_solns_input, r, z,
                                                        vperp, vpa, vzeta, vr, vz,
                                                        composition, geometry.input, collisions,
                                                        num_diss_params, species)
    else
        manufactured_source_list = false # dummy Bool to be passed as argument instead of list
    end

    if !restarting
        begin_serial_region()
        # ensure initial pdf has no negative values
        force_minimum_pdf_value!(pdf.ion.norm, num_diss_params.ion.force_minimum_pdf_value)
        force_minimum_pdf_value_neutral!(pdf.neutral.norm, num_diss_params.neutral.force_minimum_pdf_value)
        # enforce boundary conditions and moment constraints to ensure a consistent initial
        # condition
        enforce_boundary_conditions!(
            pdf.ion.norm, boundary_distributions.pdf_rboundary_ion,
            moments.ion.dens, moments.ion.upar, moments.ion.ppar, moments,
            vpa.bc, z.bc, r.bc, vpa, vperp, z, r, vpa_spectral, vperp_spectral,
            vpa_advect, vperp_advect, z_advect, r_advect,
            composition, scratch_dummy, advance.r_diffusion,
            advance.vpa_diffusion, advance.vperp_diffusion)
        # Ensure normalised pdf exactly obeys integral constraints if evolving moments
        begin_s_r_z_region()
        if moments.evolve_density && moments.enforce_conservation
            A = moments.ion.constraints_A_coefficient
            B = moments.ion.constraints_B_coefficient
            C = moments.ion.constraints_C_coefficient
            @loop_s_r_z is ir iz begin
                (A[iz,ir,is], B[iz,ir,is], C[iz,ir,is]) =
                    @views hard_force_moment_constraints!(pdf.ion.norm[:,:,iz,ir,is],
                                                          moments, vpa)
            end
        end
        # update moments in case they were affected by applying boundary conditions or
        # constraints to the pdf
        reset_moments_status!(moments)
        update_moments!(moments, pdf.ion.norm, gyroavs, vpa, vperp, z, r, composition,
           r_spectral,geometry,scratch_dummy,z_advect)
        # enforce boundary conditions in r and z on the neutral particle distribution function
        if n_neutral_species > 0
            # Note, so far vr and vzeta do not need advect objects, so pass `nothing` for
            # those as a placeholder
            enforce_neutral_boundary_conditions!(
                pdf.neutral.norm, pdf.ion.norm, boundary_distributions,
                moments.neutral.dens, moments.neutral.uz, moments.neutral.pz, moments,
                moments.ion.dens, moments.ion.upar, fields.Er, vzeta_spectral,
                vr_spectral, vz_spectral, neutral_r_advect, neutral_z_advect, nothing,
                nothing, neutral_vz_advect, r, z, vzeta, vr, vz, composition, geometry,
                scratch_dummy, advance.r_diffusion, advance.vz_diffusion)
            begin_sn_r_z_region()
            if moments.evolve_density && moments.enforce_conservation
                A = moments.neutral.constraints_A_coefficient
                B = moments.neutral.constraints_B_coefficient
                C = moments.neutral.constraints_C_coefficient
                @loop_sn_r_z isn ir iz begin
                    (A[iz,ir,isn], B[iz,ir,isn], C[iz,ir,isn]) =
                        @views hard_force_moment_constraints_neutral!(
                            pdf.neutral.norm[:,:,:,iz,ir,isn], moments, vz)
                end
            end
            update_moments_neutral!(moments, pdf.neutral.norm, vz, vr, vzeta, z, r,
                                    composition)
        end

        # update scratch arrays in case they were affected by applying boundary conditions
        # or constraints to the pdf
        begin_s_r_z_region()
        @loop_s_r_z is ir iz begin
            scratch[1].pdf[:,:,iz,ir,is] .= pdf.ion.norm[:,:,iz,ir,is]
            scratch[1].density[iz,ir,is] = moments.ion.dens[iz,ir,is]
            scratch[1].upar[iz,ir,is] = moments.ion.upar[iz,ir,is]
            scratch[1].ppar[iz,ir,is] = moments.ion.ppar[iz,ir,is]
        end

        begin_sn_r_z_region(no_synchronize=true)
        @loop_sn_r_z isn ir iz begin
            scratch[1].pdf_neutral[:,:,:,iz,ir,isn] .= pdf.neutral.norm[:,:,:,iz,ir,isn]
            scratch[1].density_neutral[iz,ir,isn] = moments.neutral.dens[iz,ir,isn]
            scratch[1].uz_neutral[iz,ir,isn] = moments.neutral.uz[iz,ir,isn]
            scratch[1].pz_neutral[iz,ir,isn] = moments.neutral.pz[iz,ir,isn]
        end
    end

    update_phi!(fields, scratch[1], vperp, z, r, composition, z_spectral, r_spectral,
                scratch_dummy, gyroavs)
    calculate_ion_moment_derivatives!(moments, scratch[1], scratch_dummy, z, z_spectral, 
                                      ion_mom_diss_coeff)
    calculate_neutral_moment_derivatives!(moments, scratch[1], scratch_dummy, z, z_spectral, 
                                      neutral_mom_diss_coeff)

    # Ensure all processes are synchronized at the end of the setup
    _block_synchronize()

    return moments, spectral_objects, scratch, advance, t_params, fp_arrays, gyroavs,
           manufactured_source_list
end

"""
create the 'advance_info' struct to be used in later Euler advance to
indicate which parts of the equations are to be advanced concurrently.
if no splitting of operators, all terms advanced concurrently;
else, will advance one term at a time.
"""
function setup_advance_flags(moments, composition, t_params, collisions,
                             external_source_settings, num_diss_params,
                             manufactured_solns_input, r, z, vperp, vpa, vzeta, vr, vz)
    # default is not to concurrently advance different operators
    advance_vpa_advection = false
    advance_vperp_advection = false
    advance_z_advection = false
    advance_r_advection = false
    advance_cx_1V = false
    advance_cx = false
    advance_ionization = false
    advance_ionization_1V = false
    advance_ionization_source = false
    advance_krook_collisions_ii = false
    advance_external_source = false
    advance_numerical_dissipation = false
    advance_sources = false
    advance_continuity = false
    advance_force_balance = false
    advance_energy = false
    advance_neutral_z_advection = false
    advance_neutral_r_advection = false
    advance_neutral_vz_advection = false
    advance_neutral_external_source = false
    advance_neutral_sources = false
    advance_neutral_continuity = false
    advance_neutral_force_balance = false
    advance_neutral_energy = false
    r_diffusion = false
    vpa_diffusion = false
    vperp_diffusion = false
    vz_diffusion = false
    explicit_weakform_fp_collisions = false
    # all advance flags remain false if using operator-splitting
    # otherwise, check to see if the flags need to be set to true
    if !t_params.split_operators
        # default for non-split operators is to include both vpa and z advection together
        advance_vpa_advection = vpa.n > 1 && z.n > 1
        advance_vperp_advection = vperp.n > 1 && z.n > 1
        advance_z_advection = z.n > 1
        advance_r_advection = r.n > 1
        if collisions.fkpl.nuii > 0.0 && vperp.n > 1 
            explicit_weakform_fp_collisions = true
        else
            explicit_weakform_fp_collisions = false    
        end
        # if neutrals present, check to see if different ion-neutral
        # collisions are enabled
        if composition.n_neutral_species > 0
            advance_neutral_z_advection = true
            if r.n > 1
                advance_neutral_r_advection = true
            end
            if moments.evolve_upar || moments.evolve_ppar
                advance_neutral_vz_advection = true
            end
            # if charge exchange collision frequency non-zero,
            # account for charge exchange collisions
            if abs(collisions.charge_exchange) > 0.0
                if vz.n == vpa.n && vperp.n == 1 && vr.n == 1 && vzeta.n == 1
                    advance_cx_1V = true
                elseif vperp.n > 1 && vr.n > 1 && vzeta.n > 1
                    advance_cx = true
                else
                    error("If any perpendicular velocity has length>1 they all must. "
                          * "If all perpendicular velocities have length=1, then vpa and "
                          * "vz should be the same.\n"
                          * "vperp.n=$(vperp.n), vr.n=$(vr.n), vzeta.n=$(vzeta.n), "
                          * "vpa.n=$(vpa.n), vz.n=$(vz.n)")
                end
            end
            # if ionization collision frequency non-zero,
            # account for ionization collisions
            if abs(collisions.ionization) > 0.0
                if vz.n == vpa.n && vperp.n == 1 && vr.n == 1 && vzeta.n == 1
                    advance_ionization_1V = true
                elseif vperp.n > 1 && vr.n > 1 && vzeta.n > 1
                    advance_ionization = true
                else
                    error("If any perpendicular velocity has length>1 they all must. "
                          * "If all perpendicular velocities have length=1, then vpa and "
                          * "vz should be the same.\n"
                          * "vperp.n=$(vperp.n), vr.n=$(vr.n), vzeta.n=$(vzeta.n), "
                          * "vpa.n=$(vpa.n), vz.n=$(vz.n)")
                end
            end
        end
        # exception for the case where ions are evolved alone but sourced by ionization
        if collisions.ionization > 0.0 && collisions.constant_ionization_rate
            advance_ionization_source = true
        end
        if collisions.krook.nuii0 > 0.0
            advance_krook_collisions_ii = true
        end
        advance_external_source = external_source_settings.ion.active
        advance_neutral_external_source = external_source_settings.neutral.active
        advance_numerical_dissipation = true
        # if evolving the density, must advance the continuity equation,
        # in addition to including sources arising from the use of a modified distribution
        # function in the kinetic equation
        if moments.evolve_density
            advance_sources = true
            advance_continuity = true
            if composition.n_neutral_species > 0
                advance_neutral_sources = true
                advance_neutral_continuity = true
            end
        end
        # if evolving the parallel flow, must advance the force balance equation,
        # in addition to including sources arising from the use of a modified distribution
        # function in the kinetic equation
        if moments.evolve_upar
            advance_sources = true
            advance_force_balance = true
            if composition.n_neutral_species > 0
                advance_neutral_sources = true
                advance_neutral_force_balance = true
            end
        end
        # if evolving the parallel pressure, must advance the energy equation,
        # in addition to including sources arising from the use of a modified distribution
        # function in the kinetic equation
        if moments.evolve_ppar
            advance_sources = true
            advance_energy = true
            if composition.n_neutral_species > 0
                advance_neutral_sources = true
                advance_neutral_energy = true
            end
        end

        # flag to determine if a d^2/dr^2 operator is present
        r_diffusion = (advance_numerical_dissipation && num_diss_params.ion.r_dissipation_coefficient > 0.0)
        # flag to determine if a d^2/dvpa^2 operator is present
        vpa_diffusion = ((advance_numerical_dissipation && num_diss_params.ion.vpa_dissipation_coefficient > 0.0) || explicit_weakform_fp_collisions)
        vperp_diffusion = ((advance_numerical_dissipation && num_diss_params.ion.vperp_dissipation_coefficient > 0.0) || explicit_weakform_fp_collisions)
        vz_diffusion = (advance_numerical_dissipation && num_diss_params.neutral.vz_dissipation_coefficient > 0.0)
    end

    manufactured_solns_test = manufactured_solns_input.use_for_advance

    return advance_info(advance_vpa_advection, advance_vperp_advection, advance_z_advection, advance_r_advection,
                        advance_neutral_z_advection, advance_neutral_r_advection,
                        advance_neutral_vz_advection, advance_cx, advance_cx_1V,
                        advance_ionization, advance_ionization_1V,
                        advance_ionization_source, advance_krook_collisions_ii,
                        explicit_weakform_fp_collisions,
                        advance_external_source, advance_numerical_dissipation,
                        advance_sources, advance_continuity, advance_force_balance,
                        advance_energy, advance_neutral_external_source,
                        advance_neutral_sources, advance_neutral_continuity,
                        advance_neutral_force_balance, advance_neutral_energy,
                        manufactured_solns_test, r_diffusion, vpa_diffusion, vperp_diffusion, vz_diffusion)
end

function setup_dummy_and_buffer_arrays(nr,nz,nvpa,nvperp,nvz,nvr,nvzeta,nspecies_ion,nspecies_neutral)

    dummy_s = allocate_float(nspecies_ion)
    dummy_sr = allocate_float(nr, nspecies_ion)
    dummy_zrs = allocate_shared_float(nz, nr, nspecies_ion)
    dummy_zrsn = allocate_shared_float(nz, nr, nspecies_neutral)
    dummy_vpavperp = allocate_float(nvpa, nvperp)
    
    buffer_z_1 = allocate_shared_float(nz)
    buffer_z_2 = allocate_shared_float(nz)
    buffer_z_3 = allocate_shared_float(nz)
    buffer_z_4 = allocate_shared_float(nz)
    
    buffer_r_1 = allocate_shared_float(nr)
    buffer_r_2 = allocate_shared_float(nr)
    buffer_r_3 = allocate_shared_float(nr)
    buffer_r_4 = allocate_shared_float(nr)

    buffer_zs_1 = allocate_shared_float(nz,nspecies_ion)
    buffer_zs_2 = allocate_shared_float(nz,nspecies_ion)
    buffer_zs_3 = allocate_shared_float(nz,nspecies_ion)
    buffer_zs_4 = allocate_shared_float(nz,nspecies_ion)
    buffer_zsn_1 = allocate_shared_float(nz,nspecies_neutral)
    buffer_zsn_2 = allocate_shared_float(nz,nspecies_neutral)
    buffer_zsn_3 = allocate_shared_float(nz,nspecies_neutral)
    buffer_zsn_4 = allocate_shared_float(nz,nspecies_neutral)

    buffer_rs_1 = allocate_shared_float(nr,nspecies_ion)
    buffer_rs_2 = allocate_shared_float(nr,nspecies_ion)
    buffer_rs_3 = allocate_shared_float(nr,nspecies_ion)
    buffer_rs_4 = allocate_shared_float(nr,nspecies_ion)
    buffer_rs_5 = allocate_shared_float(nr,nspecies_ion)
    buffer_rs_6 = allocate_shared_float(nr,nspecies_ion)
    buffer_rsn_1 = allocate_shared_float(nr,nspecies_neutral)
    buffer_rsn_2 = allocate_shared_float(nr,nspecies_neutral)
    buffer_rsn_3 = allocate_shared_float(nr,nspecies_neutral)
    buffer_rsn_4 = allocate_shared_float(nr,nspecies_neutral)
    buffer_rsn_5 = allocate_shared_float(nr,nspecies_neutral)
    buffer_rsn_6 = allocate_shared_float(nr,nspecies_neutral)

    buffer_zrs_1 = allocate_shared_float(nz,nr,nspecies_ion)
    buffer_zrs_2 = allocate_shared_float(nz,nr,nspecies_ion)
    buffer_zrs_3 = allocate_shared_float(nz,nr,nspecies_ion)
    
    buffer_vpavperpzs_1 = allocate_shared_float(nvpa,nvperp,nz,nspecies_ion)
    buffer_vpavperpzs_2 = allocate_shared_float(nvpa,nvperp,nz,nspecies_ion)
    buffer_vpavperpzs_3 = allocate_shared_float(nvpa,nvperp,nz,nspecies_ion)
    buffer_vpavperpzs_4 = allocate_shared_float(nvpa,nvperp,nz,nspecies_ion)
    buffer_vpavperpzs_5 = allocate_shared_float(nvpa,nvperp,nz,nspecies_ion)
    buffer_vpavperpzs_6 = allocate_shared_float(nvpa,nvperp,nz,nspecies_ion)

    buffer_vpavperprs_1 = allocate_shared_float(nvpa,nvperp,nr,nspecies_ion)
    buffer_vpavperprs_2 = allocate_shared_float(nvpa,nvperp,nr,nspecies_ion)
    buffer_vpavperprs_3 = allocate_shared_float(nvpa,nvperp,nr,nspecies_ion)
    buffer_vpavperprs_4 = allocate_shared_float(nvpa,nvperp,nr,nspecies_ion)
    buffer_vpavperprs_5 = allocate_shared_float(nvpa,nvperp,nr,nspecies_ion)
    buffer_vpavperprs_6 = allocate_shared_float(nvpa,nvperp,nr,nspecies_ion)

    buffer_vpavperpzrs_1 = allocate_shared_float(nvpa,nvperp,nz,nr,nspecies_ion)
    buffer_vpavperpzrs_2 = allocate_shared_float(nvpa,nvperp,nz,nr,nspecies_ion)
    
    buffer_vzvrvzetazsn_1 = allocate_shared_float(nvz,nvr,nvzeta,nz,nspecies_neutral)
    buffer_vzvrvzetazsn_2 = allocate_shared_float(nvz,nvr,nvzeta,nz,nspecies_neutral)
    buffer_vzvrvzetazsn_3 = allocate_shared_float(nvz,nvr,nvzeta,nz,nspecies_neutral)
    buffer_vzvrvzetazsn_4 = allocate_shared_float(nvz,nvr,nvzeta,nz,nspecies_neutral)
    buffer_vzvrvzetazsn_5 = allocate_shared_float(nvz,nvr,nvzeta,nz,nspecies_neutral)
    buffer_vzvrvzetazsn_6 = allocate_shared_float(nvz,nvr,nvzeta,nz,nspecies_neutral)

    buffer_vzvrvzetarsn_1 = allocate_shared_float(nvz,nvr,nvzeta,nr,nspecies_neutral)
    buffer_vzvrvzetarsn_2 = allocate_shared_float(nvz,nvr,nvzeta,nr,nspecies_neutral)
    buffer_vzvrvzetarsn_3 = allocate_shared_float(nvz,nvr,nvzeta,nr,nspecies_neutral)
    buffer_vzvrvzetarsn_4 = allocate_shared_float(nvz,nvr,nvzeta,nr,nspecies_neutral)
    buffer_vzvrvzetarsn_5 = allocate_shared_float(nvz,nvr,nvzeta,nr,nspecies_neutral)
    buffer_vzvrvzetarsn_6 = allocate_shared_float(nvz,nvr,nvzeta,nr,nspecies_neutral)

    buffer_vzvrvzetazrsn_1 = allocate_shared_float(nvz,nvr,nvzeta,nz,nr,nspecies_neutral)
    buffer_vzvrvzetazrsn_2 = allocate_shared_float(nvz,nvr,nvzeta,nz,nr,nspecies_neutral)
    
    buffer_vpavperp_1 = allocate_shared_float(nvpa,nvperp)
    buffer_vpavperp_2 = allocate_shared_float(nvpa,nvperp)
    buffer_vpavperp_3 = allocate_shared_float(nvpa,nvperp)
    
    return scratch_dummy_arrays(dummy_s,dummy_sr,dummy_vpavperp,dummy_zrs,dummy_zrsn,
        buffer_z_1,buffer_z_2,buffer_z_3,buffer_z_4,
        buffer_r_1,buffer_r_2,buffer_r_3,buffer_r_4,
        buffer_zs_1,buffer_zs_2,buffer_zs_3,buffer_zs_4,
        buffer_zsn_1,buffer_zsn_2,buffer_zsn_3,buffer_zsn_4,
        buffer_rs_1,buffer_rs_2,buffer_rs_3,buffer_rs_4,buffer_rs_5,buffer_rs_6,
        buffer_rsn_1,buffer_rsn_2,buffer_rsn_3,buffer_rsn_4,buffer_rsn_5,buffer_rsn_6,
        buffer_zrs_1,buffer_zrs_2,buffer_zrs_3,
        buffer_vpavperpzs_1,buffer_vpavperpzs_2,buffer_vpavperpzs_3,buffer_vpavperpzs_4,buffer_vpavperpzs_5,buffer_vpavperpzs_6,
        buffer_vpavperprs_1,buffer_vpavperprs_2,buffer_vpavperprs_3,buffer_vpavperprs_4,buffer_vpavperprs_5,buffer_vpavperprs_6,
        buffer_vpavperpzrs_1,buffer_vpavperpzrs_2,
        buffer_vzvrvzetazsn_1,buffer_vzvrvzetazsn_2,buffer_vzvrvzetazsn_3,buffer_vzvrvzetazsn_4,buffer_vzvrvzetazsn_5,buffer_vzvrvzetazsn_6,
        buffer_vzvrvzetarsn_1,buffer_vzvrvzetarsn_2,buffer_vzvrvzetarsn_3,buffer_vzvrvzetarsn_4,buffer_vzvrvzetarsn_5,buffer_vzvrvzetarsn_6,
        buffer_vzvrvzetazrsn_1, buffer_vzvrvzetazrsn_2,
        buffer_vpavperp_1,buffer_vpavperp_2,buffer_vpavperp_3)

end

"""
if evolving the density via continuity equation, redefine the normalised f → f/n
if evolving the parallel pressure via energy equation, redefine f -> f * vth / n
'scratch' should be a (nz,nspecies) array
"""
function normalize_pdf!(pdf, moments, scratch)
    error("Function normalise_pdf() has not been updated to be parallelized. Does not "
          * "seem to be used at the moment.")
    if moments.evolve_ppar
        @. scratch = moments.vth/moments.dens
        nvpa, nz, nspecies = size(pdf)
        for is ∈ 1:nspecies, iz ∈ 1:nz, ivpa ∈ 1:nvpa
            pdf[ivpa,iz,is] *= scratch[iz, is]
        end
    elseif moments.evolve_density
        @. scratch = 1.0 / moments.dens
        nvpa, nz, nspecies = size(pdf)
        for is ∈ 1:nspecies, iz ∈ 1:nz, ivpa ∈ 1:nvpa
            pdf[ivpa,iz,is] *= scratch[iz, is]
        end
    end
    return nothing
end

"""
create an array of structs containing scratch arrays for the normalised pdf and low-order moments
that may be evolved separately via fluid equations
"""
function setup_scratch_arrays(moments, pdf_ion_in, pdf_neutral_in, n_rk_stages)
    # create n_rk_stages+1 structs, each of which will contain one pdf,
    # one density, and one parallel flow array
    scratch = Vector{scratch_pdf{5,3,6,3}}(undef, n_rk_stages+1)
    pdf_dims = size(pdf_ion_in)
    moment_dims = size(moments.ion.dens)
    pdf_neutral_dims = size(pdf_neutral_in)
    moment_neutral_dims = size(moments.neutral.dens)
    # populate each of the structs
    for istage ∈ 1:n_rk_stages+1
        # Allocate arrays in temporary variables so that we can identify them
        # by source line when using @debug_shared_array
        pdf_array = allocate_shared_float(pdf_dims...)
        density_array = allocate_shared_float(moment_dims...)
        upar_array = allocate_shared_float(moment_dims...)
        ppar_array = allocate_shared_float(moment_dims...)
        pperp_array = allocate_shared_float(moment_dims...)
        temp_z_s_array = allocate_shared_float(moment_dims...)

        pdf_neutral_array = allocate_shared_float(pdf_neutral_dims...)
        density_neutral_array = allocate_shared_float(moment_neutral_dims...)
        uz_neutral_array = allocate_shared_float(moment_neutral_dims...)
        pz_neutral_array = allocate_shared_float(moment_neutral_dims...)


        scratch[istage] = scratch_pdf(pdf_array, density_array, upar_array,
                                      ppar_array, pperp_array, temp_z_s_array,
                                      pdf_neutral_array, density_neutral_array,
                                      uz_neutral_array, pz_neutral_array)
        @serial_region begin
            scratch[istage].pdf .= pdf_ion_in
            scratch[istage].density .= moments.ion.dens
            scratch[istage].upar .= moments.ion.upar
            scratch[istage].ppar .= moments.ion.ppar
            scratch[istage].pperp .= moments.ion.pperp

            scratch[istage].pdf_neutral .= pdf_neutral_in
            scratch[istage].density_neutral .= moments.neutral.dens
            scratch[istage].uz_neutral .= moments.neutral.uz
            scratch[istage].pz_neutral .= moments.neutral.pz
        end
    end
    return scratch
end

"""
solve ∂f/∂t + v(z,t)⋅∂f/∂z + dvpa/dt ⋅ ∂f/∂vpa= 0
define approximate characteristic velocity
v₀(z)=vⁿ(z) and take time derivative along this characteristic
df/dt + δv⋅∂f/∂z = 0, with δv(z,t)=v(z,t)-v₀(z)
for prudent choice of v₀, expect δv≪v so that explicit
time integrator can be used without severe CFL condition
"""
function time_advance!(pdf, scratch, t, t_params, vz, vr, vzeta, vpa, vperp, gyrophase, z, r,
           moments, fields, spectral_objects, advect_objects,
           composition, collisions, geometry, gyroavs, boundary_distributions, 
           external_source_settings, num_diss_params, advance, fp_arrays, scratch_dummy,
           manufactured_source_list, ascii_io, io_moments, io_dfns)

    @debug_detect_redundant_block_synchronize begin
        # Only want to check for redundant _block_synchronize() calls during the
        # time advance loop, so activate these checks here
        debug_detect_redundant_is_active[] = true
    end

    if isfile(t_params.stopfile)
        if filesize(t_params.stopfile) > 0
            error("Found a 'stop file' at $(t_params.stopfile), but it contains some data "
                  * "(file size is greater than zero), so will not delete.")
        end
        if global_rank[] == 0
            rm(t_params.stopfile)
        end
    end
    if isfile(t_params.stopfile * "now") && global_rank[] == 0
        rm(t_params.stopfile * "now")
    end

    @serial_region begin
        if global_rank[] == 0
             println("beginning time advance   ", Dates.format(now(), dateformat"H:MM:SS"))
             flush(stdout)
        end
    end

    start_time = now()

    epsilon = 1.e-11
    moments_output_counter = 1
    dfns_output_counter = 1
    @serial_region begin
        t_params.next_output_time[] =
            min(t_params.moments_output_times[moments_output_counter],
                t_params.dfns_output_times[dfns_output_counter])
    end
    _block_synchronize()

    # main time advance loop
    iwrite_moments = 2
    iwrite_dfns = 2
    finish_now = false
    t_params.step_counter[] = 1
    if t ≥ t_params.end_time - epsilon
        # User must have requested zero output steps, i.e. to just write out the initial
        # profiles
        return nothing
    end
    while true
        
        diagnostic_checks = (t + t_params.dt[] ≥ t_params.moments_output_times[moments_output_counter] - epsilon
                             || t + t_params.dt[] ≥ t_params.dfns_output_times[dfns_output_counter] - epsilon
                             || t + t_params.dt[] ≥ t_params.end_time - epsilon)
        
        if t_params.split_operators
            # MRH NOT SUPPORTED
            time_advance_split_operators!(pdf, scratch, t, t_params, vpa, z,
                vpa_spectral, z_spectral, moments, fields, vpa_advect, z_advect,
                composition, collisions, external_source_settings, num_diss_params,
                advance, t_params.step_counter[])
        else
            time_advance_no_splitting!(pdf, scratch, t, t_params, vz, vr, vzeta, vpa, vperp, gyrophase, z, r,
                moments, fields, spectral_objects, advect_objects,
                composition, collisions, geometry, gyroavs, boundary_distributions,
                external_source_settings, num_diss_params, advance, fp_arrays,  scratch_dummy,
                manufactured_source_list, diagnostic_checks, t_params.step_counter[])
        end
        # update the time
        t += t_params.previous_dt[]

        if t ≥ t_params.end_time - epsilon
            # Ensure all output is written at the final step
            finish_now = true
        elseif t_params.dt[] < 0.0 || isnan(t_params.dt[]) || isinf(t_params.dt[])
            # Negative t_params.dt[] indicates the time stepping has failed, so stop and
            # write output.
            # t_params.dt[] should never be NaN or Inf, so if it is something has gone
            # wrong.
            println("dt=", t_params.dt[], " at t=$t, terminating run.")
            finish_now = true
        end

        if isfile(t_params.stopfile * "now")
            # Stop cleanly if a file called 'stop' was created
            println("Found 'stopnow' file $(t_params.stopfile * "now"), aborting run")
            finish_now = true
        end

        if t ≥ t_params.moments_output_times[moments_output_counter] - epsilon
            moments_output_counter += 1
            if moments_output_counter ≤ length(t_params.moments_output_times)
                @serial_region begin
                    t_params.next_output_time[] =
                        min(t_params.moments_output_times[moments_output_counter],
                            t_params.dfns_output_times[dfns_output_counter])
                end
            end
            write_moments = true
        else
            write_moments = false
        end
        if t ≥ t_params.dfns_output_times[dfns_output_counter] - epsilon
            dfns_output_counter += 1
            if dfns_output_counter ≤ length(t_params.dfns_output_times)
                @serial_region begin
                    t_params.next_output_time[] =
                        min(t_params.moments_output_times[moments_output_counter],
                            t_params.dfns_output_times[dfns_output_counter])
                end
            end
            write_dfns = true
        else
            write_dfns = false
        end

        if write_moments || write_dfns || finish_now
            # update the diagnostic chodura condition
            update_chodura!(moments,scratch[end].pdf,vpa,vperp,z,r,spectral_objects.r_spectral,composition,geometry,scratch_dummy,advect_objects.z_advect)

            # Always synchronise here, regardless of if we changed region or not
            begin_serial_region(no_synchronize=true)
            _block_synchronize()

            if isfile(t_params.stopfile)
                # Stop cleanly if a file called 'stop' was created
                println("Found 'stop' file $(t_params.stopfile), aborting run")
                flush(stdout)
                finish_now = true
            end

            # If NaNs are present, they should propagate into every field, so only need to
            # check one. Choose phi because it is small (it has no species or velocity
            # dimensions). If a NaN is found, stop the simulation.
            if block_rank[] == 0
                if any(isnan.(fields.phi))
                    println("Found NaN, stopping simulation")
                    found_nan = 1
                else
                    found_nan = 0
                end
                found_nan = MPI.Allreduce(found_nan, +, comm_inter_block[])
            else
                found_nan = 0
            end
            found_nan = MPI.Bcast(found_nan, 0, comm_block[])
            if found_nan != 0
                finish_now = true
            end

            time_for_run = to_minutes(now() - start_time)
        end
        # write moments data to file
        if write_moments || finish_now
            @debug_detect_redundant_block_synchronize begin
                # Skip check for redundant _block_synchronize() during file I/O because
                # it only runs infrequently
                debug_detect_redundant_is_active[] = false
            end
            begin_serial_region()
            @serial_region begin
                if global_rank[] == 0
                    print("writing moments output ",
                          rpad(string(moments_output_counter - 1), 4), "  ",
                          "t = ", rpad(string(round(t, sigdigits=6)), 7), "  ",
                          "nstep = ", rpad(string(t_params.step_counter[]), 7), "  ")
                    if t_params.adaptive
                        print("nfail = ", rpad(string(t_params.failure_counter[]), 7), "  ",
                              "dt = ", rpad(string(t_params.dt_before_output[]), 7), "  ")
                    end
                    print(Dates.format(now(), dateformat"H:MM:SS"))
                end
            end
            write_data_to_ascii(pdf, moments, fields, vpa, vperp, z, r, t,
                                composition.n_ion_species, composition.n_neutral_species,
                                ascii_io)
            write_all_moments_data_to_binary(moments, fields, t,
                                             composition.n_ion_species,
                                             composition.n_neutral_species, io_moments,
                                             iwrite_moments, time_for_run, t_params, r, z)

            if t_params.steady_state_residual
                # Calculate some residuals to see how close simulation is to steady state
                begin_r_z_region()
                result_string = ""
                all_residuals = Vector{mk_float}()
                @loop_s is begin
                    @views residual_ni =
                        steady_state_residuals(scratch[end].density[:,:,is],
                                               scratch[1].density[:,:,is], t_params.previous_dt[];
                                               use_mpi=true, only_max_abs=true)
                    if global_rank[] == 0
                        residual_ni = first(values(residual_ni))[1]
                        push!(all_residuals, residual_ni)
                        result_string *= "  density "
                        result_string *= rpad(string(round(residual_ni; sigdigits=4)), 11)
                    end
                end
                if composition.n_neutral_species > 0
                    @loop_sn isn begin
                        residual_nn =
                            steady_state_residuals(scratch[end].density_neutral[:,:,isn],
                                                   scratch[1].density_neutral[:,:,isn],
                                                   t_params.previous_dt[]; use_mpi=true,
                                                   only_max_abs=true)
                        if global_rank[] == 0
                            residual_nn = first(values(residual_nn))[1]
                            push!(all_residuals, residual_nn)
                            result_string *= " density_neutral "
                            result_string *= rpad(string(round(residual_nn; sigdigits=4)), 11)
                        end
                    end
                end
                if global_rank[] == 0
                    println("    residuals:", result_string)
                    flush(stdout)
                end
                if t_params.converged_residual_value > 0.0
                    if global_rank[] == 0
                        if all(r < t_params.converged_residual_value for r ∈ all_residuals)
                            println("Run converged! All tested residuals less than ",
                                    t_params.converged_residual_value)
                            flush(stdout)
                            finish_now = true
                        end
                    end
                    finish_now = MPI.Bcast(finish_now, 0, comm_world)
                end
            else
                if global_rank[] == 0
                    println()
                    flush(stdout)
                end
            end

            iwrite_moments += 1
            begin_s_r_z_vperp_region()
            @debug_detect_redundant_block_synchronize begin
                # Reactivate check for redundant _block_synchronize()
                debug_detect_redundant_is_active[] = true
            end
        end
        if write_dfns || finish_now
            @debug_detect_redundant_block_synchronize begin
                # Skip check for redundant _block_synchronize() during file I/O because
                # it only runs infrequently
                debug_detect_redundant_is_active[] = false
            end
            begin_serial_region()
            @serial_region begin
                if global_rank[] == 0
                    println("writing distribution functions output ",
                            rpad(string(dfns_output_counter  - 1), 4), "  ",
                            "t = ", rpad(string(round(t, sigdigits=6)), 7), "  ",
                            "nstep = ", rpad(string(t_params.step_counter[]), 7), "  ",
                            Dates.format(now(), dateformat"H:MM:SS"))
                    flush(stdout)
                end
            end
            write_all_dfns_data_to_binary(pdf, moments, fields, t,
                                          composition.n_ion_species,
                                          composition.n_neutral_species, io_dfns,
                                          iwrite_dfns, time_for_run, t_params, r, z,
                                          vperp, vpa, vzeta, vr, vz)
            iwrite_dfns += 1
            begin_s_r_z_vperp_region()
            @debug_detect_redundant_block_synchronize begin
                # Reactivate check for redundant _block_synchronize()
                debug_detect_redundant_is_active[] = true
            end
        end

        if finish_now
            break
        end
        if t_params.adaptive
            if t >= t_params.end_time - epsilon
                break
            end
        else
            if t_params.step_counter[] >= t_params.nstep
                break
            end
        end

        t_params.step_counter[] += 1
    end
    return nothing
end

"""
"""
function time_advance_split_operators!(pdf, scratch, t, t_params, vpa, z,
    vpa_spectral, z_spectral, moments, fields, vpa_advect, z_advect,
    composition, collisions, external_source_settings, num_diss_params, advance, istep)

    # define some abbreviated variables for tidiness
    n_ion_species = composition.n_ion_species
    n_neutral_species = composition.n_neutral_species
    n_rk_stages = t_params.n_rk_stages
    # to ensure 2nd order accuracy in time for operator-split advance,
    # have to reverse order of operations every other time step
    flipflop = (mod(istep,2)==0)
    if flipflop
        # advance the operator-split 1D advection equation in vpa
        # vpa-advection only applies for ion species
        advance.vpa_advection = true
        time_advance_no_splitting!(pdf, scratch, t, t_params, vpa, z,
            vpa_spectral, z_spectral, moments, fields, vpa_advect, z_advect,
            composition, collisions, external_source_settings, num_diss_params, advance,
            istep)
        advance.vpa_advection = false
        # z_advection! advances the operator-split 1D advection equation in z
        # apply z-advection operation to all species (ion and neutral)
        advance.z_advection = true
        time_advance_no_splitting!(pdf, scratch, t, t_params, vpa, z,
            vpa_spectral, z_spectral, moments, fields, vpa_advect, z_advect,
            composition, collisions, external_source_settings, num_diss_params, advance,
            istep)
        advance.z_advection = false
        # account for charge exchange collisions between ions and neutrals
        if composition.n_neutral_species > 0
            if collisions.charge_exchange > 0.0
                advance.cx_collisions = true
                time_advance_no_splitting!(pdf, scratch, t, t_params, vpa, z,
                    vpa_spectral, z_spectral, moments, fields, vpa_advect, z_advect,
                    composition, collisions, external_source_settings, num_diss_params,
                    advance, istep)
                advance.cx_collisions = false
            end
            if collisions.ionization > 0.0
                advance.ionization_collisions = true
                time_advance_no_splitting!(pdf, scratch, t, t_params, z, vpa,
                    z_spectral, vpa_spectral, moments, fields, z_advect, vpa_advect,
                    composition, collisions, external_source_settings, num_diss_params,
                    advance, istep)
                advance.ionization_collisions = false
            end
        end
        if collisions.krook_collision_frequency_prefactor  > 0.0
            advance.krook_collisions_ii = true
            time_advance_no_splitting!(pdf, scratch, t, t_params, z, vpa,
                z_spectral, vpa_spectral, moments, fields, z_advect, vpa_advect,
                z_SL, vpa_SL, composition, collisions, sources, num_diss_params,
                advance, istep)
            advance.krook_collisions_ii = false
        end
        # and add the source terms associated with redefining g = pdf/density or pdf*vth/density
        # to the kinetic equation
        if moments.evolve_density || moments.evolve_upar || moments.evolve_ppar
            advance.source_terms = true
            time_advance_no_splitting!(pdf, scratch, t, t_params, vpa, z,
                vpa_spectral, z_spectral, moments, fields, vpa_advect, z_advect,
                composition, collisions, external_source_settings, num_diss_params,
                advance, istep)
            advance.source_terms = false
        end
        # use the continuity equation to update the density
        if moments.evolve_density
            advance.continuity = true
            time_advance_no_splitting!(pdf, scratch, t, t_params, vpa, z,
                vpa_spectral, z_spectral, moments, fields, vpa_advect, z_advect,
                composition, collisions, external_source_settings, num_diss_params,
                advance, istep)
            advance.continuity = false
        end
        # use force balance to update the parallel flow
        if moments.evolve_upar
            advance.force_balance = true
            time_advance_no_splitting!(pdf, scratch, t, t_params, vpa, z,
                vpa_spectral, z_spectral, moments, fields, vpa_advect, z_advect,
                composition, collisions, external_source_settings, num_diss_params,
                advance, istep)
            advance.force_balance = false
        end
        # use the energy equation to update the parallel pressure
        if moments.evolve_ppar
            advance.energy = true
            time_advance_no_splitting!(pdf, scratch, t, t_params, vpa, z,
                vpa_spectral, z_spectral, moments, fields, vpa_advect, z_advect,
                composition, collisions, external_source_settings, num_diss_params,
                advance, istep)
            advance.energy = false
        end
    else
        # use the energy equation to update the parallel pressure
        if moments.evolve_ppar
            advance.energy = true
            time_advance_no_splitting!(pdf, scratch, t, t_params, vpa, z,
                vpa_spectral, z_spectral, moments, fields, vpa_advect, z_advect,
                composition, collisions, external_source_settings, num_diss_params,
                advance, istep)
            advance.energy = false
        end
        # use force balance to update the parallel flow
        if moments.evolve_upar
            advance.force_balance = true
            time_advance_no_splitting!(pdf, scratch, t, t_params, vpa, z,
                vpa_spectral, z_spectral, moments, fields, vpa_advect, z_advect,
                composition, collisions, external_source_settings, num_diss_params,
                advance, istep)
            advance.force_balance = false
        end
        # use the continuity equation to update the density
        if moments.evolve_density
            advance.continuity = true
            time_advance_no_splitting!(pdf, scratch, t, t_params, vpa, z,
                vpa_spectral, z_spectral, moments, fields, vpa_advect, z_advect,
                composition, collisions, external_source_settings, num_diss_params,
                advance, istep)
            advance.continuity = false
        end
        # and add the source terms associated with redefining g = pdf/density or pdf*vth/density
        # to the kinetic equation
        if moments.evolve_density || moments.evolve_upar || moments.evolve_ppar
            advance.source_terms = true
            time_advance_no_splitting!(pdf, scratch, t, t_params, vpa, z,
                vpa_spectral, z_spectral, moments, fields, vpa_advect, z_advect,
                composition, collisions, external_source_settings, num_diss_params,
                advance, istep)
            advance.source_terms = false
        end
        # account for charge exchange collisions between ions and neutrals
        if composition.n_neutral_species > 0
            if collisions.ionization > 0.0
                advance.ionization = true
                time_advance_no_splitting!(pdf, scratch, t, t_params, z, vpa,
                    z_spectral, vpa_spectral, moments, fields, z_advect, vpa_advect,
                    composition, collisions, external_source_settings, num_diss_params,
                    advance, istep)
                advance.ionization = false
            end
            if collisions.charge_exchange > 0.0
                advance.cx_collisions = true
                time_advance_no_splitting!(pdf, scratch, t, t_params, vpa, z,
                    vpa_spectral, z_spectral, moments, fields, vpa_advect, z_advect,
                    composition, collisions, external_source_settings, num_diss_params,
                    advance, istep)
                advance.cx_collisions = false
            end
        end
        # z_advection! advances the operator-split 1D advection equation in z
        # apply z-advection operation to all species (ion and neutral)
        advance.z_advection = true
        time_advance_no_splitting!(pdf, scratch, t, t_params, vpa, z,
            vpa_spectral, z_spectral, moments, fields, vpa_advect, z_advect,
            composition, collisions, external_source_settings, num_diss_params, advance,
            istep)
        advance.z_advection = false
        # advance the operator-split 1D advection equation in vpa
        # vpa-advection only applies for ion species
        advance.vpa_advection = true
        time_advance_no_splitting!(pdf, scratch, t, t_params, vpa, z,
            vpa_spectral, z_spectral, moments, fields, vpa_advect, z_advect,
            composition, collisions, external_source_settings, num_diss_params, advance,
            istep)
        advance.vpa_advection = false
    end
    return nothing
end

"""
"""
function time_advance_no_splitting!(pdf, scratch, t, t_params, vz, vr, vzeta, vpa, vperp, gyrophase, z, r,
           moments, fields, spectral_objects, advect_objects,
           composition, collisions, geometry, gyroavs, boundary_distributions,
           external_source_settings, num_diss_params, advance, fp_arrays, scratch_dummy,
           manufactured_source_list, diagnostic_checks, istep)

    ssp_rk!(pdf, scratch, t, t_params, vz, vr, vzeta, vpa, vperp, gyrophase, z, r,
        moments, fields, spectral_objects, advect_objects, composition, collisions,
        geometry, gyroavs, boundary_distributions, external_source_settings, num_diss_params,
        advance, fp_arrays, scratch_dummy, manufactured_source_list, diagnostic_checks, istep)

    return nothing
end

"""
use information obtained from the Runge-Kutta stages to compute the updated pdf;
for the quantities (density, upar, ppar, vth, qpar and phi) that are derived
from the 'true', un-modified pdf, either: update them using info from Runge Kutta
stages, if the quantities are evolved separately from the modified pdf;
or update them by taking the appropriate velocity moment of the evolved pdf
"""
function rk_update!(scratch, pdf, moments, fields, boundary_distributions, vz, vr, vzeta,
                    vpa, vperp, z, r, spectral_objects, advect_objects, t, t_params,
                    istage, composition, collisions, geometry, external_source_settings,
                    gyroavs, num_diss_params, advance, scratch_dummy, diagnostic_moments,
                    istep)
    begin_s_r_z_region()

    new_scratch = scratch[istage+1]
    old_scratch = scratch[istage]
    rk_coefs = t_params.rk_coefs[:,istage]

    z_spectral, r_spectral, vpa_spectral, vperp_spectral = spectral_objects.z_spectral, spectral_objects.r_spectral, spectral_objects.vpa_spectral, spectral_objects.vperp_spectral
    vzeta_spectral, vr_spectral, vz_spectral = spectral_objects.vzeta_spectral, spectral_objects.vr_spectral, spectral_objects.vz_spectral
    vpa_advect, vperp_advect, r_advect, z_advect = advect_objects.vpa_advect, advect_objects.vperp_advect, advect_objects.r_advect, advect_objects.z_advect
    neutral_z_advect, neutral_r_advect, neutral_vz_advect = advect_objects.neutral_z_advect, advect_objects.neutral_r_advect, advect_objects.neutral_vz_advect

    ##
    # update the ion distribution and moments
    ##
    # here we seem to have duplicate arrays for storing n, u||, p||, etc, but not for vth
    # 'scratch' is for the multiple stages of time advanced quantities, but 'moments' can be updated directly at each stage
    rk_update_variable!(scratch, :pdf, t_params, istage)
    # use Runge Kutta to update any velocity moments evolved separately from the pdf
    rk_update_evolved_moments!(scratch, moments, t_params, istage)

    # Ensure there are no negative values in the pdf before applying boundary
    # conditions, so that negative deviations do not mess up the integral-constraint
    # corrections in the sheath boundary conditions.
    force_minimum_pdf_value!(new_scratch.pdf, num_diss_params.ion.force_minimum_pdf_value)

    # Enforce boundary conditions in z and vpa on the distribution function.
    # Must be done after Runge Kutta update so that the boundary condition applied to
    # the updated pdf is consistent with the updated moments - otherwise different upar
    # between 'pdf', 'old_scratch' and 'new_scratch' might mean a point that should be
    # set to zero at the sheath boundary according to the final upar has a non-zero
    # contribution from one or more of the terms.
    # NB: probably need to do the same for the evolved moments
    enforce_boundary_conditions!(new_scratch, moments,
        boundary_distributions.pdf_rboundary_ion, vpa.bc, z.bc, r.bc, vpa, vperp, z,
        r, vpa_spectral, vperp_spectral, 
        vpa_advect, vperp_advect, z_advect, r_advect, composition, scratch_dummy,
        advance.r_diffusion, advance.vpa_diffusion, advance.vperp_diffusion)

    if moments.evolve_density && moments.enforce_conservation
        begin_s_r_z_region()
        A = moments.ion.constraints_A_coefficient
        B = moments.ion.constraints_B_coefficient
        C = moments.ion.constraints_C_coefficient
        @loop_s_r_z is ir iz begin
            (A[iz,ir,is], B[iz,ir,is], C[iz,ir,is]) =
                @views hard_force_moment_constraints!(new_scratch.pdf[:,:,iz,ir,is],
                                                     moments, vpa)
        end
    end

    function update_derived_ion_moments_and_derivatives()
        # update remaining velocity moments that are calculable from the evolved pdf
        # Note these may be needed for the boundary condition on the neutrals, so must be
        # calculated before that is applied. Also may be needed to calculate advection speeds
        # for for CFL stability limit calculations in adaptive_timestep_update!().
        update_derived_moments!(new_scratch, moments, vpa, vperp, z, r, composition,
            r_spectral, geometry, gyroavs, scratch_dummy, z_advect, diagnostic_moments)

        calculate_ion_moment_derivatives!(moments, new_scratch, scratch_dummy, z, z_spectral,
                                          num_diss_params.ion.moment_dissipation_coefficient)
    end
    update_derived_ion_moments_and_derivatives()

    if composition.n_neutral_species > 0
        ##
        # update the neutral particle distribution and moments
        ##
        rk_update_variable!(scratch, :pdf_neutral, t_params, istage; neutrals=true)
        # use Runge Kutta to update any velocity moments evolved separately from the pdf
        rk_update_evolved_moments_neutral!(scratch, moments, t_params, istage)

        # Ensure there are no negative values in the pdf before applying boundary
        # conditions, so that negative deviations do not mess up the integral-constraint
        # corrections in the sheath boundary conditions.
        force_minimum_pdf_value_neutral!(new_scratch.pdf_neutral, num_diss_params.neutral.force_minimum_pdf_value)

        # Enforce boundary conditions in z and vpa on the distribution function.
        # Must be done after Runge Kutta update so that the boundary condition applied to
        # the updated pdf is consistent with the updated moments - otherwise different upar
        # between 'pdf', 'old_scratch' and 'new_scratch' might mean a point that should be
        # set to zero at the sheath boundary according to the final upar has a non-zero
        # contribution from one or more of the terms.
        # NB: probably need to do the same for the evolved moments
        # Note, so far vr and vzeta do not need advect objects, so pass `nothing` for
        # those as a placeholder
        enforce_neutral_boundary_conditions!(new_scratch.pdf_neutral, new_scratch.pdf,
            boundary_distributions, new_scratch.density_neutral, new_scratch.uz_neutral,
            new_scratch.pz_neutral, moments, new_scratch.density, new_scratch.upar,
            fields.Er, vzeta_spectral, vr_spectral, vz_spectral, neutral_r_advect,
            neutral_z_advect, nothing, nothing, neutral_vz_advect, r, z, vzeta, vr, vz,
            composition, geometry, scratch_dummy, advance.r_diffusion,
            advance.vz_diffusion)

        if moments.evolve_density && moments.enforce_conservation
            begin_sn_r_z_region()
            A = moments.neutral.constraints_A_coefficient
            B = moments.neutral.constraints_B_coefficient
            C = moments.neutral.constraints_C_coefficient
            @loop_sn_r_z isn ir iz begin
                (A[iz,ir,isn], B[iz,ir,isn], C[iz,ir,isn]) =
                    @views hard_force_moment_constraints_neutral!(
                        new_scratch.pdf_neutral[:,:,:,iz,ir,isn], moments, vz)
            end
        end

        function update_derived_neutral_moments_and_derivatives()
            # update remaining velocity moments that are calculable from the evolved pdf
            update_derived_moments_neutral!(new_scratch, moments, vz, vr, vzeta, z, r,
                                            composition)
            # update the thermal speed
            begin_sn_r_z_region()
            @loop_sn_r_z isn ir iz begin
                moments.neutral.vth[iz,ir,isn] = sqrt(2.0*new_scratch.pz_neutral[iz,ir,isn]/new_scratch.density_neutral[iz,ir,isn])
            end

            # update the parallel heat flux
            update_neutral_qz!(moments.neutral.qz, moments.neutral.qz_updated,
                               new_scratch.density_neutral, new_scratch.uz_neutral,
                               moments.neutral.vth, new_scratch.pdf_neutral, vz, vr, vzeta, z,
                               r, composition, moments.evolve_density, moments.evolve_upar,
                               moments.evolve_ppar)

            calculate_neutral_moment_derivatives!(moments, new_scratch, scratch_dummy, z,
                                                  z_spectral,
                                                  num_diss_params.neutral.moment_dissipation_coefficient)
        end
        update_derived_neutral_moments_and_derivatives()
    end

    # update the electrostatic potential phi
    update_phi!(fields, scratch[istage+1], vperp, z, r, composition, z_spectral,
                r_spectral, scratch_dummy, gyroavs)
    # _block_synchronize() here because phi needs to be read on different ranks than
    # it was written on, even though the loop-type does not change here. However,
    # after the final RK stage can skip if:
    #  * evolving upar or ppar as synchronization will be triggered after moments
    #    updates at the beginning of the next RK step
    _block_synchronize()

    if t_params.adaptive && istage == t_params.n_rk_stages
        # Note the timestep update must be done before calculating derived moments and
        # moment derivatives, because the timstep might need to be re-done with a smaller
        # dt, in which case scratch[t_params.n_rk_stages+1] will be reset to the values
        # from the beginning of the timestep here.
        adaptive_timestep_update!(scratch, t, t_params, moments, fields, composition,
                                  collisions, geometry, external_source_settings,
                                  advect_objects, r, z, vperp, vpa, vzeta, vr, vz)
        # Re-do this in case adaptive_timestep_update re-arranged the `scratch` vector
        new_scratch = scratch[istage+1]
        old_scratch = scratch[istage]

        if t_params.previous_dt[] == 0.0
            # Re-update remaining velocity moments that are calculable from the evolved
            # pdf These need to be re-calculated because `new_scratch` was swapped with
            # the beginning of the timestep, because the timestep failed
            update_derived_ion_moments_and_derivatives()
            if composition.n_neutral_species > 0
                update_derived_neutral_moments_and_derivatives()
            end

            # update the electrostatic potential phi
            update_phi!(fields, scratch[istage+1], vperp, z, r, composition, z_spectral,
                        r_spectral, scratch_dummy, gyroavs)
            if !(( moments.evolve_upar || moments.evolve_ppar) &&
                      istage == length(scratch)-1)
                # _block_synchronize() here because phi needs to be read on different ranks than
                # it was written on, even though the loop-type does not change here. However,
                # after the final RK stage can skip if:
                #  * evolving upar or ppar as synchronization will be triggered after moments
                #    updates at the beginning of the next RK step
                _block_synchronize()
            end
        end
    end
end

"""
    adaptive_timestep_update!(scratch, t_params, rk_coefs, moments, n_neutral_species)

Check the error estimate for the embedded RK method and adjust the timestep if
appropriate.
"""
function adaptive_timestep_update!(scratch, t, t_params, moments, fields, composition,
                                   collisions, geometry, external_source_settings,
                                   advect_objects, r, z, vperp, vpa, vzeta, vr, vz)
    #error_norm_method = "Linf"
    error_norm_method = "L2"

    error_coeffs = t_params.rk_coefs[:,end]
    if length(scratch) < 3
        # This should never happen as an adaptive RK scheme needs at least 2 RHS evals so
        # (with the pre-timestep data) there must be at least 3 entries in `scratch`.
        error("adaptive timestep needs a buffer scratch array")
    end

    n_ion_species = composition.n_ion_species
    n_neutral_species = composition.n_neutral_species
    vpa_advect, r_advect, z_advect = advect_objects.vpa_advect, advect_objects.r_advect, advect_objects.z_advect
    neutral_z_advect, neutral_r_advect, neutral_vz_advect = advect_objects.neutral_z_advect, advect_objects.neutral_r_advect, advect_objects.neutral_vz_advect
    evolve_density, evolve_upar, evolve_ppar = moments.evolve_density, moments.evolve_upar, moments.evolve_ppar

    CFL_limits = mk_float[]
    error_norm_type = typeof(t_params.error_sum_zero)
    error_norms = error_norm_type[]
    total_points = mk_int[]

    # Read the current dt here, so we only need one _block_synchronize() call for this and
    # the begin_s_r_z_vperp_vpa_region()
    current_dt = t_params.dt[]
    _block_synchronize()

    # Test CFL conditions for advection in kinetic equation to give stability limit for
    # timestep
    #
    # ion z-advection
    # No need to synchronize here, as we just called _block_synchronize()
    # Don't parallelise over species here, because get_minimum_CFL_*() does an MPI
    # reduction over the shared-memory block, so all processes must calculate the same
    # species at the same time.
    begin_r_vperp_vpa_region(; no_synchronize=true)
    ion_z_CFL = Inf
    @loop_s is begin
        update_speed_z!(z_advect[is], moments.ion.upar, moments.ion.vth, evolve_upar,
                        evolve_ppar, fields, vpa, vperp, z, r, t, geometry, is)
        this_minimum = get_minimum_CFL_z(z_advect[is].speed, z)
        @serial_region begin
            ion_z_CFL = min(ion_z_CFL, this_minimum)
        end
    end
    push!(CFL_limits, t_params.CFL_prefactor * ion_z_CFL)

    # ion vpa-advection
    begin_r_z_vperp_region()
    ion_vpa_CFL = Inf
    update_speed_vpa!(vpa_advect, fields, scratch[end], moments, vpa, vperp, z, r,
                      composition, collisions, external_source_settings.ion, t,
                      geometry)
    @loop_s is begin
        this_minimum = get_minimum_CFL_vpa(vpa_advect[is].speed, vpa)
        @serial_region begin
            ion_vpa_CFL = min(ion_vpa_CFL, this_minimum)
        end
    end
    push!(CFL_limits, t_params.CFL_prefactor * ion_vpa_CFL)

    # To avoid double counting points when we use distributed-memory MPI, skip the
    # inner/lower point in r and z if this process is not the first block in that
    # dimension.
    skip_r_inner = r.irank != 0
    skip_z_lower = z.irank != 0

    # Calculate error for ion distribution functions
    # Note rk_error_variable!() stores the calculated error in `scratch[2]`.
    rk_error_variable!(scratch, :pdf, t_params)
    ion_pdf_error = local_error_norm(scratch[2].pdf, scratch[end].pdf, t_params.rtol,
                                     t_params.atol; method=error_norm_method,
                                     skip_r_inner=skip_r_inner, skip_z_lower=skip_z_lower,
                                     error_sum_zero=t_params.error_sum_zero)
    push!(error_norms, ion_pdf_error)
    push!(total_points,
          vpa.n_global * vperp.n_global * z.n_global * r.n_global * n_ion_species)

    # Calculate error for ion moments, if necessary
    if moments.evolve_density
        begin_s_r_z_region()
        rk_error_variable!(scratch, :density, t_params)
        ion_n_err = local_error_norm(scratch[2].density, scratch[end].density,
                                     t_params.rtol, t_params.atol;
                                     method=error_norm_method, skip_r_inner=skip_r_inner,
                                     skip_z_lower=skip_z_lower,
                                     error_sum_zero=t_params.error_sum_zero)
        push!(error_norms, ion_n_err)
        push!(total_points, z.n_global * r.n_global * n_ion_species)
    end
    if moments.evolve_upar
        begin_s_r_z_region()
        rk_error_variable!(scratch, :upar, t_params)
        ion_u_err = local_error_norm(scratch[2].upar, scratch[end].upar, t_params.rtol,
                                     t_params.atol; method=error_norm_method,
                                     skip_r_inner=skip_r_inner, skip_z_lower=skip_z_lower,
                                     error_sum_zero=t_params.error_sum_zero)
        push!(error_norms, ion_u_err)
        push!(total_points, z.n_global * r.n_global * n_ion_species)
    end
    if moments.evolve_ppar
        begin_s_r_z_region()
        rk_error_variable!(scratch, :ppar, t_params)
        ion_p_err = local_error_norm(scratch[2].ppar, scratch[end].ppar, t_params.rtol,
                                     t_params.atol; method=error_norm_method,
                                     skip_r_inner=skip_r_inner, skip_z_lower=skip_z_lower,
                                     error_sum_zero=t_params.error_sum_zero)
        push!(error_norms, ion_p_err)
        push!(total_points, z.n_global * r.n_global * n_ion_species)
    end

    if n_neutral_species > 0
        # neutral z-advection
        # Don't parallelise over species here, because get_minimum_CFL_*() does an MPI
        # reduction over the shared-memory block, so all processes must calculate the same
        # species at the same time.
        begin_r_vzeta_vr_vz_region()
        neutral_z_CFL = Inf
        @loop_sn isn begin
            update_speed_neutral_z!(neutral_z_advect[isn], moments.neutral.uz,
                                    moments.neutral.vth, evolve_upar, evolve_ppar, vz, vr,
                                    vzeta, z, r, t)
            this_minimum = get_minimum_CFL_neutral_z(neutral_z_advect[isn].speed, z)
            @serial_region begin
                neutral_z_CFL = min(neutral_z_CFL, this_minimum)
            end
        end
        push!(CFL_limits, t_params.CFL_prefactor * neutral_z_CFL)

        # neutral vz-advection
        begin_r_z_vzeta_vr_region()
        neutral_vz_CFL = Inf
        update_speed_neutral_vz!(neutral_vz_advect, fields, scratch[end],
                                 moments, vz, vr, vzeta, z, r, composition,
                                 collisions, external_source_settings.neutral)
        @loop_sn isn begin
            this_minimum = get_minimum_CFL_neutral_vz(neutral_vz_advect[isn].speed, vz)
            @serial_region begin
                neutral_vz_CFL = min(neutral_vz_CFL, this_minimum)
            end
        end
        push!(CFL_limits, t_params.CFL_prefactor * neutral_vz_CFL)

        # Calculate error for neutral distribution functions
        rk_error_variable!(scratch, :pdf_neutral, t_params; neutrals=true)
        neut_pdf_error = local_error_norm(scratch[2].pdf_neutral,
                                          scratch[end].pdf_neutral, t_params.rtol,
                                          t_params.atol; method=error_norm_method,
                                          skip_r_inner=skip_r_inner,
                                          skip_z_lower=skip_z_lower,
                                          error_sum_zero=t_params.error_sum_zero)
        push!(error_norms, neut_pdf_error)
        push!(total_points,
              vz.n_global * vr.n_global * vzeta.n_global * z.n_global * r.n_global *
              n_neutral_species)

        # Calculate error for neutral moments, if necessary
        if moments.evolve_density
            begin_sn_r_z_region()
            rk_error_variable!(scratch, :density_neutral, t_params; neutrals=true)
            neut_n_err = local_error_norm(scratch[2].density_neutral,
                                          scratch[end].density_neutral, t_params.rtol,
                                          t_params.atol, true; method=error_norm_method,
                                          skip_r_inner=skip_r_inner,
                                          skip_z_lower=skip_z_lower,
                                          error_sum_zero=t_params.error_sum_zero)
            push!(error_norms, neut_n_err)
            push!(total_points, z.n_global * r.n_global * n_neutral_species)
        end
        if moments.evolve_upar
            begin_sn_r_z_region()
            rk_error_variable!(scratch, :uz_neutral, t_params; neutrals=true)
            neut_u_err = local_error_norm(scratch[2].uz_neutral, scratch[end].uz_neutral,
                                          t_params.rtol, t_params.atol, true;
                                          method=error_norm_method,
                                          skip_r_inner=skip_r_inner,
                                          skip_z_lower=skip_z_lower,
                                          error_sum_zero=t_params.error_sum_zero)
            push!(error_norms, neut_u_err)
            push!(total_points, z.n_global * r.n_global * n_neutral_species)
        end
        if moments.evolve_ppar
            begin_sn_r_z_region()
            rk_error_variable!(scratch, :pz_neutral, t_params; neutrals=true)
            neut_p_err = local_error_norm(scratch[2].pz_neutral, scratch[end].pz_neutral,
                                          t_params.rtol, t_params.atol, true;
                                          method=error_norm_method,
                                          skip_r_inner=skip_r_inner,
                                          skip_z_lower=skip_z_lower,
                                          error_sum_zero=t_params.error_sum_zero)
            push!(error_norms, neut_p_err)
            push!(total_points, z.n_global * r.n_global * n_neutral_species)
        end
    end

    adaptive_timestep_update_t_params!(t_params, scratch, t, CFL_limits, error_norms,
                                       total_points, current_dt, error_norm_method)

    return nothing
end

"""
update velocity moments that are calculable from the evolved ion pdf
"""
function update_derived_moments!(new_scratch, moments, vpa, vperp, z, r, composition,
    r_spectral, geometry, gyroavs, scratch_dummy, z_advect, diagnostic_moments)
    
    if composition.gyrokinetic_ions
        ff = scratch_dummy.buffer_vpavperpzrs_1
        # fill buffer with ring-averaged F (gyroaverage at fixed position)
        gyroaverage_pdf!(ff,new_scratch.pdf,gyroavs,vpa,vperp,z,r,composition)
    else
        ff = new_scratch.pdf
    end
    
    if !moments.evolve_density
        update_density!(new_scratch.density, moments.ion.dens_updated,
                        ff, vpa, vperp, z, r, composition)
    end
    if !moments.evolve_upar
        update_upar!(new_scratch.upar, moments.ion.upar_updated, new_scratch.density,
                     new_scratch.ppar, ff, vpa, vperp, z, r, composition,
                     moments.evolve_density, moments.evolve_ppar)
    end
    if !moments.evolve_ppar
        # update_ppar! calculates (p_parallel/m_s N_e c_s^2) + (n_s/N_e)*(upar_s/c_s)^2 = (1/√π)∫d(vpa/c_s) (vpa/c_s)^2 * (√π f_s c_s / N_e)
        update_ppar!(new_scratch.ppar, moments.ion.ppar_updated, new_scratch.density,
                     new_scratch.upar, ff, vpa, vperp, z, r, composition,
                     moments.evolve_density, moments.evolve_upar)
    end
    update_pperp!(new_scratch.pperp, ff, vpa, vperp, z, r, composition)
    
    # if diagnostic time step/RK stage
    # update the diagnostic chodura condition
    if diagnostic_moments
        update_chodura!(moments,ff,vpa,vperp,z,r,r_spectral,composition,geometry,scratch_dummy,z_advect)
    end
    # update the thermal speed
    begin_s_r_z_region()
    try #below block causes DomainError if ppar < 0 or density, so exit cleanly if possible
        update_vth!(moments.ion.vth, new_scratch.ppar, new_scratch.pperp, new_scratch.density, vperp, z, r, composition)
    catch e
        if global_size[] > 1
            println("ERROR: error calculating vth in time_advance.jl")
            println(e)
            display(stacktrace(catch_backtrace()))
            flush(stdout)
            flush(stderr)
            MPI.Abort(comm_world, 1)
        end
        rethrow(e)
    end
    # update the parallel heat flux
    update_qpar!(moments.ion.qpar, moments.ion.qpar_updated, new_scratch.density,
                 new_scratch.upar, moments.ion.vth, ff, vpa, vperp, z, r,
                 composition, moments.evolve_density, moments.evolve_upar,
                 moments.evolve_ppar)
    # add further moments to be computed here
    
end

"""
update velocity moments that are calculable from the evolved neutral pdf
"""
function update_derived_moments_neutral!(new_scratch, moments, vz, vr, vzeta, z, r,
                                         composition)
    if !moments.evolve_density
        update_neutral_density!(new_scratch.density_neutral, moments.neutral.dens_updated,
                                new_scratch.pdf_neutral, vz, vr, vzeta, z, r, composition)
    end
    if !moments.evolve_upar
        update_neutral_uz!(new_scratch.uz_neutral, moments.neutral.uz_updated,
                           new_scratch.density_neutral, new_scratch.pz_neutral,
                           new_scratch.pdf_neutral, vz, vr, vzeta, z, r, composition,
                           moments.evolve_density, moments.evolve_ppar)
    end
    if !moments.evolve_ppar
        update_neutral_pz!(new_scratch.pz_neutral, moments.neutral.pz_updated,
                           new_scratch.density_neutral, new_scratch.uz_neutral,
                           new_scratch.pdf_neutral, vz, vr, vzeta, z, r, composition,
                           moments.evolve_density, moments.evolve_upar)
    end
end

"""
"""
function ssp_rk!(pdf, scratch, t, t_params, vz, vr, vzeta, vpa, vperp, gyrophase, z, r,
           moments, fields, spectral_objects, advect_objects, composition, collisions,
           geometry, gyroavs, boundary_distributions, external_source_settings, num_diss_params,
           advance, fp_arrays, scratch_dummy, manufactured_source_list,diagnostic_checks, istep)

    begin_s_r_z_region()

    n_rk_stages = t_params.n_rk_stages

    first_scratch = scratch[1]
    @loop_s_r_z_vperp_vpa is ir iz ivperp ivpa begin
        first_scratch.pdf[ivpa,ivperp,iz,ir,is] = pdf.ion.norm[ivpa,ivperp,iz,ir,is]
    end
    @loop_s_r_z is ir iz begin
        first_scratch.density[iz,ir,is] = moments.ion.dens[iz,ir,is]
        first_scratch.upar[iz,ir,is] = moments.ion.upar[iz,ir,is]
        first_scratch.ppar[iz,ir,is] = moments.ion.ppar[iz,ir,is]
        first_scratch.pperp[iz,ir,is] = moments.ion.pperp[iz,ir,is]
    end

    if composition.n_neutral_species > 0
        begin_sn_r_z_region()
        @loop_sn_r_z_vzeta_vr_vz isn ir iz ivzeta ivr ivz begin
            first_scratch.pdf_neutral[ivz,ivr,ivzeta,iz,ir,isn] = pdf.neutral.norm[ivz,ivr,ivzeta,iz,ir,isn]
        end
        @loop_sn_r_z isn ir iz begin
            first_scratch.density_neutral[iz,ir,isn] = moments.neutral.dens[iz,ir,isn]
            first_scratch.uz_neutral[iz,ir,isn] = moments.neutral.uz[iz,ir,isn]
            first_scratch.pz_neutral[iz,ir,isn] = moments.neutral.pz[iz,ir,isn]
            # other neutral moments here if required
        end
    end
    if moments.evolve_upar
        # moments may be read on all ranks, even though loop type is z_s, so need to
        # synchronize here
        _block_synchronize()
    end

    for istage ∈ 1:n_rk_stages
        # do an Euler time advance, with scratch[2] containing the advanced quantities
        # and scratch[1] containing quantities at time level n
        update_solution_vector!(scratch, moments, istage, composition, vpa, vperp, z, r)
        # calculate f^{(1)} = fⁿ + Δt*G[fⁿ] = scratch[2].pdf
        euler_time_advance!(scratch[istage+1], scratch[istage],
            pdf, fields, moments,
            advect_objects, vz, vr, vzeta, vpa, vperp, gyrophase, z, r, t,
            t_params.dt[], spectral_objects, composition,
            collisions, geometry, scratch_dummy, manufactured_source_list,
            external_source_settings, num_diss_params, advance, fp_arrays, istage)
        diagnostic_moments = diagnostic_checks && istage == n_rk_stages
        @views rk_update!(scratch, pdf, moments, fields, boundary_distributions, vz, vr,
                          vzeta, vpa, vperp, z, r, spectral_objects, advect_objects,
                          t, t_params, istage, composition, collisions, geometry,
                          external_source_settings, gyroavs, num_diss_params, advance,
                          scratch_dummy, diagnostic_moments, istep)
    end

    istage = n_rk_stages+1

    # update the pdf.norm and moments arrays as needed
    begin_s_r_z_region()
    final_scratch = scratch[istage]
    @loop_s_r_z_vperp_vpa is ir iz ivperp ivpa begin
        pdf.ion.norm[ivpa,ivperp,iz,ir,is] = final_scratch.pdf[ivpa,ivperp,iz,ir,is]
    end
    @loop_s_r_z is ir iz begin
        moments.ion.dens[iz,ir,is] = final_scratch.density[iz,ir,is]
        moments.ion.upar[iz,ir,is] = final_scratch.upar[iz,ir,is]
        moments.ion.ppar[iz,ir,is] = final_scratch.ppar[iz,ir,is]
        moments.ion.pperp[iz,ir,is] = final_scratch.pperp[iz,ir,is]
    end
    if composition.n_neutral_species > 0
        # No need to synchronize here as we only change neutral quantities and previous
        # region only changed plasma quantities.
        begin_sn_r_z_region(no_synchronize=true)
        @loop_sn_r_z_vzeta_vr_vz isn ir iz ivzeta ivr ivz begin
            pdf.neutral.norm[ivz,ivr,ivzeta,iz,ir,isn] = final_scratch.pdf_neutral[ivz,ivr,ivzeta,iz,ir,isn]
        end
        @loop_sn_r_z isn ir iz begin
            moments.neutral.dens[iz,ir,isn] = final_scratch.density_neutral[iz,ir,isn]
            moments.neutral.uz[iz,ir,isn] = final_scratch.uz_neutral[iz,ir,isn]
            moments.neutral.pz[iz,ir,isn] = final_scratch.pz_neutral[iz,ir,isn]
        end
        # for now update moments.neutral object directly for diagnostic moments
        # that are not used in Runga-Kutta steps
        update_neutral_pr!(moments.neutral.pr, moments.neutral.pr_updated, pdf.neutral.norm, vz, vr, vzeta, z, r, composition)
        update_neutral_pzeta!(moments.neutral.pzeta, moments.neutral.pzeta_updated, pdf.neutral.norm, vz, vr, vzeta, z, r, composition)
        # Update ptot (isotropic pressure)
        if r.n > 1 #if 2D geometry
            @loop_sn_r_z isn ir iz begin
                moments.neutral.ptot[iz,ir,isn] = (moments.neutral.pz[iz,ir,isn] + moments.neutral.pr[iz,ir,isn] + moments.neutral.pzeta[iz,ir,isn])/3.0
            end
        else # 1D model
            @loop_sn_r_z isn ir iz begin
                moments.neutral.ptot[iz,ir,isn] = moments.neutral.pz[iz,ir,isn]
            end
        end
        # get particle fluxes (n.b. bad naming convention uz -> means -> n uz here)
        update_neutral_ur!(moments.neutral.ur, moments.neutral.ur_updated,
                           moments.neutral.dens, pdf.neutral.norm, vz, vr, vzeta, z, r,
                           composition)
        update_neutral_uzeta!(moments.neutral.uzeta, moments.neutral.uzeta_updated,
                              moments.neutral.dens, pdf.neutral.norm, vz, vr, vzeta, z,
                              r, composition)
        try #below loop can cause DomainError if ptot < 0 or density < 0, so exit cleanly if possible
            @loop_sn_r_z isn ir iz begin
                # update density using last density from Runga-Kutta stages
                moments.neutral.dens[iz,ir,isn] = final_scratch.density_neutral[iz,ir,isn]
                # get vth for neutrals
                moments.neutral.vth[iz,ir,isn] = sqrt(2.0*moments.neutral.ptot[iz,ir,isn]/moments.neutral.dens[iz,ir,isn])
            end
        catch e
            if global_size[] > 1
                println("ERROR: error at line 724 of time_advance.jl")
                println(e)
                display(stacktrace(catch_backtrace()))
                flush(stdout)
                flush(stderr)
                MPI.Abort(comm_world, 1)
            end
            rethrow(e)
        end
    end

    return nothing
end

"""
euler_time_advance! advances the vector equation dfvec/dt = G[f]
that includes the kinetic equation + any evolved moment equations
using the forward Euler method: fvec_out = fvec_in + dt*fvec_in,
with fvec_in an input and fvec_out the output
"""
function euler_time_advance!(fvec_out, fvec_in, pdf, fields, moments,
    advect_objects, vz, vr, vzeta, vpa, vperp, gyrophase, z, r, t, dt,
    spectral_objects, composition, collisions, geometry, scratch_dummy,
    manufactured_source_list, external_source_settings, num_diss_params, advance, fp_arrays, istage)

    # define some abbreviated variables for tidiness
    n_ion_species = composition.n_ion_species
    n_neutral_species = composition.n_neutral_species
    # vpa_advection! advances the 1D advection equation in vpa.
    # only ion species have a force accelerating them in vpa;
    # however, neutral species do have non-zero d(wpa)/dt, so there is advection in wpa

    vpa_spectral, vperp_spectral, r_spectral, z_spectral = spectral_objects.vpa_spectral, spectral_objects.vperp_spectral, spectral_objects.r_spectral, spectral_objects.z_spectral
    vz_spectral, vr_spectral, vzeta_spectral = spectral_objects.vz_spectral, spectral_objects.vr_spectral, spectral_objects.vzeta_spectral
    vpa_advect, vperp_advect, r_advect, z_advect = advect_objects.vpa_advect, advect_objects.vperp_advect, advect_objects.r_advect, advect_objects.z_advect
    neutral_z_advect, neutral_r_advect, neutral_vz_advect = advect_objects.neutral_z_advect, advect_objects.neutral_r_advect, advect_objects.neutral_vz_advect

    if advance.external_source
        external_ion_source_controller!(fvec_in, moments, external_source_settings.ion,
                                        dt)
    end
    if advance.neutral_external_source
        external_neutral_source_controller!(fvec_in, moments,
                                            external_source_settings.neutral, r, z, dt)
    end

    if advance.vpa_advection
        vpa_advection!(fvec_out.pdf, fvec_in, fields, moments, vpa_advect, vpa, vperp, z, r, dt, t,
            vpa_spectral, composition, collisions, external_source_settings.ion, geometry)
    end

    # z_advection! advances 1D advection equation in z
    # apply z-advection operation to ion species

    if advance.z_advection
        z_advection!(fvec_out.pdf, fvec_in, moments, fields, z_advect, z, vpa, vperp, r,
                     dt, t, z_spectral, composition, geometry, scratch_dummy)
    end

    # r advection relies on derivatives in z to get ExB
    if advance.r_advection && r.n > 1
        r_advection!(fvec_out.pdf, fvec_in, moments, fields, r_advect, r, z, vperp, vpa,
                     dt, r_spectral, composition, geometry, scratch_dummy)
    end
    # vperp_advection requires information about z and r advection
    # so call vperp_advection! only after z and r advection routines
    if advance.vperp_advection
        vperp_advection!(fvec_out.pdf, fvec_in, vperp_advect, r, z, vperp, vpa,
                      dt, vperp_spectral, composition, z_advect, r_advect, geometry)
    end

    if advance.source_terms
        source_terms!(fvec_out.pdf, fvec_in, moments, vpa, z, r, dt, z_spectral,
                      composition, collisions, external_source_settings.ion)
    end

    if advance.neutral_z_advection
        neutral_advection_z!(fvec_out.pdf_neutral, fvec_in, moments, neutral_z_advect,
            r, z, vzeta, vr, vz, dt, t, z_spectral, composition, scratch_dummy)
    end

    if advance.neutral_r_advection && r.n > 1
        neutral_advection_r!(fvec_out.pdf_neutral, fvec_in, neutral_r_advect,
            r, z, vzeta, vr, vz, dt, r_spectral, composition, geometry, scratch_dummy)
    end

    if advance.neutral_vz_advection
        neutral_advection_vz!(fvec_out.pdf_neutral, fvec_in, fields, moments,
                              neutral_vz_advect, vz, vr, vzeta, z, r, dt, vz_spectral,
                              composition, collisions, external_source_settings.neutral)
    end

    if advance.neutral_source_terms
        source_terms_neutral!(fvec_out.pdf_neutral, fvec_in, moments, vpa, z, r, dt, z_spectral,
                      composition, collisions, external_source_settings.neutral)
    end

    if advance.manufactured_solns_test
        source_terms_manufactured!(fvec_out.pdf, fvec_out.pdf_neutral, vz, vr, vzeta, vpa, vperp, z, r, t, dt, composition, manufactured_source_list)
    end

    if advance.cx_collisions || advance.ionization_collisions
        # gyroaverage neutral dfn and place it in the ion.buffer array for use in the collisions step
        vzvrvzeta_to_vpavperp!(pdf.ion.buffer, fvec_in.pdf_neutral, vz, vr, vzeta, vpa, vperp, gyrophase, z, r, geometry, composition)
        # interpolate ion particle dfn and place it in the neutral.buffer array for use in the collisions step
        vpavperp_to_vzvrvzeta!(pdf.neutral.buffer, fvec_in.pdf, vz, vr, vzeta, vpa, vperp, z, r, geometry, composition)
    end

    # account for charge exchange collisions between ions and neutrals
    if advance.cx_collisions_1V
        charge_exchange_collisions_1V!(fvec_out.pdf, fvec_out.pdf_neutral, fvec_in,
                                       moments, composition, vpa, vz,
                                       collisions.charge_exchange, vpa_spectral,
                                       vz_spectral, dt)
    elseif advance.cx_collisions
        charge_exchange_collisions_3V!(fvec_out.pdf, fvec_out.pdf_neutral, pdf.ion.buffer, pdf.neutral.buffer, fvec_in, composition,
                                        vz, vr, vzeta, vpa, vperp, z, r, collisions.charge_exchange, dt)
    end
    # account for ionization collisions between ions and neutrals
    if advance.ionization_collisions_1V
        ionization_collisions_1V!(fvec_out.pdf, fvec_out.pdf_neutral, fvec_in, vz, vpa,
                                  vperp, z, r, vz_spectral, moments, composition,
                                  collisions, dt)
    elseif advance.ionization_collisions
        ionization_collisions_3V!(fvec_out.pdf, fvec_out.pdf_neutral, pdf.ion.buffer, fvec_in, composition,
                                        vz, vr, vzeta, vpa, vperp, z, r, collisions, dt)
    end
    if advance.ionization_source
        constant_ionization_source!(fvec_out.pdf, fvec_in, vpa, vperp, z, r, moments,
                                    composition, collisions, dt)
    end

    # Add Krook collision operator for ions
    if advance.krook_collisions_ii
        krook_collisions!(fvec_out.pdf, fvec_in, moments, composition, collisions,
                          vperp, vpa, dt)
    end

    if advance.external_source
        external_ion_source!(fvec_out.pdf, fvec_in, moments, external_source_settings.ion,
                            vperp, vpa, dt, scratch_dummy)
    end
    if advance.neutral_external_source
        external_neutral_source!(fvec_out.pdf_neutral, fvec_in, moments,
                                external_source_settings.neutral, vzeta, vr, vz, dt)
    end

    # add numerical dissipation
    if advance.numerical_dissipation
        vpa_dissipation!(fvec_out.pdf, fvec_in.pdf, vpa, vpa_spectral, dt,
                         num_diss_params.ion.vpa_dissipation_coefficient)
        vperp_dissipation!(fvec_out.pdf, fvec_in.pdf, vperp, vperp_spectral, dt,
                         num_diss_params.ion.vperp_dissipation_coefficient)
        z_dissipation!(fvec_out.pdf, fvec_in.pdf, z, z_spectral, dt,
                       num_diss_params.ion.z_dissipation_coefficient, scratch_dummy)
        r_dissipation!(fvec_out.pdf, fvec_in.pdf, r, r_spectral, dt,
                       num_diss_params.ion.r_dissipation_coefficient, scratch_dummy)
        vz_dissipation_neutral!(fvec_out.pdf_neutral, fvec_in.pdf_neutral, vz,
                                vz_spectral, dt, num_diss_params.neutral.vz_dissipation_coefficient)
        z_dissipation_neutral!(fvec_out.pdf_neutral, fvec_in.pdf_neutral, z, z_spectral,
                               dt, num_diss_params.neutral.z_dissipation_coefficient, scratch_dummy)
        r_dissipation_neutral!(fvec_out.pdf_neutral, fvec_in.pdf_neutral, r, r_spectral,
                               dt, num_diss_params.neutral.r_dissipation_coefficient, scratch_dummy)
    end
    # advance with the Fokker-Planck self-collision operator
    if advance.explicit_weakform_fp_collisions
        update_entropy_diagnostic = (istage == 1)
<<<<<<< HEAD
        if collisions.fkpl.self_collisions
            # self collisions for each species
            explicit_fokker_planck_collisions_weak_form!(fvec_out.pdf,fvec_in.pdf,moments.charged.dSdt,composition,
                                 collisions,dt,fp_arrays,r,z,vperp,vpa,vperp_spectral,vpa_spectral,scratch_dummy,
                                                     diagnose_entropy_production = update_entropy_diagnostic)
        end
        if collisions.fkpl.slowing_down_test
        # include cross-collsions with fixed Maxwellian backgrounds
            explicit_fp_collisions_weak_form_Maxwellian_cross_species!(fvec_out.pdf,fvec_in.pdf,moments.charged.dSdt,
                             composition,collisions,dt,fp_arrays,r,z,vperp,vpa,vperp_spectral,vpa_spectral,
=======
        explicit_fokker_planck_collisions_weak_form!(fvec_out.pdf,fvec_in.pdf,moments.ion.dSdt,composition,collisions,dt,
                                             fp_arrays,r,z,vperp,vpa,vperp_spectral,vpa_spectral,scratch_dummy,
>>>>>>> c0880a5f
                                             diagnose_entropy_production = update_entropy_diagnostic)
        end
    end
    
    # End of advance for distribution function

    # Start advancing moments
    if moments.evolve_density || moments.evolve_upar || moments.evolve_ppar
        # Only need to change region type if moment evolution equations will be used.
        # Exept when using wall boundary conditions, do not actually need to synchronize
        # here because above we only modify the distribution function and below we only
        # modify the moments, so there is no possibility of race conditions.
        begin_s_r_z_region(no_synchronize=true)
    end
    if advance.continuity
        continuity_equation!(fvec_out.density, fvec_in, moments, composition, dt,
                             z_spectral, collisions.ionization,
                             external_source_settings.ion, num_diss_params)
    end
    if advance.force_balance
        # fvec_out.upar is over-written in force_balance! and contains the particle flux
        force_balance!(fvec_out.upar, fvec_out.density, fvec_in, moments, fields,
                       collisions, dt, z_spectral, composition, geometry,
                       external_source_settings.ion, num_diss_params)
    end
    if advance.energy
        energy_equation!(fvec_out.ppar, fvec_in, moments, collisions, dt, z_spectral,
                         composition, external_source_settings.ion, num_diss_params)
    end
    if moments.evolve_density || moments.evolve_upar || moments.evolve_ppar
        # Only need to change region type if moment evolution equations will be used.
        # Exept when using wall boundary conditions, do not actually need to synchronize
        # here because above we only modify the distribution function and below we only
        # modify the moments, so there is no possibility of race conditions.
        begin_sn_r_z_region(no_synchronize=true)
    end
    if advance.neutral_continuity
        neutral_continuity_equation!(fvec_out.density_neutral, fvec_in, moments,
                                     composition, dt, z_spectral, collisions.ionization,
                                     external_source_settings.neutral, num_diss_params)
    end
    if advance.neutral_force_balance
        # fvec_out.upar is over-written in force_balance! and contains the particle flux
        neutral_force_balance!(fvec_out.uz_neutral, fvec_out.density_neutral, fvec_in,
                               moments, fields, collisions, dt, z_spectral, composition,
                               geometry, external_source_settings.neutral,
                               num_diss_params)
    end
    if advance.neutral_energy
        neutral_energy_equation!(fvec_out.pz_neutral, fvec_in, moments, collisions, dt,
                                 z_spectral, composition,
                                 external_source_settings.neutral, num_diss_params)
    end
    # reset "xx.updated" flags to false since ff has been updated
    # and the corresponding moments have not
    reset_moments_status!(moments)
    return nothing
end

"""
update the vector containing the pdf and any evolved moments of the pdf
for use in the Runge-Kutta time advance
"""
function update_solution_vector!(evolved, moments, istage, composition, vpa, vperp, z, r)
    new_evolved = evolved[istage+1]
    old_evolved = evolved[istage]
    begin_s_r_z_region()
    @loop_s_r_z_vperp_vpa is ir iz ivperp ivpa begin
        new_evolved.pdf[ivpa,ivperp,iz,ir,is] = old_evolved.pdf[ivpa,ivperp,iz,ir,is]
    end
    @loop_s_r_z is ir iz begin
        new_evolved.density[iz,ir,is] = old_evolved.density[iz,ir,is]
        new_evolved.upar[iz,ir,is] = old_evolved.upar[iz,ir,is]
        new_evolved.ppar[iz,ir,is] = old_evolved.ppar[iz,ir,is]
    end
    if composition.n_neutral_species > 0
        begin_sn_r_z_region()
        @loop_sn_r_z_vzeta_vr_vz isn ir iz ivzeta ivr ivz begin
            new_evolved.pdf_neutral[ivz,ivr,ivzeta,iz,ir,isn] = old_evolved.pdf_neutral[ivz,ivr,ivzeta,iz,ir,isn]
        end
        @loop_sn_r_z isn ir iz begin
            new_evolved.density_neutral[iz,ir,isn] = old_evolved.density_neutral[iz,ir,isn]
            new_evolved.uz_neutral[iz,ir,isn] = old_evolved.uz_neutral[iz,ir,isn]
            new_evolved.pz_neutral[iz,ir,isn] = old_evolved.pz_neutral[iz,ir,isn]
        end
    end
    return nothing
end

end<|MERGE_RESOLUTION|>--- conflicted
+++ resolved
@@ -2192,21 +2192,16 @@
     # advance with the Fokker-Planck self-collision operator
     if advance.explicit_weakform_fp_collisions
         update_entropy_diagnostic = (istage == 1)
-<<<<<<< HEAD
         if collisions.fkpl.self_collisions
             # self collisions for each species
-            explicit_fokker_planck_collisions_weak_form!(fvec_out.pdf,fvec_in.pdf,moments.charged.dSdt,composition,
+            explicit_fokker_planck_collisions_weak_form!(fvec_out.pdf,fvec_in.pdf,moments.ion.dSdt,composition,
                                  collisions,dt,fp_arrays,r,z,vperp,vpa,vperp_spectral,vpa_spectral,scratch_dummy,
                                                      diagnose_entropy_production = update_entropy_diagnostic)
         end
         if collisions.fkpl.slowing_down_test
         # include cross-collsions with fixed Maxwellian backgrounds
-            explicit_fp_collisions_weak_form_Maxwellian_cross_species!(fvec_out.pdf,fvec_in.pdf,moments.charged.dSdt,
+            explicit_fp_collisions_weak_form_Maxwellian_cross_species!(fvec_out.pdf,fvec_in.pdf,moments.ion.dSdt,
                              composition,collisions,dt,fp_arrays,r,z,vperp,vpa,vperp_spectral,vpa_spectral,
-=======
-        explicit_fokker_planck_collisions_weak_form!(fvec_out.pdf,fvec_in.pdf,moments.ion.dSdt,composition,collisions,dt,
-                                             fp_arrays,r,z,vperp,vpa,vperp_spectral,vpa_spectral,scratch_dummy,
->>>>>>> c0880a5f
                                              diagnose_entropy_production = update_entropy_diagnostic)
         end
     end
