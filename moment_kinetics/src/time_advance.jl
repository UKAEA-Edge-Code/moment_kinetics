--- conflicted
+++ resolved
@@ -346,7 +346,9 @@
     # define some local variables for convenience/tidiness
     n_ion_species = composition.n_ion_species
     n_neutral_species = composition.n_neutral_species
-<<<<<<< HEAD
+    ion_mom_diss_coeff = num_diss_params.ion.moment_dissipation_coefficient
+    electron_mom_diss_coeff = num_diss_params.electron.moment_dissipation_coefficient
+    neutral_mom_diss_coeff = num_diss_params.neutral.moment_dissipation_coefficient
 
     if composition.electron_physics == kinetic_electrons
         electron_t_params = setup_time_info(t_input.electron_t_input, 0.0,
@@ -416,13 +418,6 @@
         end
     end
 
-=======
-    ion_mom_diss_coeff = num_diss_params.ion.moment_dissipation_coefficient
-    electron_mom_diss_coeff = num_diss_params.electron.moment_dissipation_coefficient
-    neutral_mom_diss_coeff = num_diss_params.neutral.moment_dissipation_coefficient
-    # create array containing coefficients needed for the Runge Kutta time advance
-    rk_coefs = setup_runge_kutta_coefficients(t_input.n_rk_stages)
->>>>>>> 115194f0
     # create the 'advance' struct to be used in later Euler advance to
     # indicate which parts of the equations are to be advanced concurrently.
     # if no splitting of operators, all terms advanced concurrently;
@@ -1859,8 +1854,9 @@
                          composition, moments.evolve_density, moments.evolve_upar,
                          moments.evolve_ppar)
 
-            calculate_moment_derivatives!(moments, new_scratch, scratch_dummy, z, z_spectral,
-                                          num_diss_params)
+            calculate_ion_moment_derivatives!(moments, new_scratch, scratch_dummy, z,
+                                              z_spectral,
+                                              num_diss_params.ion.moment_dissipation_coefficient)
 
             # update remaining velocity moments that are calculable from the evolved pdf
             update_derived_moments_neutral!(new_scratch, moments, vz, vr, vzeta, z, r,
@@ -1878,8 +1874,9 @@
                                r, composition, moments.evolve_density, moments.evolve_upar,
                                moments.evolve_ppar)
 
-            calculate_moment_derivatives_neutral!(moments, new_scratch, scratch_dummy, z,
-                                                  z_spectral, num_diss_params)
+            calculate_neutral_moment_derivatives!(moments, new_scratch, scratch_dummy, z,
+                                                  z_spectral,
+                                                  num_diss_params.neutral.moment_dissipation_coefficient)
 
             # update the electrostatic potential phi
             update_phi!(fields, scratch[istage+1], z, r, composition, collisions, moments,
