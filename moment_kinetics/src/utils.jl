--- conflicted
+++ resolved
@@ -8,19 +8,13 @@
 
 using ..communication
 using ..constants
-<<<<<<< HEAD
 using ..input_structs
-=======
 using ..looping
->>>>>>> 268054c2
 using ..moment_kinetics_input: mk_input
 using ..reference_parameters
 
 using Dates
-<<<<<<< HEAD
 using Glob
-=======
->>>>>>> 268054c2
 using MPI
 using OrderedCollections
 using TOML
@@ -133,7 +127,6 @@
 """
 to_hours(x::T) where {T<:TimePeriod} = x/convert(T, Hour(1))
 
-<<<<<<< HEAD
 # Utility functions used for restarting
 
 """
@@ -282,7 +275,8 @@
     MPI.Barrier(comm_world)
 
     return backup_prefix_iblock
-=======
+end
+
 # Utility functions for timestepping
 
 """
@@ -430,7 +424,6 @@
     end
 
     return CFL
->>>>>>> 268054c2
 end
 
 end #utils