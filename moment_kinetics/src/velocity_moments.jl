"""
"""
module velocity_moments

export integrate_over_vspace
export integrate_over_positive_vpa, integrate_over_negative_vpa
export integrate_over_positive_vz, integrate_over_negative_vz
<<<<<<< HEAD
export create_moments_ion, create_moments_electron, create_moments_neutral
=======
export create_moments_ion, create_moments_neutral
>>>>>>> 780ce0b5
export update_moments!
export update_density!
export update_upar!
export update_ppar!
export update_pperp!
export update_qpar!
export update_vth!
export reset_moments_status!
export update_neutral_density!
export update_neutral_uz!
export update_neutral_ur!
export update_neutral_uzeta!
export update_neutral_pz!
export update_neutral_pr!
export update_neutral_pzeta!
export update_neutral_qz!
export update_chodura!

# for testing 
export get_density
export get_upar
export get_ppar
export get_pperp
export get_pressure
export get_qpar
export get_rmom

using ..type_definitions: mk_float
using ..array_allocation: allocate_shared_float, allocate_bool, allocate_float
using ..calculus: integral
using ..communication
using ..derivatives: derivative_z!
using ..derivatives: derivative_r!
using ..looping
using ..gyroaverages: gyro_operators, gyroaverage_pdf!
<<<<<<< HEAD
using ..input_structs: braginskii_fluid, kinetic_electrons
using ..moment_kinetics_structs: moments_ion_substruct, moments_electron_substruct,
=======
using ..moment_kinetics_structs: moments_ion_substruct,
>>>>>>> 780ce0b5
                                 moments_neutral_substruct

#global tmpsum1 = 0.0
#global tmpsum2 = 0.0
#global dens_hist = zeros(17,1)
#global n_hist = 0

"""
"""
function create_moments_ion(nz, nr, n_species, evolve_density, evolve_upar,
                            evolve_ppar, ion_source_settings, num_diss_params)
    # allocate array used for the particle density
    density = allocate_shared_float(nz, nr, n_species)
    # allocate array of Bools that indicate if the density is updated for each species
    density_updated = allocate_bool(n_species)
    density_updated .= false
    # allocate array used for the parallel flow
    parallel_flow = allocate_shared_float(nz, nr, n_species)
    # allocate array of Bools that indicate if the parallel flow is updated for each species
    parallel_flow_updated = allocate_bool(n_species)
    parallel_flow_updated .= false
    # allocate array used for the parallel pressure
    parallel_pressure = allocate_shared_float(nz, nr, n_species)
    # allocate array of Bools that indicate if the parallel pressure is updated for each species
    parallel_pressure_updated = allocate_bool(n_species)
    parallel_pressure_updated .= false
    # allocate array used for the perpendicular pressure
    perpendicular_pressure = allocate_shared_float(nz, nr, n_species)
    # allocate array used for the parallel flow
    parallel_heat_flux = allocate_shared_float(nz, nr, n_species)
    # allocate array of Bools that indicate if the parallel flow is updated for each species
    parallel_heat_flux_updated = allocate_bool(n_species)
    parallel_heat_flux_updated .= false
    # allocate array of Bools that indicate if the parallel flow is updated for each species
    # allocate array used for the thermal speed
    thermal_speed = allocate_shared_float(nz, nr, n_species)
    chodura_integral_lower = allocate_shared_float(nr, n_species)
    chodura_integral_upper = allocate_shared_float(nr, n_species)
    if evolve_ppar
        v_norm_fac = thermal_speed
    else
        v_norm_fac = allocate_shared_float(nz, nr, n_species)
        @serial_region begin
            v_norm_fac .= 1.0
        end
    end

    if evolve_density
        ddens_dz = allocate_shared_float(nz, nr, n_species)
        ddens_dz_upwind = allocate_shared_float(nz, nr, n_species)
    else
        ddens_dz = nothing
        ddens_dz_upwind = nothing
    end
    if evolve_density && num_diss_params.ion.moment_dissipation_coefficient > 0.0

        d2dens_dz2 = allocate_shared_float(nz, nr, n_species)
    else
        d2dens_dz2 = nothing
    end
    if evolve_density || evolve_upar || evolve_ppar
        dupar_dz = allocate_shared_float(nz, nr, n_species)
    else
        dupar_dz = nothing
    end
    if evolve_upar
        dupar_dz_upwind = allocate_shared_float(nz, nr, n_species)
    else
        dupar_dz_upwind = nothing
    end
    if evolve_upar && num_diss_params.ion.moment_dissipation_coefficient > 0.0

        d2upar_dz2 = allocate_shared_float(nz, nr, n_species)
    else
        d2upar_dz2 = nothing
    end
    if evolve_upar
        dppar_dz = allocate_shared_float(nz, nr, n_species)
    else
        dppar_dz = nothing
    end
    if evolve_ppar
        dppar_dz_upwind = allocate_shared_float(nz, nr, n_species)
        d2ppar_dz2 = allocate_shared_float(nz, nr, n_species)
        dqpar_dz = allocate_shared_float(nz, nr, n_species)
        dvth_dz = allocate_shared_float(nz, nr, n_species)
    else
        dppar_dz_upwind = nothing
        d2ppar_dz2 = nothing
        dqpar_dz = nothing
        dvth_dz = nothing
    end

    entropy_production = allocate_shared_float(nz, nr, n_species)

    if ion_source_settings.active
        external_source_amplitude = allocate_shared_float(nz, nr)
        if evolve_density
            external_source_density_amplitude = allocate_shared_float(nz, nr)
        else
            external_source_density_amplitude = allocate_shared_float(1, 1)
        end
        if evolve_upar
            external_source_momentum_amplitude = allocate_shared_float(nz, nr)
        else
            external_source_momentum_amplitude = allocate_shared_float(1, 1)
        end
        if evolve_ppar
            external_source_pressure_amplitude = allocate_shared_float(nz, nr)
        else
            external_source_pressure_amplitude = allocate_shared_float(1, 1)
        end
        if ion_source_settings.PI_density_controller_I != 0.0 &&
                ion_source_settings.source_type ∈ ("density_profile_control", "density_midpoint_control")
            if ion_source_settings.source_type == "density_profile_control"
                external_source_controller_integral = allocate_shared_float(nz, nr)
            else
                external_source_controller_integral = allocate_shared_float(1, 1)
            end
        else
            external_source_controller_integral = allocate_shared_float(1, 1)
        end
    else
        external_source_amplitude = allocate_shared_float(1, 1)
        external_source_density_amplitude = allocate_shared_float(1, 1)
        external_source_momentum_amplitude = allocate_shared_float(1, 1)
        external_source_pressure_amplitude = allocate_shared_float(1, 1)
        external_source_controller_integral = allocate_shared_float(1, 1)
    end

    if evolve_density || evolve_upar || evolve_ppar
        constraints_A_coefficient = allocate_shared_float(nz, nr, n_species)
        constraints_B_coefficient = allocate_shared_float(nz, nr, n_species)
        constraints_C_coefficient = allocate_shared_float(nz, nr, n_species)
    else
        constraints_A_coefficient = nothing
        constraints_B_coefficient = nothing
        constraints_C_coefficient = nothing
    end

    # return struct containing arrays needed to update moments
    return moments_ion_substruct(density, density_updated, parallel_flow,
        parallel_flow_updated, parallel_pressure, parallel_pressure_updated,perpendicular_pressure,
        parallel_heat_flux, parallel_heat_flux_updated, thermal_speed, 
        chodura_integral_lower, chodura_integral_upper, v_norm_fac,
        ddens_dz, ddens_dz_upwind, d2dens_dz2, dupar_dz, dupar_dz_upwind, d2upar_dz2,
        dppar_dz, dppar_dz_upwind, d2ppar_dz2, dqpar_dz, dvth_dz, entropy_production,
        external_source_amplitude, external_source_density_amplitude,
        external_source_momentum_amplitude, external_source_pressure_amplitude,
        external_source_controller_integral, constraints_A_coefficient,
        constraints_B_coefficient, constraints_C_coefficient)
<<<<<<< HEAD
end

"""
create a moment struct containing information about the electron moments
"""
function create_moments_electron(nz, nr, electron_model, num_diss_params)
    # allocate array used for the particle density
    density = allocate_shared_float(nz, nr)
    # initialise Bool variable that indicates if the density is updated for each species
    density_updated = Ref(false)
    # allocate array used for the parallel flow
    parallel_flow = allocate_shared_float(nz, nr)
    # allocate Bool variable that indicates if the parallel flow is updated for each species
    parallel_flow_updated = Ref(false)
    # allocate array used for the parallel pressure
    parallel_pressure = allocate_shared_float(nz, nr)
    # allocate Bool variable that indicates if the parallel pressure is updated for each species
    parallel_pressure_updated = Ref(false)
    # allocate array used for the temperature
    temperature = allocate_shared_float(nz, nr)
    # allocate Bool variable that indicates if the temperature is updated for each species
    temperature_updated = Ref(false)
    # allocate array used for the parallel flow
    parallel_heat_flux = allocate_shared_float(nz, nr)
    # allocate Bool variables that indicates if the parallel flow is updated for each species
    parallel_heat_flux_updated = Ref(false)
    # allocate array used for the election-ion parallel friction force
    parallel_friction_force = allocate_shared_float(nz, nr)
    # allocate arrays used for external sources
    external_source_amplitude = allocate_shared_float(nz, nr)
    external_source_density_amplitude = allocate_shared_float(nz, nr)
    external_source_momentum_amplitude = allocate_shared_float(nz, nr)
    external_source_pressure_amplitude = allocate_shared_float(nz, nr)
    # allocate array used for the thermal speed
    thermal_speed = allocate_shared_float(nz, nr)
    # if evolving the electron pdf, it will be a function of the vth-normalised peculiar velocity
    v_norm_fac = thermal_speed
    # dn/dz is needed to obtain dT/dz (appearing in, e.g., Braginskii qpar) from dppar/dz
    ddens_dz = allocate_shared_float(nz, nr)
    # need dupar/dz to obtain, e.g., the updated electron temperature
    dupar_dz = allocate_shared_float(nz, nr)
    dppar_dz = allocate_shared_float(nz, nr)
    if electron_model ∈ (braginskii_fluid, kinetic_electrons)
        dppar_dz_upwind = allocate_shared_float(nz, nr)
        dT_dz_upwind = allocate_shared_float(nz, nr)
    else
        dppar_dz_upwind = nothing
        dT_dz_upwind = nothing
    end
    if num_diss_params.electron.moment_dissipation_coefficient > 0.0
        d2ppar_dz2 = allocate_shared_float(nz, nr)
    else
        d2ppar_dz2 = nothing
    end
    dqpar_dz = allocate_shared_float(nz, nr)
    dT_dz = allocate_shared_float(nz, nr)
    dvth_dz = allocate_shared_float(nz, nr)
    
    constraints_A_coefficient = allocate_shared_float(nz, nr)
    constraints_B_coefficient = allocate_shared_float(nz, nr)
    constraints_C_coefficient = allocate_shared_float(nz, nr)
    @serial_region begin
        constraints_A_coefficient .= 1.0
        constraints_B_coefficient .= 0.0
        constraints_C_coefficient .= 0.0
    end

    # return struct containing arrays needed to update moments
    return moments_electron_substruct(density, density_updated, parallel_flow,
        parallel_flow_updated, parallel_pressure, parallel_pressure_updated,
        temperature, temperature_updated, 
        parallel_heat_flux, parallel_heat_flux_updated, thermal_speed, 
        parallel_friction_force, external_source_amplitude,
        external_source_density_amplitude, external_source_momentum_amplitude,
        external_source_pressure_amplitude, v_norm_fac, ddens_dz, dupar_dz, dppar_dz,
        dppar_dz_upwind, d2ppar_dz2, dqpar_dz, dT_dz, dT_dz_upwind, dvth_dz,
        constraints_A_coefficient, constraints_B_coefficient, constraints_C_coefficient)
=======
>>>>>>> 780ce0b5
end

# neutral particles have natural mean velocities 
# uz, ur, uzeta =/= upar 
# and similarly for heat fluxes
# therefore separate moments object for neutrals 
    
function create_moments_neutral(nz, nr, n_species, evolve_density, evolve_upar,
                                evolve_ppar, neutral_source_settings,
                                num_diss_params)
    density = allocate_shared_float(nz, nr, n_species)
    density_updated = allocate_bool(n_species)
    density_updated .= false
    uz = allocate_shared_float(nz, nr, n_species)
    uz_updated = allocate_bool(n_species)
    uz_updated .= false
    ur = allocate_shared_float(nz, nr, n_species)
    ur_updated = allocate_bool(n_species)
    ur_updated .= false
    uzeta = allocate_shared_float(nz, nr, n_species)
    uzeta_updated = allocate_bool(n_species)
    uzeta_updated .= false
    pz = allocate_shared_float(nz, nr, n_species)
    pz_updated = allocate_bool(n_species)
    pz_updated .= false
    pr = allocate_shared_float(nz, nr, n_species)
    pr_updated = allocate_bool(n_species)
    pr_updated .= false
    pzeta = allocate_shared_float(nz, nr, n_species)
    pzeta_updated = allocate_bool(n_species)
    pzeta_updated .= false
    ptot = allocate_shared_float(nz, nr, n_species)
    vth = allocate_shared_float(nz, nr, n_species)
    if evolve_ppar
        v_norm_fac = vth
    else
        v_norm_fac = allocate_shared_float(nz, nr, n_species)
        @serial_region begin
            v_norm_fac .= 1.0
        end
    end
    qz = allocate_shared_float(nz, nr, n_species)
    qz_updated = allocate_bool(n_species)
    qz_updated .= false

    if evolve_density
        ddens_dz = allocate_shared_float(nz, nr, n_species)
        ddens_dz_upwind = allocate_shared_float(nz, nr, n_species)
    else
        ddens_dz = nothing
        ddens_dz_upwind = nothing
    end
    if evolve_density && num_diss_params.neutral.moment_dissipation_coefficient > 0.0

        d2dens_dz2 = allocate_shared_float(nz, nr, n_species)
    else
        d2dens_dz2 = nothing
    end
    if evolve_density || evolve_upar || evolve_ppar
        duz_dz = allocate_shared_float(nz, nr, n_species)
    else
        duz_dz = nothing
    end
    if evolve_upar
        duz_dz_upwind = allocate_shared_float(nz, nr, n_species)
    else
        duz_dz_upwind = nothing
    end
    if evolve_upar && num_diss_params.neutral.moment_dissipation_coefficient > 0.0

        d2uz_dz2 = allocate_shared_float(nz, nr, n_species)
    else
        d2uz_dz2 = nothing
    end
    if evolve_upar
        dpz_dz = allocate_shared_float(nz, nr, n_species)
    else
        dpz_dz = nothing
    end
    if evolve_ppar
        dpz_dz_upwind = allocate_shared_float(nz, nr, n_species)
        d2pz_dz2 = allocate_shared_float(nz, nr, n_species)
        dqz_dz = allocate_shared_float(nz, nr, n_species)
        dvth_dz = allocate_shared_float(nz, nr, n_species)
    else
        dpz_dz_upwind = nothing
        d2pz_dz2 = nothing
        dqz_dz = nothing
        dvth_dz = nothing
    end

    if neutral_source_settings.active
        external_source_amplitude = allocate_shared_float(nz, nr)
        if evolve_density
            external_source_density_amplitude = allocate_shared_float(nz, nr)
        else
            external_source_density_amplitude = allocate_shared_float(1, 1)
        end
        if evolve_upar
            external_source_momentum_amplitude = allocate_shared_float(nz, nr)
        else
            external_source_momentum_amplitude = allocate_shared_float(1, 1)
        end
        if evolve_ppar
            external_source_pressure_amplitude = allocate_shared_float(nz, nr)
        else
            external_source_pressure_amplitude = allocate_shared_float(1, 1)
        end
        if neutral_source_settings.PI_density_controller_I != 0.0 &&
                neutral_source_settings.source_type ∈ ("density_profile_control", "density_midpoint_control")
            if neutral_source_settings.source_type == "density_profile_control"
                external_source_controller_integral = allocate_shared_float(nz, nr)
            else
                external_source_controller_integral = allocate_shared_float(1, 1)
            end
        else
            external_source_controller_integral = allocate_shared_float(1, 1)
        end
    else
        external_source_amplitude = allocate_shared_float(1, 1)
        external_source_density_amplitude = allocate_shared_float(1, 1)
        external_source_momentum_amplitude = allocate_shared_float(1, 1)
        external_source_pressure_amplitude = allocate_shared_float(1, 1)
        external_source_controller_integral = allocate_shared_float(1, 1)
    end

    if evolve_density || evolve_upar || evolve_ppar
        constraints_A_coefficient = allocate_shared_float(nz, nr, n_species)
        constraints_B_coefficient = allocate_shared_float(nz, nr, n_species)
        constraints_C_coefficient = allocate_shared_float(nz, nr, n_species)
    else
        constraints_A_coefficient = nothing
        constraints_B_coefficient = nothing
        constraints_C_coefficient = nothing
    end

    # return struct containing arrays needed to update moments
    return moments_neutral_substruct(density, density_updated, uz, uz_updated, ur,
        ur_updated, uzeta, uzeta_updated, pz, pz_updated, pr, pr_updated, pzeta,
        pzeta_updated, ptot, qz, qz_updated, vth, v_norm_fac, ddens_dz, ddens_dz_upwind,
        d2dens_dz2, duz_dz, duz_dz_upwind, d2uz_dz2, dpz_dz, dpz_dz_upwind, d2pz_dz2,
        dqz_dz, dvth_dz, external_source_amplitude, external_source_density_amplitude,
        external_source_momentum_amplitude, external_source_pressure_amplitude,
        external_source_controller_integral, constraints_A_coefficient,
        constraints_B_coefficient, constraints_C_coefficient)
end

"""
calculate the updated density (dens) and parallel pressure (ppar) for all species
this function is only used once after initialisation
the function used to update moments at run time is update_derived_moments! in time_advance.jl
"""
function update_moments!(moments, ff_in, gyroavs::gyro_operators, vpa, vperp, z, r, composition,
        r_spectral, geometry, scratch_dummy, z_advect)
    if composition.gyrokinetic_ions
        ff = scratch_dummy.buffer_vpavperpzrs_1 # the buffer array for the ion pdf -> make sure not to reuse this array below
        # fill buffer with ring-averaged F (gyroaverage at fixed position)
        gyroaverage_pdf!(ff,ff_in,gyroavs,vpa,vperp,z,r,composition)
    else
        ff = ff_in
    end
    begin_s_r_z_region()
    n_species = size(ff,5)
    @boundscheck n_species == size(moments.ion.dens,3) || throw(BoundsError(moments))
    @loop_s is begin
        if moments.ion.dens_updated[is] == false
            @views update_density_species!(moments.ion.dens[:,:,is], ff[:,:,:,:,is],
                                           vpa, vperp, z, r)
            moments.ion.dens_updated[is] = true
        end
        if moments.ion.upar_updated[is] == false
            # Can pass moments.ppar here even though it has not been updated yet,
            # because moments.ppar is only needed if evolve_ppar=true, in which case it
            # will not be updated because it is not calculated from the distribution
            # function
            @views update_upar_species!(moments.ion.upar[:,:,is],
                                        moments.ion.dens[:,:,is],
                                        moments.ion.ppar[:,:,is], ff[:,:,:,:,is], vpa,
                                        vperp, z, r, moments.evolve_density,
                                        moments.evolve_ppar)
            moments.ion.upar_updated[is] = true
        end
        if moments.ion.ppar_updated[is] == false
            @views update_ppar_species!(moments.ion.ppar[:,:,is],
                                        moments.ion.dens[:,:,is],
                                        moments.ion.upar[:,:,is], ff[:,:,:,:,is], vpa,
                                        vperp, z, r, moments.evolve_density,
                                        moments.evolve_upar)
            moments.ion.ppar_updated[is] = true
        end
        @views update_pperp_species!(moments.ion.pperp[:,:,is], ff[:,:,:,:,is], vpa, vperp, z, r)
        if moments.ion.qpar_updated[is] == false
            @views update_qpar_species!(moments.ion.qpar[:,:,is],
                                        moments.ion.dens[:,:,is],
                                        moments.ion.upar[:,:,is],
                                        moments.ion.vth[:,:,is], ff[:,:,:,:,is], vpa,
                                        vperp, z, r, moments.evolve_density,
                                        moments.evolve_upar, moments.evolve_ppar)
            moments.ion.qpar_updated[is] = true
        end
    end

    update_vth!(moments.ion.vth, moments.ion.ppar, moments.ion.pperp, moments.ion.dens, vperp, z, r, composition)
    # update the Chodura diagnostic -- note that the pdf should be the unnormalised one
    # so this will break for the split moments cases
    update_chodura!(moments,ff,vpa,vperp,z,r,r_spectral,composition,geometry,scratch_dummy,z_advect)
        
    return nothing
end

"""
NB: if this function is called and if dens_updated is false, then
the incoming pdf is the un-normalized pdf that satisfies int dv pdf = density
"""
function update_density!(dens, dens_updated, pdf, vpa, vperp, z, r, composition)

    begin_s_r_z_region()

    n_species = size(pdf,5)
    @boundscheck n_species == size(dens,3) || throw(BoundsError(dens))
    @loop_s is begin
        if dens_updated[is] == false
            @views update_density_species!(dens[:,:,is], pdf[:,:,:,:,is], vpa, vperp, z, r)
            dens_updated[is] = true
        end
    end
end

"""
calculate the updated density (dens) for a given species;
should only be called when evolve_density = false,
in which case the vpa coordinate is vpa/c_s
"""
function update_density_species!(dens, ff, vpa, vperp, z, r)
    @boundscheck vpa.n == size(ff, 1) || throw(BoundsError(ff))
    @boundscheck vperp.n == size(ff, 2) || throw(BoundsError(ff))
    @boundscheck z.n == size(ff, 3) || throw(BoundsError(ff))
    @boundscheck r.n == size(ff, 4) || throw(BoundsError(ff))
    @boundscheck z.n == size(dens, 1) || throw(BoundsError(dens))
    @boundscheck r.n == size(dens, 2) || throw(BoundsError(dens))
    @loop_r_z ir iz begin
        # When evolve_density = false, the evolved pdf is the 'true' pdf, and the vpa
        # coordinate is (dz/dt) / c_s.
        dens[iz,ir] = get_density(@view(ff[:,:,iz,ir]), vpa, vperp)
    end
    return nothing
end

function get_density(ff, vpa, vperp)
    # Integrating calculates n_s / N_e = (0/√π)∫d(vpa/c_s) (√π f_s c_s / N_e)
    return integrate_over_vspace(@view(ff[:,:]), vpa.grid, 0, vpa.wgts, vperp.grid, 0, vperp.wgts)
end

"""
NB: if this function is called and if upar_updated is false, then
the incoming pdf is the un-normalized pdf that satisfies int dv pdf = density
"""
function update_upar!(upar, upar_updated, density, ppar, pdf, vpa, vperp, z, r,
                      composition, evolve_density, evolve_ppar)
    begin_s_r_z_region()

    n_species = size(pdf,5)
    @boundscheck n_species == size(upar,3) || throw(BoundsError(upar))
    @loop_s is begin
        if upar_updated[is] == false
            @views update_upar_species!(upar[:,:,is], density[:,:,is], ppar[:,:,is],
                                        pdf[:,:,:,:,is], vpa, vperp, z, r, evolve_density,
                                        evolve_ppar)
            upar_updated[is] = true
        end
    end
end

"""
calculate the updated parallel flow (upar) for a given species
"""
function update_upar_species!(upar, density, ppar, ff, vpa, vperp, z, r, evolve_density,
                              evolve_ppar)
    @boundscheck vpa.n == size(ff, 1) || throw(BoundsError(ff))
    @boundscheck vperp.n == size(ff, 2) || throw(BoundsError(ff))
    @boundscheck z.n == size(ff, 3) || throw(BoundsError(ff))
    @boundscheck r.n == size(ff, 4) || throw(BoundsError(ff))
    @boundscheck z.n == size(upar, 1) || throw(BoundsError(upar))
    @boundscheck r.n == size(upar, 2) || throw(BoundsError(upar))
    if evolve_density && evolve_ppar
        # this is the case where the density and parallel pressure are evolved
        # separately from the normalized pdf, g_s = (√π f_s vth_s / n_s); the vpa
        # coordinate is (dz/dt) / vth_s.
        # Integrating calculates
        # (upar_s / vth_s) = (1/√π)∫d(vpa/vth_s) * (vpa/vth_s) * (√π f_s vth_s / n_s)
        # so convert from upar_s / vth_s to upar_s / c_s
        # we set the input density to get_upar = 1.0 as the normalised distribution has density of 1.0
        @loop_r_z ir iz begin
            vth = sqrt(2.0*ppar[iz,ir]/density[iz,ir])
            upar[iz,ir] = vth*get_upar(@view(ff[:,:,iz,ir]), vpa, vperp, 1.0)
        end
    elseif evolve_density
        # corresponds to case where only the density is evolved separately from the
        # normalised pdf, given by g_s = (√π f_s c_s / n_s); the vpa coordinate is
        # (dz/dt) / c_s.
        # Integrating calculates
        # (upar_s / c_s) = (1/√π)∫d(vpa/c_s) * (vpa/c_s) * (√π f_s c_s / n_s)
        # we set the input density to get_upar = 1.0 as the normalised distribution has density of 1.0
        @loop_r_z ir iz begin
            upar[iz,ir] = get_upar(@view(ff[:,:,iz,ir]), vpa, vperp, 1.0)
        end
    else
        # When evolve_density = false, the evolved pdf is the 'true' pdf,
        # and the vpa coordinate is (dz/dt) / c_s.
        # Integrating calculates
        # (n_s / N_e) * (upar_s / c_s) = (1/√π)∫d(vpa/c_s) * (vpa/c_s) * (√π f_s c_s / N_e)
        @loop_r_z ir iz begin
            upar[iz,ir] = get_upar(@view(ff[:,:,iz,ir]), vpa, vperp, density[iz,ir])
        end
    end
    return nothing
end

function get_upar(ff, vpa, vperp, density)
    # Integrating calculates
    # (n_s / N_e) * (upar_s / c_s) = (1/√π)∫d(vpa/c_s) * (vpa/c_s) * (√π f_s c_s / N_e)
    # so we divide by the density of f_s
    upar = integrate_over_vspace(@view(ff[:,:]), vpa.grid, 1, vpa.wgts, vperp.grid, 0, vperp.wgts)
    upar /= density
    return upar
end

"""
NB: if this function is called and if ppar_updated is false, then
the incoming pdf is the un-normalized pdf that satisfies int dv pdf = density
"""
function update_ppar!(ppar, ppar_updated, density, upar, pdf, vpa, vperp, z, r, composition,
                      evolve_density, evolve_upar)
    @boundscheck composition.n_ion_species == size(ppar,3) || throw(BoundsError(ppar))
    @boundscheck r.n == size(ppar,2) || throw(BoundsError(ppar))
    @boundscheck z.n == size(ppar,1) || throw(BoundsError(ppar))

    begin_s_r_z_region()

    @loop_s is begin
        if ppar_updated[is] == false
            @views update_ppar_species!(ppar[:,:,is], density[:,:,is], upar[:,:,is],
                                        pdf[:,:,:,:,is], vpa, vperp, z, r, evolve_density,
                                        evolve_upar)
            ppar_updated[is] = true
        end
    end
end

"""
calculate the updated energy density (or parallel pressure, ppar) for a given species;
which of these is calculated depends on the definition of the vpa coordinate
"""
function update_ppar_species!(ppar, density, upar, ff, vpa, vperp, z, r, evolve_density, evolve_upar)
    @boundscheck vpa.n == size(ff, 1) || throw(BoundsError(ff))
    @boundscheck vperp.n == size(ff, 2) || throw(BoundsError(ff))
    @boundscheck z.n == size(ff, 3) || throw(BoundsError(ff))
    @boundscheck r.n == size(ff, 4) || throw(BoundsError(ff))
    @boundscheck z.n == size(ppar, 1) || throw(BoundsError(ppar))
    @boundscheck r.n == size(ppar, 2) || throw(BoundsError(ppar))
    if evolve_upar
        # this is the case where the parallel flow and density are evolved separately
        # from the normalized pdf, g_s = (√π f_s c_s / n_s); the vpa coordinate is
        # ((dz/dt) - upar_s) / c_s> and so we set upar = 0 in the call to get_ppar
        # because the mean flow of the normalised ff is zero
        @loop_r_z ir iz begin
            ppar[iz,ir] = density[iz,ir]*get_ppar(@view(ff[:,:,iz,ir]), vpa, vperp, 0.0)
        end
    elseif evolve_density
        # corresponds to case where only the density is evolved separately from the
        # normalised pdf, given by g_s = (√π f_s c_s / n_s); the vpa coordinate is
        # (dz/dt) / c_s.
        @loop_r_z ir iz begin
            ppar[iz,ir] = density[iz,ir]*get_ppar(@view(ff[:,:,iz,ir]), vpa, vperp, upar[iz,ir])
        end
    else
        # When evolve_density = false, the evolved pdf is the 'true' pdf,
        # and the vpa coordinate is (dz/dt) / c_s.
        @loop_r_z ir iz begin
            ppar[iz,ir] = get_ppar(@view(ff[:,:,iz,ir]), vpa, vperp, upar[iz,ir])
        end
    end
    return nothing
end

function get_ppar(ff, vpa, vperp, upar)
    # Integrating calculates
    # (p_parallel/m_s N_e c_s^2) = (1/√π)∫d(vpa/c_s) ((vpa-upar)/c_s)^2 * (√π f_s c_s / N_e)
    # the internal energy density (aka pressure of f_s)

    # modify input vpa.grid to account for the mean flow
    @. vpa.scratch = vpa.grid - upar
    norm_fac = 1.0 # normalise to m_s N_e c_s^2
    #norm_fac = 2.0 # normalise to 0.5 m_s N_e c_s^2 = N_e T_s
    return norm_fac*integrate_over_vspace(@view(ff[:,:]), vpa.scratch, 2, vpa.wgts, vperp.grid, 0, vperp.wgts)
end

function update_pperp!(pperp, pdf, vpa, vperp, z, r, composition)
    @boundscheck composition.n_ion_species == size(pperp,3) || throw(BoundsError(pperp))
    @boundscheck r.n == size(pperp,2) || throw(BoundsError(pperp))
    @boundscheck z.n == size(pperp,1) || throw(BoundsError(pperp))
    
    begin_s_r_z_region()
    
    @loop_s is begin
        @views update_pperp_species!(pperp[:,:,is], pdf[:,:,:,:,is], vpa, vperp, z, r)
    end
end

"""
calculate the updated perpendicular pressure (pperp) for a given species
"""
function update_pperp_species!(pperp, ff, vpa, vperp, z, r)
    @boundscheck vpa.n == size(ff, 1) || throw(BoundsError(ff))
    @boundscheck vperp.n == size(ff, 2) || throw(BoundsError(ff))
    @boundscheck z.n == size(ff, 3) || throw(BoundsError(ff))
    @boundscheck r.n == size(ff, 4) || throw(BoundsError(ff))
    @boundscheck z.n == size(pperp, 1) || throw(BoundsError(pperp))
    @boundscheck r.n == size(pperp, 2) || throw(BoundsError(pperp))
    @loop_r_z ir iz begin
        pperp[iz,ir] = get_pperp(@view(ff[:,:,iz,ir]), vpa, vperp)
    end
    return nothing
end

function get_pperp(ff, vpa, vperp)
    norm_fac = 0.5 # normalise to m_s N_e c_s^2
    #norm_fac = 1.0 # normalise to 0.5 m_s N_e c_s^2 = N_e T_s
    return norm_fac*integrate_over_vspace(@view(ff[:,:]), vpa.grid, 0, vpa.wgts, vperp.grid, 2, vperp.wgts)
end

function update_vth!(vth, ppar, pperp, dens, vperp, z, r, composition)
    @boundscheck composition.n_ion_species == size(vth,3) || throw(BoundsError(vth))
    @boundscheck r.n == size(vth,2) || throw(BoundsError(vth))
    @boundscheck z.n == size(vth,1) || throw(BoundsError(vth))
    
    begin_s_r_z_region()
    normfac = 2.0 # if ppar normalised to 2*nref Tref = mref cref^2
    #normfac = 1.0 # if ppar normalised to nref Tref = 0.5 * mref cref^2
    if vperp.n > 1 #2V definition
        @loop_s_r_z is ir iz begin
            piso = get_pressure(ppar[iz,ir,is],pperp[iz,ir,is])
            vth[iz,ir,is] = sqrt(normfac*piso/dens[iz,ir,is])
        end
    else #1V definition 
        @loop_s_r_z is ir iz begin
            vth[iz,ir,is] = sqrt(normfac*ppar[iz,ir,is]/dens[iz,ir,is])
        end
    end
end

"""
compute the isotropic pressure from the already computed ppar and pperp
"""
function get_pressure(ppar::mk_float,pperp::mk_float)
    pres = (1.0/3.0)*(ppar + 2.0*pperp) 
    return pres
end

"""
NB: the incoming pdf is the normalized pdf
"""
function update_qpar!(qpar, qpar_updated, density, upar, vth, pdf, vpa, vperp, z, r,
                      composition, evolve_density, evolve_upar, evolve_ppar)
    @boundscheck composition.n_ion_species == size(qpar,3) || throw(BoundsError(qpar))

    begin_s_r_z_region()

    @loop_s is begin
        if qpar_updated[is] == false
            @views update_qpar_species!(qpar[:,:,is], density[:,:,is], upar[:,:,is],
                                        vth[:,:,is], pdf[:,:,:,:,is], vpa, vperp, z, r,
                                        evolve_density, evolve_upar, evolve_ppar)
            qpar_updated[is] = true
        end
    end
end

"""
calculate the updated parallel heat flux (qpar) for a given species
"""
function update_qpar_species!(qpar, density, upar, vth, ff, vpa, vperp, z, r, evolve_density,
                              evolve_upar, evolve_ppar)
    @boundscheck r.n == size(ff, 4) || throw(BoundsError(ff))
    @boundscheck z.n == size(ff, 3) || throw(BoundsError(ff))
    @boundscheck vperp.n == size(ff, 2) || throw(BoundsError(ff))
    @boundscheck vpa.n == size(ff, 1) || throw(BoundsError(ff))
    @boundscheck r.n == size(qpar, 2) || throw(BoundsError(qpar))
    @boundscheck z.n == size(qpar, 1) || throw(BoundsError(qpar))
    if evolve_upar && evolve_ppar
        @loop_r_z ir iz begin
            qpar[iz,ir] = integrate_over_vspace(@view(ff[:,:,iz,ir]), vpa.grid, 3, vpa.wgts, vperp.grid, 0, vperp.wgts) *
                          density[iz,ir] * vth[iz,ir]^3
        end
    elseif evolve_upar
        @loop_r_z ir iz begin
            qpar[iz,ir] = integrate_over_vspace(@view(ff[:,:,iz,ir]), vpa.grid, 3, vpa.wgts, vperp.grid, 0, vperp.wgts) *
                          density[iz,ir]
        end
    elseif evolve_ppar
        @loop_r_z ir iz begin
            @. vpa.scratch = vpa.grid - upar[iz,ir]
            qpar[iz,ir] = integrate_over_vspace(@view(ff[:,:,iz,ir]), vpa.scratch, 3, vpa.wgts, vperp.grid, 0, vperp.wgts) *
                          density[iz,ir] * vth[iz,ir]^3
        end
    elseif evolve_density
        @loop_r_z ir iz begin
            @. vpa.scratch = vpa.grid - upar[iz,ir]
            qpar[iz,ir] = integrate_over_vspace(@view(ff[:,:,iz,ir]), vpa.scratch, 3, vpa.wgts, vperp.grid, 0, vperp.wgts) *
                          density[iz,ir]
        end
    else
        @loop_r_z ir iz begin
            @. vpa.scratch = vpa.grid - upar[iz,ir]
            qpar[iz,ir] = integrate_over_vspace(@view(ff[:,:,iz,ir]), vpa.scratch, 3, vpa.wgts, vperp.grid, 0, vperp.wgts)
        end
    end
    return nothing
end

"""
runtime diagnostic routine for computing the Chodura ratio
in a single species plasma with Z = 1
"""

function update_chodura!(moments,ff,vpa,vperp,z,r,r_spectral,composition,geometry,scratch_dummy,z_advect)
    @boundscheck composition.n_ion_species == size(ff, 5) || throw(BoundsError(ff))
    begin_s_z_vperp_vpa_region()
    # use buffer_vpavperpzrs_2 here as buffer_vpavperpzrs_1 is in use storing ff
    dffdr = scratch_dummy.buffer_vpavperpzrs_2 
    ff_dummy = scratch_dummy.dummy_vpavperp
    if r.n > 1
    # first compute d f / d r using centred reconciliation and place in dummy array #1
    derivative_r!(dffdr, ff[:,:,:,:,:],
                  scratch_dummy.buffer_vpavperpzs_1, scratch_dummy.buffer_vpavperpzs_2,
                  scratch_dummy.buffer_vpavperpzs_3,scratch_dummy.buffer_vpavperpzs_4,
                  r_spectral,r)
    else
        @loop_s_r_z_vperp_vpa is ir iz ivperp ivpa begin
            dffdr[ivpa,ivperp,iz,ir,is] = 0.0
        end
    end 
    
    del_vpa = minimum(vpa.grid[2:vpa.ngrid].-vpa.grid[1:vpa.ngrid-1])
    begin_s_r_region()
    if z.irank == 0
        @loop_s_r is ir begin
            @views moments.ion.chodura_integral_lower[ir,is] = update_chodura_integral_species!(ff[:,:,1,ir,is],dffdr[:,:,1,ir,is],
            ff_dummy[:,:],vpa,vperp,z,r,composition,geometry,z_advect[is].speed[1,:,:,ir],moments.ion.dens[1,ir,is],del_vpa,1,ir)
        end
    else # we do not save this Chodura integral to the output file
        @loop_s_r is ir begin
            moments.ion.chodura_integral_lower[ir,is] = 0.0
        end
    end
    if z.irank == z.nrank - 1
        @loop_s_r is ir begin
            @views moments.ion.chodura_integral_upper[ir,is] = update_chodura_integral_species!(ff[:,:,end,ir,is],dffdr[:,:,end,ir,is],
            ff_dummy[:,:],vpa,vperp,z,r,composition,geometry,z_advect[is].speed[end,:,:,ir],moments.ion.dens[end,ir,is],del_vpa,z.n,ir)
        end
    else # we do not save this Chodura integral to the output file
        @loop_s_r is ir begin
            moments.ion.chodura_integral_upper[ir,is] =  0.0
        end
    end
end
"""

compute the integral needed for the generalised Chodura condition

 IChodura = (Z^2 vBohm^2 / cref^2) * int ( f bz^2 / vz^2 + dfdr*rhostar/vz )
 vBohm = sqrt(Z Te/mi)
 with Z = 1 and mref = mi
 cref = sqrt(2Ti/mi)
and normalise to the local ion density, appropriate to assessing the 
Chodura condition 

    IChodura <= (Te/e)d ne / dphi |(sheath entrance) = ni
 to a single species plasma with Z = 1

"""
function update_chodura_integral_species!(ff,dffdr,ff_dummy,vpa,vperp,z,r,composition,geometry,vz,dens,del_vpa,iz,ir)
    @boundscheck vpa.n == size(ff, 1) || throw(BoundsError(ff))
    @boundscheck vperp.n == size(ff, 2) || throw(BoundsError(ff))
    @boundscheck vpa.n == size(dffdr, 1) || throw(BoundsError(dffdr))
    @boundscheck vperp.n == size(dffdr, 2) || throw(BoundsError(dffdr))
    @boundscheck vpa.n == size(ff_dummy, 1) || throw(BoundsError(ff_dummy))
    @boundscheck vperp.n == size(ff_dummy, 2) || throw(BoundsError(ff_dummy))
    bzed = geometry.bzed
    @loop_vperp_vpa ivperp ivpa begin
        # avoid divide by zero by making sure 
        # we are more than a vpa mimimum grid spacing away from 
        # the vz(vpa,r) = 0 velocity boundary
        if abs(vz[ivpa,ivperp]) > 0.5*del_vpa
            ff_dummy[ivpa,ivperp] = (ff[ivpa,ivperp]*bzed[iz,ir]^2/(vz[ivpa,ivperp]^2) + 
                                geometry.rhostar*dffdr[ivpa,ivperp]/vz[ivpa,ivperp])
        else
            ff_dummy[ivpa,ivperp] = 0.0
        end
    end
    chodura_integral = integrate_over_vspace(@view(ff_dummy[:,:]), vpa.grid, 0, vpa.wgts, vperp.grid, 0, vperp.wgts)
    # multiply by Te factor from vBohm and divide by the local ion density
    chodura_integral *= 0.5*composition.T_e/dens
    #println("chodura_integral: ",chodura_integral)
    return chodura_integral
end

"""
Pre-calculate spatial derivatives of the moments that will be needed for the time advance
"""
function calculate_ion_moment_derivatives!(moments, scratch, scratch_dummy, z, z_spectral,
                                           ion_mom_diss_coeff)
    begin_s_r_region()

    density = scratch.density
    upar = scratch.upar
    ppar = scratch.ppar
    qpar = moments.ion.qpar
    vth = moments.ion.vth
    dummy_zrs = scratch_dummy.dummy_zrs
    buffer_r_1 = scratch_dummy.buffer_rs_1
    buffer_r_2 = scratch_dummy.buffer_rs_2
    buffer_r_3 = scratch_dummy.buffer_rs_3
    buffer_r_4 = scratch_dummy.buffer_rs_4
    buffer_r_5 = scratch_dummy.buffer_rs_5
    buffer_r_6 = scratch_dummy.buffer_rs_6
    if moments.evolve_density
        @views derivative_z!(moments.ion.ddens_dz, density, buffer_r_1,
                             buffer_r_2, buffer_r_3, buffer_r_4, z_spectral, z)
        # Upwinded using upar as advection velocity, to be used in continuity equation
        @loop_s_r_z is ir iz begin
            dummy_zrs[iz,ir,is] = -upar[iz,ir,is]
        end
        @views derivative_z!(moments.ion.ddens_dz_upwind, density,
                             dummy_zrs, buffer_r_1, buffer_r_2, buffer_r_3, buffer_r_4,
                             buffer_r_5, buffer_r_6, z_spectral, z)
    end
    if moments.evolve_density && ion_mom_diss_coeff > 0.0

        # centred second derivative for dissipation
        @views derivative_z!(dummy_zrs, density, buffer_r_1, buffer_r_2, buffer_r_3,
                             buffer_r_4, z_spectral, z)
        @views derivative_z!(moments.ion.d2dens_dz2, dummy_zrs, buffer_r_1,
                             buffer_r_2, buffer_r_3, buffer_r_4, z_spectral, z)
    end
    if moments.evolve_density || moments.evolve_upar || moments.evolve_ppar
        @views derivative_z!(moments.ion.dupar_dz, upar, buffer_r_1,
                             buffer_r_2, buffer_r_3, buffer_r_4, z_spectral, z)
    end
    if moments.evolve_upar
        # Upwinded using upar as advection velocity, to be used in force-balance
        # equation
        @loop_s_r_z is ir iz begin
            dummy_zrs[iz,ir,is] = -upar[iz,ir,is]
        end
        @views derivative_z!(moments.ion.dupar_dz_upwind, upar, dummy_zrs,
                             buffer_r_1, buffer_r_2, buffer_r_3, buffer_r_4,
                             buffer_r_5, buffer_r_6, z_spectral, z)
    end
    if moments.evolve_upar && ion_mom_diss_coeff > 0.0

        # centred second derivative for dissipation
        @views derivative_z!(dummy_zrs, upar, buffer_r_1, buffer_r_2, buffer_r_3,
                             buffer_r_4, z_spectral, z)
        @views derivative_z!(moments.ion.d2upar_dz2, dummy_zrs, buffer_r_1,
                             buffer_r_2, buffer_r_3, buffer_r_4, z_spectral, z)
    end
    if moments.evolve_upar
        @views derivative_z!(moments.ion.dppar_dz, ppar, buffer_r_1,
                             buffer_r_2, buffer_r_3, buffer_r_4, z_spectral, z)
    end
    if moments.evolve_ppar
        # Upwinded using upar as advection velocity, to be used in energy equation
        @loop_s_r_z is ir iz begin
            dummy_zrs[iz,ir,is] = -upar[iz,ir,is]
        end
        @views derivative_z!(moments.ion.dppar_dz_upwind, ppar, dummy_zrs,
                             buffer_r_1, buffer_r_2, buffer_r_3, buffer_r_4,
                             buffer_r_5, buffer_r_6, z_spectral, z)

        # centred second derivative for dissipation
        @views derivative_z!(dummy_zrs, ppar, buffer_r_1, buffer_r_2, buffer_r_3,
                             buffer_r_4, z_spectral, z)
        @views derivative_z!(moments.ion.d2ppar_dz2, dummy_zrs, buffer_r_1,
                             buffer_r_2, buffer_r_3, buffer_r_4, z_spectral, z)

        @views derivative_z!(moments.ion.dqpar_dz, qpar, buffer_r_1,
                             buffer_r_2, buffer_r_3, buffer_r_4, z_spectral, z)
        @views derivative_z!(moments.ion.dvth_dz, vth, buffer_r_1,
                             buffer_r_2, buffer_r_3, buffer_r_4, z_spectral, z)
    end
end

"""
Pre-calculate spatial derivatives of the electron moments that will be needed for the time advance
"""
function calculate_electron_moment_derivatives!(moments, scratch, scratch_dummy, z, z_spectral,
                                                electron_mom_diss_coeff, electron_model)
    begin_r_region()

    dens = scratch.electron_density
    upar = scratch.electron_upar
    ppar = scratch.electron_ppar
    qpar = moments.electron.qpar
    dummy_zr = @view scratch_dummy.dummy_zrs[:,:,1]
    buffer_r_1 = @view scratch_dummy.buffer_rs_1[:,1]
    buffer_r_2 = @view scratch_dummy.buffer_rs_2[:,1]
    buffer_r_3 = @view scratch_dummy.buffer_rs_3[:,1]
    buffer_r_4 = @view scratch_dummy.buffer_rs_4[:,1]
       
    @views derivative_z!(moments.electron.dupar_dz, upar, buffer_r_1,
                         buffer_r_2, buffer_r_3, buffer_r_4, z_spectral, z)

    # centred second derivative for dissipation
    if electron_mom_diss_coeff > 0.0
        @views derivative_z!(dummy_zr, ppar, buffer_r_1, buffer_r_2, buffer_r_3,
                             buffer_r_4, z_spectral, z)
        @views derivative_z!(moments.electron.d2ppar_dz2, dummy_zr, buffer_r_1,
                             buffer_r_2, buffer_r_3, buffer_r_4, z_spectral, z)
    end

    @views derivative_z!(moments.electron.ddens_dz, dens, buffer_r_1,
                            buffer_r_2, buffer_r_3, buffer_r_4, z_spectral, z)
    @views derivative_z!(moments.electron.dppar_dz, ppar, buffer_r_1,
                            buffer_r_2, buffer_r_3, buffer_r_4, z_spectral, z)
    @views derivative_z!(moments.electron.dqpar_dz, qpar, buffer_r_1,
                            buffer_r_2, buffer_r_3, buffer_r_4, z_spectral, z)
    # calculate the zed derivative of the electron temperature
    @loop_r_z ir iz begin
        # store the temperature in dummy_zr
        dummy_zr[iz,ir] = 2*ppar[iz,ir]/dens[iz,ir]
    end
    @views derivative_z!(moments.electron.dT_dz, dummy_zr, buffer_r_1,
                            buffer_r_2, buffer_r_3, buffer_r_4, z_spectral, z)
end

"""
update velocity moments of the evolved neutral pdf
"""
function update_moments_neutral!(moments, pdf, vz, vr, vzeta, z, r, composition)
    begin_sn_r_z_region()
    n_species = size(pdf,6)
    @boundscheck n_species == size(moments.neutral.dens,3) || throw(BoundsError(moments))
    @loop_sn isn begin
        if moments.neutral.dens_updated[isn] == false
            @views update_neutral_density_species!(moments.neutral.dens[:,:,isn],
                                                   pdf[:,:,:,:,:,isn], vz, vr, vzeta, z, r)
            moments.neutral.dens_updated[isn] = true
        end
        if moments.neutral.uz_updated[isn] == false
            # Can pass moments.neutral.pz here even though it has not been updated yet,
            # because moments.neutral.pz isn only needed if evolve_ppar=true, in which
            # case it will not be updated because it isn not calculated from the
            # distribution function
            @views update_neutral_uz_species!(moments.neutral.uz[:,:,isn],
                                              moments.neutral.dens[:,:,isn],
                                              moments.neutral.pz[:,:,isn],
                                              pdf[:,:,:,:,:,isn], vz, vr, vzeta, z, r,
                                              moments.evolve_density, moments.evolve_ppar)
            moments.neutral.uz_updated[isn] = true
        end
        if moments.neutral.ur_updated[isn] == false
            @views update_neutral_ur_species!(moments.neutral.ur[:,:,isn],
                                              moments.neutral.dens[:,:,isn],
                                              pdf[:,:,:,:,:,isn], vz, vr, vzeta, z, r)
            moments.neutral.ur_updated[isn] = true
        end
        if moments.neutral.uzeta_updated[isn] == false
            @views update_neutral_uzeta_species!(moments.neutral.uzeta[:,:,isn],
                                                 moments.neutral.dens[:,:,isn],
                                                 pdf[:,:,:,:,:,isn], vz, vr, vzeta, z, r)
            moments.neutral.uzeta_updated[isn] = true
        end
        if moments.neutral.pz_updated[isn] == false
            @views update_neutral_pz_species!(moments.neutral.pz[:,:,isn],
                                              moments.neutral.dens[:,:,isn],
                                              moments.neutral.uz[:,:,isn],
                                              pdf[:,:,:,:,:,isn], vz, vr, vzeta, z, r,
                                              moments.evolve_density, moments.evolve_upar)
            moments.neutral.pz_updated[isn] = true
        end
        if moments.neutral.pr_updated[isn] == false
            @views update_neutral_pr_species!(moments.neutral.pr[:,:,isn],
                                              pdf[:,:,:,:,:,isn], vz, vr, vzeta, z, r)
            moments.neutral.pr_updated[isn] = true
        end
        @loop_r_z ir iz begin
            moments.neutral.vth[iz,ir,isn] =
                sqrt(2*moments.neutral.pz[iz,ir,isn]/moments.neutral.dens[iz,ir,isn])
        end
        if moments.neutral.qz_updated[isn] == false
            @views update_neutral_qz_species!(moments.neutral.qz[:,:,isn],
                                              moments.neutral.dens[:,:,isn],
                                              moments.neutral.uz[:,:,isn],
                                              moments.neutral.vth[:,:,isn],
                                              pdf[:,:,:,:,:,isn], vz, vr, vzeta, z, r,
                                              moments.evolve_density, moments.evolve_upar,
                                              moments.evolve_ppar)
            moments.neutral.qz_updated[isn] = true
        end
    end
    return nothing
end

function get_qpar_1V(ff, vpa, vperp, upar)
    @. vpa.scratch = vpa.grid - upar
    return integrate_over_vspace(@view(ff[:,:]), vpa.scratch, 3, vpa.wgts, vperp.grid, 0, vperp.wgts)
end

function get_qpar(ff, vpa, vperp, upar, dummy_vpavperp)
    for ivperp in 1:vperp.n 
        for ivpa in 1:vpa.n
            wpar = vpa.grid[ivpa]-upar
            dummy_vpavperp[ivpa,ivperp] = ff[ivpa,ivperp]*wpar*( wpar^2 + vperp.grid[ivperp]^2)
        end
    end
    return integrate_over_vspace(@view(dummy_vpavperp[:,:]), vpa.grid, 0, vpa.wgts, vperp.grid, 0, vperp.wgts)
end

# generalised moment useful for computing numerical conserving terms in the collision operator
function get_rmom(ff, vpa, vperp, upar, dummy_vpavperp)
    for ivperp in 1:vperp.n 
        for ivpa in 1:vpa.n
            wpar = vpa.grid[ivpa]-upar
            dummy_vpavperp[ivpa,ivperp] = ff[ivpa,ivperp]*( wpar^2 + vperp.grid[ivperp]^2)^2
        end
    end
    return integrate_over_vspace(@view(dummy_vpavperp[:,:]), vpa.grid, 0, vpa.wgts, vperp.grid, 0, vperp.wgts)
end

"""
calculate the neutral density from the neutral pdf
"""
function update_neutral_density!(dens, dens_updated, pdf, vz, vr, vzeta, z, r,
                                 composition)
    
    begin_sn_r_z_region()
    @boundscheck composition.n_neutral_species == size(pdf, 6) || throw(BoundsError(pdf))
    @boundscheck composition.n_neutral_species == size(dens, 3) || throw(BoundsError(dens))
    @loop_sn isn begin
        if dens_updated[isn] == false
            @views update_neutral_density_species!(dens[:,:,isn], pdf[:,:,:,:,:,isn], vz, vr, vzeta, z, r)
            dens_updated[isn] = true
        end
    end
end

"""
calculate the updated density (dens) for a given species
"""
function update_neutral_density_species!(dens, ff, vz, vr, vzeta, z, r)
    @boundscheck vz.n == size(ff, 1) || throw(BoundsError(ff))
    @boundscheck vr.n == size(ff, 2) || throw(BoundsError(ff))
    @boundscheck vzeta.n == size(ff, 3) || throw(BoundsError(ff))
    @boundscheck z.n == size(ff, 4) || throw(BoundsError(ff))
    @boundscheck r.n == size(ff, 5) || throw(BoundsError(ff))
    @boundscheck z.n == size(dens, 1) || throw(BoundsError(dens))
    @boundscheck r.n == size(dens, 2) || throw(BoundsError(dens))
    @loop_r_z ir iz begin
        dens[iz,ir] = integrate_over_neutral_vspace(@view(ff[:,:,:,iz,ir]), 
         vz.grid, 0, vz.wgts, vr.grid, 0, vr.wgts, vzeta.grid, 0, vzeta.wgts)
    end
    return nothing
end

function update_neutral_uz!(uz, uz_updated, density, pz, pdf, vz, vr, vzeta, z, r,
                            composition, evolve_density, evolve_ppar)
    
    begin_sn_r_z_region()
    @boundscheck composition.n_neutral_species == size(pdf, 6) || throw(BoundsError(pdf))
    @boundscheck composition.n_neutral_species == size(uz, 3) || throw(BoundsError(uz))
    @loop_sn isn begin
        if uz_updated[isn] == false
            @views update_neutral_uz_species!(uz[:,:,isn], density[:,:,isn], pz[:,:,isn],
                                              pdf[:,:,:,:,:,isn], vz, vr, vzeta, z, r,
                                              evolve_density, evolve_ppar)
            uz_updated[isn] = true
        end
    end
end

"""
calculate the updated uz (mean velocity in z) for a given species
"""
function update_neutral_uz_species!(uz, density, pz, ff, vz, vr, vzeta, z, r,
                                    evolve_density, evolve_ppar)
    @boundscheck vz.n == size(ff, 1) || throw(BoundsError(ff))
    @boundscheck vr.n == size(ff, 2) || throw(BoundsError(ff))
    @boundscheck vzeta.n == size(ff, 3) || throw(BoundsError(ff))
    @boundscheck z.n == size(ff, 4) || throw(BoundsError(ff))
    @boundscheck r.n == size(ff, 5) || throw(BoundsError(ff))
    @boundscheck z.n == size(uz, 1) || throw(BoundsError(uz))
    @boundscheck r.n == size(uz, 2) || throw(BoundsError(uz))
    if evolve_density && evolve_ppar
        # this is the case where the density and parallel pressure are evolved
        # separately from the normalized pdf, g_s = (√π f_s vth_s / n_s); the vz
        # coordinate is (dz/dt) / vth_s.
        # Integrating calculates
        # (upar_s / vth_s) = (1/√π)∫d(vz/vth_s) * (vz/vth_s) * (√π f_s vth_s / n_s)
        # so convert from upar_s / vth_s to upar_s / c_s
        @loop_r_z ir iz begin
            vth = sqrt(2.0*pz[iz,ir]/density[iz,ir])
            uz[iz,ir] = integrate_over_neutral_vspace(@view(ff[:,:,:,iz,ir]), 
                            vz.grid, 1, vz.wgts, vr.grid, 0, vr.wgts, vzeta.grid, 0,
                            vzeta.wgts) * vth
        end
    elseif evolve_density
        # corresponds to case where only the density is evolved separately from the
        # normalised pdf, given by g_s = (√π f_s c_s / n_s); the vz coordinate is
        # (dz/dt) / c_s.
        # Integrating calculates
        # (upar_s / c_s) = (1/√π)∫d(vz/c_s) * (vz/c_s) * (√π f_s c_s / n_s)
        @loop_r_z ir iz begin
            uz[iz,ir] = integrate_over_neutral_vspace(@view(ff[:,:,:,iz,ir]), 
                            vz.grid, 1, vz.wgts, vr.grid, 0, vr.wgts, vzeta.grid, 0,
                            vzeta.wgts)
        end
    else
        # When evolve_density = false, the evolved pdf is the 'true' pdf,
        # and the vz coordinate is (dz/dt) / c_s.
        # Integrating calculates
        # (n_s / N_e) * (uz / c_s) = (1/√π)∫d(vz/c_s) * (vz/c_s) * (√π f_s c_s / N_e)
        @loop_r_z ir iz begin
            uz[iz,ir] = integrate_over_neutral_vspace(@view(ff[:,:,:,iz,ir]), 
                            vz.grid, 1, vz.wgts, vr.grid, 0, vr.wgts, vzeta.grid, 0,
                            vzeta.wgts) / density[iz,ir]
        end
    end
    return nothing
end

function update_neutral_ur!(ur, ur_updated, density, pdf, vz, vr, vzeta, z, r,
                            composition)
    
    begin_sn_r_z_region()
    @boundscheck composition.n_neutral_species == size(pdf, 6) || throw(BoundsError(pdf))
    @boundscheck composition.n_neutral_species == size(ur, 3) || throw(BoundsError(ur))
    @loop_sn isn begin
        if ur_updated[isn] == false
            @views update_neutral_ur_species!(ur[:,:,isn], density[:,:,isn],
                                              pdf[:,:,:,:,:,isn], vz, vr, vzeta, z, r)
            ur_updated[isn] = true
        end
    end
end

"""
calculate the updated ur (mean velocity in r) for a given species
"""
function update_neutral_ur_species!(ur, density, ff, vz, vr, vzeta, z, r)
    @boundscheck vz.n == size(ff, 1) || throw(BoundsError(ff))
    @boundscheck vr.n == size(ff, 2) || throw(BoundsError(ff))
    @boundscheck vzeta.n == size(ff, 3) || throw(BoundsError(ff))
    @boundscheck z.n == size(ff, 4) || throw(BoundsError(ff))
    @boundscheck r.n == size(ff, 5) || throw(BoundsError(ff))
    @boundscheck z.n == size(ur, 1) || throw(BoundsError(ur))
    @boundscheck r.n == size(ur, 2) || throw(BoundsError(ur))
    @loop_r_z ir iz begin
        ur[iz,ir] = integrate_over_neutral_vspace(@view(ff[:,:,:,iz,ir]), 
                        vz.grid, 0, vz.wgts, vr.grid, 1, vr.wgts, vzeta.grid, 0,
                        vzeta.wgts) / density[iz,ir]
    end
    return nothing
end

function update_neutral_uzeta!(uzeta, uzeta_updated, density, pdf, vz, vr, vzeta, z, r,
                               composition)
    
    begin_sn_r_z_region()
    @boundscheck composition.n_neutral_species == size(pdf, 6) || throw(BoundsError(pdf))
    @boundscheck composition.n_neutral_species == size(uzeta, 3) || throw(BoundsError(uzeta))
    @loop_sn isn begin
        if uzeta_updated[isn] == false
            @views update_neutral_uzeta_species!(uzeta[:,:,isn], density[:,:,isn],
                                                 pdf[:,:,:,:,:,isn], vz, vr, vzeta, z, r)
            uzeta_updated[isn] = true
        end
    end
end

"""
calculate the updated uzeta (mean velocity in zeta) for a given species
"""
function update_neutral_uzeta_species!(uzeta, density, ff, vz, vr, vzeta, z, r)
    @boundscheck vz.n == size(ff, 1) || throw(BoundsError(ff))
    @boundscheck vr.n == size(ff, 2) || throw(BoundsError(ff))
    @boundscheck vzeta.n == size(ff, 3) || throw(BoundsError(ff))
    @boundscheck z.n == size(ff, 4) || throw(BoundsError(ff))
    @boundscheck r.n == size(ff, 5) || throw(BoundsError(ff))
    @boundscheck z.n == size(uzeta, 1) || throw(BoundsError(uzeta))
    @boundscheck r.n == size(uzeta, 2) || throw(BoundsError(uzeta))
    @loop_r_z ir iz begin
        uzeta[iz,ir] = integrate_over_neutral_vspace(@view(ff[:,:,:,iz,ir]), 
                           vz.grid, 0, vz.wgts, vr.grid, 0, vr.wgts, vzeta.grid, 1,
                           vzeta.wgts) / density[iz,ir]
    end
    return nothing
end

function update_neutral_pz!(pz, pz_updated, density, uz, pdf, vz, vr, vzeta, z, r,
                            composition, evolve_density, evolve_upar)
    @boundscheck r.n == size(pz,2) || throw(BoundsError(pz))
    @boundscheck z.n == size(pz,1) || throw(BoundsError(pz))
    
    begin_sn_r_z_region()
    @boundscheck composition.n_neutral_species == size(pdf, 6) || throw(BoundsError(pdf))
    @boundscheck composition.n_neutral_species == size(pz, 3) || throw(BoundsError(pz))
    
    @loop_sn isn begin
        if pz_updated[isn] == false
            @views update_neutral_pz_species!(pz[:,:,isn], density[:,:,isn], uz[:,:,isn],
                                              pdf[:,:,:,:,:,isn], vz, vr, vzeta, z, r,
                                              evolve_density, evolve_upar)
            pz_updated[isn] = true
        end
    end
end

"""
calculate the updated pressure in zz direction (pz) for a given species
"""
function update_neutral_pz_species!(pz, density, uz, ff, vz, vr, vzeta, z, r,
                                    evolve_density, evolve_upar)
    @boundscheck vz.n == size(ff, 1) || throw(BoundsError(ff))
    @boundscheck vr.n == size(ff, 2) || throw(BoundsError(ff))
    @boundscheck vzeta.n == size(ff, 3) || throw(BoundsError(ff))
    @boundscheck z.n == size(ff, 4) || throw(BoundsError(ff))
    @boundscheck r.n == size(ff, 5) || throw(BoundsError(ff))
    @boundscheck z.n == size(pz, 1) || throw(BoundsError(pz))
    @boundscheck r.n == size(pz, 2) || throw(BoundsError(pz))
    if evolve_upar
        # this is the case where the parallel flow and density are evolved separately
        # from the normalized pdf, g_s = (√π f_s c_s / n_s); the vz coordinate is
        # ((dz/dt) - upar_s) / c_s>
        # Integrating calculates (p_parallel/m_s n_s c_s^2) = (1/√π)∫d((vz-upar_s)/c_s) (1/2)*((vz-upar_s)/c_s)^2 * (√π f_s c_s / n_s)
        # so convert from p_s / m_s n_s c_s^2 to ppar_s = p_s / m_s N_e c_s^2
        @loop_r_z ir iz begin
            pz[iz,ir] = integrate_over_neutral_vspace(@view(ff[:,:,:,iz,ir]), vz.grid,
                            2, vz.wgts, vr.grid, 0, vr.wgts, vzeta.grid, 0, vzeta.wgts) *
                        density[iz,ir]
        end
    elseif evolve_density
        # corresponds to case where only the density is evolved separately from the
        # normalised pdf, given by g_s = (√π f_s c_s / n_s); the vz coordinate is
        # (dz/dt) / c_s.
        # Integrating calculates
        # (p_parallel/m_s n_s c_s^2) + (upar_s/c_s)^2 = (1/√π)∫d(vz/c_s) (vz/c_s)^2 * (√π f_s c_s / n_s)
        # so subtract off the mean kinetic energy and multiply by density to get the
        # internal energy density (aka pressure)
        @loop_r_z ir iz begin
            pz[iz,ir] = (integrate_over_neutral_vspace(@view(ff[:,:,:,iz,ir]), vz.grid,
                             2, vz.wgts, vr.grid, 0, vr.wgts, vzeta.grid, 0, vzeta.wgts) -
                         uz[iz,ir]^2) * density[iz,ir]
        end
    else
        # When evolve_density = false, the evolved pdf is the 'true' pdf,
        # and the vz coordinate is (dz/dt) / c_s.
        # Integrating calculates
        # (p_parallel/m_s N_e c_s^2) + (n_s/N_e)*(upar_s/c_s)^2 = (1/√π)∫d(vz/c_s) (vz/c_s)^2 * (√π f_s c_s / N_e)
        # so subtract off the mean kinetic energy density to get the internal energy
        # density (aka pressure)
        @loop_r_z ir iz begin
            pz[iz,ir] = integrate_over_neutral_vspace(@view(ff[:,:,:,iz,ir]), vz.grid,
                            2, vz.wgts, vr.grid, 0, vr.wgts, vzeta.grid, 0, vzeta.wgts) -
                        density[iz,ir]*uz[iz,ir]^2
        end
    end
    return nothing
end

function update_neutral_pr!(pr, pr_updated, pdf, vz, vr, vzeta, z, r, composition)
    @boundscheck r.n == size(pr,2) || throw(BoundsError(pr))
    @boundscheck z.n == size(pr,1) || throw(BoundsError(pr))
    
    begin_sn_r_z_region()
    @boundscheck composition.n_neutral_species == size(pdf, 6) || throw(BoundsError(pdf))
    @boundscheck composition.n_neutral_species == size(pr, 3) || throw(BoundsError(pr))
    
    @loop_sn isn begin
        if pr_updated[isn] == false
            @views update_neutral_pr_species!(pr[:,:,isn], pdf[:,:,:,:,:,isn], vz, vr, vzeta, z, r)
            pr_updated[isn] = true
        end
    end
end

"""
calculate the updated pressure in the rr direction (pr) for a given species
"""
function update_neutral_pr_species!(pr, ff, vz, vr, vzeta, z, r)
    @boundscheck vz.n == size(ff, 1) || throw(BoundsError(ff))
    @boundscheck vr.n == size(ff, 2) || throw(BoundsError(ff))
    @boundscheck vzeta.n == size(ff, 3) || throw(BoundsError(ff))
    @boundscheck z.n == size(ff, 4) || throw(BoundsError(ff))
    @boundscheck r.n == size(ff, 5) || throw(BoundsError(ff))
    @boundscheck z.n == size(pr, 1) || throw(BoundsError(pr))
    @boundscheck r.n == size(pr, 2) || throw(BoundsError(pr))
    @loop_r_z ir iz begin
        pr[iz,ir] = integrate_over_neutral_vspace(@view(ff[:,:,:,iz,ir]),
         vz.grid, 0, vz.wgts, vr.grid, 2, vr.wgts, vzeta.grid, 0, vzeta.wgts)
    end
    return nothing
end

function update_neutral_pzeta!(pzeta, pzeta_updated, pdf, vz, vr, vzeta, z, r, composition)
    @boundscheck r.n == size(pzeta,2) || throw(BoundsError(pzeta))
    @boundscheck z.n == size(pzeta,1) || throw(BoundsError(pzeta))
    
    begin_sn_r_z_region()
    @boundscheck composition.n_neutral_species == size(pdf, 6) || throw(BoundsError(pdf))
    @boundscheck composition.n_neutral_species == size(pzeta, 3) || throw(BoundsError(pzeta))
    
    @loop_sn isn begin
        if pzeta_updated[isn] == false
            @views update_neutral_pzeta_species!(pzeta[:,:,isn], pdf[:,:,:,:,:,isn], vz, vr, vzeta, z, r)
            pzeta_updated[isn] = true
        end
    end
end

"""
calculate the updated pressure in the zeta zeta direction (pzeta) for a given species
"""
function update_neutral_pzeta_species!(pzeta, ff, vz, vr, vzeta, z, r)
    @boundscheck vz.n == size(ff, 1) || throw(BoundsError(ff))
    @boundscheck vr.n == size(ff, 2) || throw(BoundsError(ff))
    @boundscheck vzeta.n == size(ff, 3) || throw(BoundsError(ff))
    @boundscheck z.n == size(ff, 4) || throw(BoundsError(ff))
    @boundscheck r.n == size(ff, 5) || throw(BoundsError(ff))
    @boundscheck z.n == size(pzeta, 1) || throw(BoundsError(pzeta))
    @boundscheck r.n == size(pzeta, 2) || throw(BoundsError(pzeta))
    @loop_r_z ir iz begin
        pzeta[iz,ir] = integrate_over_neutral_vspace(@view(ff[:,:,:,iz,ir]),
         vz.grid, 0, vz.wgts, vr.grid, 0, vr.wgts, vzeta.grid, 2, vzeta.wgts)
    end
    return nothing
end

function update_neutral_qz!(qz, qz_updated, density, uz, vth, pdf, vz, vr, vzeta, z, r,
                            composition, evolve_density, evolve_upar, evolve_ppar)
    @boundscheck r.n == size(qz,2) || throw(BoundsError(qz))
    @boundscheck z.n == size(qz,1) || throw(BoundsError(qz))
    
    begin_sn_r_z_region()
    @boundscheck composition.n_neutral_species == size(pdf, 6) || throw(BoundsError(pdf))
    @boundscheck composition.n_neutral_species == size(qz, 3) || throw(BoundsError(qz))
    
    @loop_sn isn begin
        if qz_updated[isn] == false
            @views update_neutral_qz_species!(qz[:,:,isn], density[:,:,isn], uz[:,:,isn],
                                              vth[:,:,isn], pdf[:,:,:,:,:,isn], vz, vr,
                                              vzeta, z, r, evolve_density, evolve_upar,
                                              evolve_ppar)
            qz_updated[isn] = true
        end
    end
end

"""
calculate the updated heat flux zzz direction (qz) for a given species
"""
function update_neutral_qz_species!(qz, density, uz, vth, ff, vz, vr, vzeta, z, r,
                                    evolve_density, evolve_upar, evolve_ppar)
    @boundscheck vz.n == size(ff, 1) || throw(BoundsError(ff))
    @boundscheck vr.n == size(ff, 2) || throw(BoundsError(ff))
    @boundscheck vzeta.n == size(ff, 3) || throw(BoundsError(ff))
    @boundscheck z.n == size(ff, 4) || throw(BoundsError(ff))
    @boundscheck r.n == size(ff, 5) || throw(BoundsError(ff))
    @boundscheck z.n == size(qz, 1) || throw(BoundsError(qz))
    @boundscheck r.n == size(qz, 2) || throw(BoundsError(qz))
    if evolve_upar && evolve_ppar
        @loop_r_z ir iz begin
            qz[iz,ir] = integrate_over_neutral_vspace(@view(ff[:,:,:,iz,ir]), vz.grid, 3,
                            vz.wgts, vr.grid, 0, vr.wgts, vzeta.grid, 0, vzeta.wgts) *
                        density[iz,ir] * vth[iz,ir]^3
        end
    elseif evolve_upar
        @loop_r_z ir iz begin
            qz[iz,ir] = integrate_over_neutral_vspace(@view(ff[:,:,:,iz,ir]), vz.grid, 3,
                            vz.wgts, vr.grid, 0, vr.wgts, vzeta.grid, 0, vzeta.wgts) *
                        density[iz,ir]
        end
    elseif evolve_ppar
        @loop_r_z ir iz begin
            @. vz.scratch = vz.grid - uz[iz,ir]
            qz[iz,ir] = integrate_over_neutral_vspace(@view(ff[:,:,:,iz,ir]), vz.scratch, 3,
                            vz.wgts, vr.grid, 0, vr.wgts, vzeta.grid, 0, vzeta.wgts) *
                        density[iz,ir] * vth[iz,ir]^3
        end
    elseif evolve_density
        @loop_r_z ir iz begin
            @. vz.scratch = vz.grid - uz[iz,ir]
            qz[iz,ir] = integrate_over_neutral_vspace(@view(ff[:,:,:,iz,ir]), vz.scratch, 3,
                            vz.wgts, vr.grid, 0, vr.wgts, vzeta.grid, 0, vzeta.wgts) *
                        density[iz,ir]
        end
    else
        @loop_r_z ir iz begin
            @. vz.scratch = vz.grid - uz[iz,ir]
            qz[iz,ir] = integrate_over_neutral_vspace(@view(ff[:,:,:,iz,ir]), vz.scratch, 3,
                            vz.wgts, vr.grid, 0, vr.wgts, vzeta.grid, 0, vzeta.wgts)
        end
    end
    return nothing
end

"""
Pre-calculate spatial derivatives of the neutral moments that will be needed for the time
advance
"""
function calculate_neutral_moment_derivatives!(moments, scratch, scratch_dummy, z,
                                               z_spectral, neutral_mom_diss_coeff)
    begin_sn_r_region()

    density = scratch.density_neutral
    uz = scratch.uz_neutral
    pz = scratch.pz_neutral
    qz = moments.neutral.qz
    vth = moments.neutral.vth
    dummy_zrsn = scratch_dummy.dummy_zrsn
    buffer_r_1 = scratch_dummy.buffer_rsn_1
    buffer_r_2 = scratch_dummy.buffer_rsn_2
    buffer_r_3 = scratch_dummy.buffer_rsn_3
    buffer_r_4 = scratch_dummy.buffer_rsn_4
    buffer_r_5 = scratch_dummy.buffer_rsn_5
    buffer_r_6 = scratch_dummy.buffer_rsn_6
    if moments.evolve_density
        @views derivative_z!(moments.neutral.ddens_dz, density, buffer_r_1,
                             buffer_r_2, buffer_r_3, buffer_r_4, z_spectral, z;
                             neutrals=true)
        # Upwinded using upar as advection velocity, to be used in continuity equation
        @loop_sn_r_z isn ir iz begin
            dummy_zrsn[iz,ir,isn] = -uz[iz,ir,isn]
        end
        @views derivative_z!(moments.neutral.ddens_dz_upwind, density,
                             dummy_zrsn, buffer_r_1, buffer_r_2, buffer_r_3, buffer_r_4,
                             buffer_r_5, buffer_r_6, z_spectral, z; neutrals=true)
    end
    if moments.evolve_density && neutral_mom_diss_coeff > 0.0

        # centred second derivative for dissipation
        @views derivative_z!(dummy_zrsn, density, buffer_r_1, buffer_r_2, buffer_r_3,
                             buffer_r_4, z_spectral, z; neutrals=true)
        @views derivative_z!(moments.neutral.d2dens_dz2, dummy_zrsn,
                             buffer_r_1, buffer_r_2, buffer_r_3, buffer_r_4,
                             z_spectral, z; neutrals=true)
    end
    if moments.evolve_density || moments.evolve_upar || moments.evolve_ppar
        @views derivative_z!(moments.neutral.duz_dz, uz, buffer_r_1,
                             buffer_r_2, buffer_r_3, buffer_r_4, z_spectral, z;
                             neutrals=true)
    end
    if moments.evolve_upar
        # Upwinded using upar as advection velocity, to be used in force-balance
        # equation
        @loop_sn_r_z isn ir iz begin
            dummy_zrsn[iz,ir,isn] = -uz[iz,ir,isn]
        end
        @views derivative_z!(moments.neutral.duz_dz_upwind, uz, dummy_zrsn,
                             buffer_r_1, buffer_r_2, buffer_r_3, buffer_r_4,
                             buffer_r_5, buffer_r_6, z_spectral, z; neutrals=true)
    end
    if moments.evolve_upar && neutral_mom_diss_coeff > 0.0

        # centred second derivative for dissipation
        @views derivative_z!(dummy_zrsn, uz, buffer_r_1, buffer_r_2, buffer_r_3,
                             buffer_r_4, z_spectral, z; neutrals=true)
        @views derivative_z!(moments.neutral.d2uz_dz2, dummy_zrsn, buffer_r_1,
                             buffer_r_2, buffer_r_3, buffer_r_4, z_spectral, z)
    end
    if moments.evolve_upar
        @views derivative_z!(moments.neutral.dpz_dz, pz, buffer_r_1,
                             buffer_r_2, buffer_r_3, buffer_r_4, z_spectral, z;
                             neutrals=true)
    end
    if moments.evolve_ppar
        # Upwinded using upar as advection velocity, to be used in energy equation
        @loop_sn_r_z isn ir iz begin
            dummy_zrsn[iz,ir,isn] = -uz[iz,ir,isn]
        end
        @views derivative_z!(moments.neutral.dpz_dz_upwind, pz, dummy_zrsn,
                             buffer_r_1, buffer_r_2, buffer_r_3, buffer_r_4,
                             buffer_r_5, buffer_r_6, z_spectral, z; neutrals=true)

        # centred second derivative for dissipation
        @views derivative_z!(dummy_zrsn, pz, buffer_r_1, buffer_r_2, buffer_r_3,
                             buffer_r_4, z_spectral, z; neutrals=true)
        @views derivative_z!(moments.neutral.d2pz_dz2, dummy_zrsn, buffer_r_1,
                             buffer_r_2, buffer_r_3, buffer_r_4, z_spectral, z;
                             neutrals=true)

        @views derivative_z!(moments.neutral.dqz_dz, qz, buffer_r_1,
                             buffer_r_2, buffer_r_3, buffer_r_4, z_spectral, z;
                             neutrals=true)
        @views derivative_z!(moments.neutral.dvth_dz, vth, buffer_r_1,
                             buffer_r_2, buffer_r_3, buffer_r_4, z_spectral, z;
                             neutrals=true)
    end
end

"""
computes the integral over vpa of the integrand, using the input vpa_wgts
"""
function integrate_over_vspace(args...)
    return integral(args...)/sqrt(pi)
end
# factor of Pi^3/2 assumes normalisation f^N_neutral = Pi^3/2 c_neutral^3 f_neutral / n_ref 
# For 1D case we multiply wgts of vr & vzeta by sqrt(pi) to return
# to 1D normalisation f^N_neutral = Pi^1/2 c_neutral f_neutral / n_ref 
function integrate_over_neutral_vspace(args...)
    return integral(args...)/(sqrt(pi)^3)
end

"""
computes the integral over vpa >= 0 of the integrand, using the input vpa_wgts
this could be made more efficient for the case that dz/dt = vpa is time-independent,
but it has been left general for the cases where, e.g., dz/dt = wpa*vth + upar
varies in time
"""
function integrate_over_positive_vpa(integrand, dzdt, vpa_wgts, wgts_mod, vperp_grid, vperp_wgts)
    # define the nvpa variable for convenience
    nvpa = length(vpa_wgts)
    nvperp = length(vperp_wgts)
    # define an approximation to zero that allows for finite-precision arithmetic
    zero = -1.0e-15
    # if dzdt at the maximum vpa index is negative, then dzdt < 0 everywhere
    # the integral over positive dzdt is thus zero, as we assume the distribution
    # function is zero beyond the simulated vpa domain
    if dzdt[nvpa] < zero
        velocity_integral = 0.0
    else
        # do bounds checks on arrays that will be used in the below loop
        @boundscheck nvpa == size(integrand,1) || throw(BoundsError(integrand))
        @boundscheck nvperp == size(integrand,2) || throw(BoundsError(integrand))
        @boundscheck nvpa == length(dzdt) || throw(BoundsError(dzdt))
        @boundscheck nvpa == length(wgts_mod) || throw(BoundsError(wgts_mod))
        # initialise the integration weights, wgts_mod, to be the input vpa_wgts
        # this will only change at the dzdt = 0 point, if it exists on the grid
        @. wgts_mod = vpa_wgts
        # ivpa_zero will be the minimum index for which dzdt[ivpa_zero] >= 0
        ivpa_zero = nvpa
        @inbounds for ivpa ∈ 1:nvpa
            if dzdt[ivpa] >= zero
                ivpa_zero = ivpa
                # if dzdt = 0, need to divide its associated integration
                # weight by a factor of 2 to avoid double-counting
                if abs(dzdt[ivpa]) < abs(zero)
                    wgts_mod[ivpa] /= 2.0
                end
                break
            end
        end
        @views velocity_integral = integrate_over_vspace(integrand[ivpa_zero:end,:], 
          dzdt[ivpa_zero:end], 0, wgts_mod[ivpa_zero:end], vperp_grid, 0, vperp_wgts)
        # n.b. we pass more arguments than might appear to be required here
        # to avoid needing a special integral function definition
        # the 0 integers are the powers by which dzdt and vperp_grid are raised to in the integral
    end
    return velocity_integral
end

function integrate_over_positive_vz(integrand, dzdt, vz_wgts, wgts_mod, 
 vr_grid, vr_wgts, vzeta_grid, vzeta_wgts)
    # define the nvz nvr nvzeta variable for convenience
    nvz = length(vz_wgts)
    nvr = length(vr_wgts)
    nvzeta = length(vzeta_wgts)
    # define an approximation to zero that allows for finite-precision arithmetic
    zero = -1.0e-15
    # if dzdt at the maximum vz index is negative, then dzdt < 0 everywhere
    # the integral over positive dzdt is thus zero, as we assume the distribution
    # function is zero beyond the simulated vpa domain
    if dzdt[nvz] < zero
        velocity_integral = 0.0
    else
        # do bounds checks on arrays that will be used in the below loop
        @boundscheck nvz == size(integrand,1) || throw(BoundsError(integrand))
        @boundscheck nvr == size(integrand,2) || throw(BoundsError(integrand))
        @boundscheck nvzeta == size(integrand,3) || throw(BoundsError(integrand))
        @boundscheck nvz == length(dzdt) || throw(BoundsError(dzdt))
        @boundscheck nvz == length(wgts_mod) || throw(BoundsError(wgts_mod))
        # initialise the integration weights, wgts_mod, to be the input vz_wgts
        # this will only change at the dzdt = 0 point, if it exists on the grid
        @. wgts_mod = vz_wgts
        # ivz_zero will be the minimum index for which dzdt[ivz_zero] >= 0
        ivz_zero = nvz
        @inbounds for ivz ∈ 1:nvz
            if dzdt[ivz] >= zero
                ivz_zero = ivz
                # if dzdt = 0, need to divide its associated integration
                # weight by a factor of 2 to avoid double-counting
                if abs(dzdt[ivz]) < abs(zero)
                    wgts_mod[ivz] /= 2.0
                end
                break
            end
        end
        @views velocity_integral = integrate_over_neutral_vspace(integrand[ivz_zero:end,:,:], 
          dzdt[ivz_zero:end], 0, wgts_mod[ivz_zero:end], vr_grid, 0, vr_wgts, vzeta_grid, 0, vzeta_wgts)
        # n.b. we pass more arguments than might appear to be required here
        # to avoid needing a special integral function definition
        # the 0 integers are the powers by which dzdt vr_grid and vzeta_grid are raised to in the integral
    end
    return velocity_integral
end

"""
computes the integral over vpa <= 0 of the integrand, using the input vpa_wgts
this could be made more efficient for the case that dz/dt = vpa is time-independent,
but it has been left general for the cases where, e.g., dz/dt = wpa*vth + upar
varies in time
"""
function integrate_over_negative_vpa(integrand, dzdt, vpa_wgts, wgts_mod, vperp_grid, vperp_wgts)
    # define the nvpa nvperp variables for convenience
    nvpa = length(vpa_wgts)
    nvperp = length(vperp_wgts)
    # define an approximation to zero that allows for finite-precision arithmetic
    zero = 1.0e-15
    # if dzdt at the mimimum vpa index is positive, then dzdt > 0 everywhere
    # the integral over negative dzdt is thus zero, as we assume the distribution
    # function is zero beyond the simulated vpa domain
    if dzdt[1] > zero
        velocity_integral = 0.0
    else
        # do bounds checks on arrays that will be used in the below loop
        @boundscheck nvpa == size(integrand,1) || throw(BoundsError(integrand))
        @boundscheck nvperp == size(integrand,2) || throw(BoundsError(integrand))
        @boundscheck nvpa == length(dzdt) || throw(BoundsError(dzdt))
        @boundscheck nvpa == length(wgts_mod) || throw(BoundsError(wgts_mod))
        # initialise the integration weights, wgts_mod, to be the input vpa_wgts
        # this will only change at the dzdt = 0 point, if it exists on the grid
        @. wgts_mod = vpa_wgts
        # ivpa_zero will be the maximum index for which dzdt[ivpa_zero] <= 0
        ivpa_zero = 1
        @inbounds for ivpa ∈ nvpa:-1:1
            if dzdt[ivpa] <= zero
                ivpa_zero = ivpa
                # if dzdt = 0, need to divide its associated integration
                # weight by a factor of 2 to avoid double-counting
                if abs(dzdt[ivpa]) < zero
                    wgts_mod[ivpa] /= 2.0
                end
                break
            end
        end
        @views velocity_integral = integrate_over_vspace(integrand[1:ivpa_zero,:], 
                dzdt[1:ivpa_zero], 0, wgts_mod[1:ivpa_zero], vperp_grid, 0, vperp_wgts)
        # n.b. we pass more arguments than might appear to be required here
        # to avoid needing a special integral function definition
        # the 0 integers are the powers by which dzdt and vperp_grid are raised to in the integral
    end
    return velocity_integral
end
function integrate_over_negative_vz(integrand, dzdt, vz_wgts, wgts_mod,
        vr_grid, vr_wgts, vzeta_grid, vzeta_wgts)
    # define the nvz nvr nvzeta variables for convenience
    nvz = length(vz_wgts)
    nvr = length(vr_wgts)
    nvzeta = length(vzeta_wgts)
    # define an approximation to zero that allows for finite-precision arithmetic
    zero = 1.0e-15
    # if dzdt at the mimimum vz index is positive, then dzdt > 0 everywhere
    # the integral over negative dzdt is thus zero, as we assume the distribution
    # function is zero beyond the simulated vpa domain
    if dzdt[1] > zero
        velocity_integral = 0.0
    else
        # do bounds checks on arrays that will be used in the below loop
        @boundscheck nvz == size(integrand,1) || throw(BoundsError(integrand))
        @boundscheck nvr == size(integrand,2) || throw(BoundsError(integrand))
        @boundscheck nvzeta == size(integrand,3) || throw(BoundsError(integrand))
        @boundscheck nvz == length(dzdt) || throw(BoundsError(dzdt))
        @boundscheck nvz == length(wgts_mod) || throw(BoundsError(wgts_mod))
        # initialise the integration weights, wgts_mod, to be the input vz_wgts
        # this will only change at the dzdt = 0 point, if it exists on the grid
        @. wgts_mod = vz_wgts
        # ivz_zero will be the maximum index for which dzdt[ivz_zero] <= 0
        ivz_zero = 1
        @inbounds for ivz ∈ nvz:-1:1
            if dzdt[ivz] <= zero
                ivz_zero = ivz
                # if dzdt = 0, need to divide its associated integration
                # weight by a factor of 2 to avoid double-counting
                if abs(dzdt[ivz]) < zero
                    wgts_mod[ivz] /= 2.0
                end
                break
            end
        end
        @views velocity_integral = integrate_over_neutral_vspace(integrand[1:ivz_zero,:,:], 
                dzdt[1:ivz_zero], 0, wgts_mod[1:ivz_zero], vr_grid, 0, vr_wgts, vzeta_grid, 0, vzeta_wgts)
        # n.b. we pass more arguments than might appear to be required here
        # to avoid needing a special integral function definition
        # the 0 integers are the powers by which dzdt and vperp_grid are raised to in the integral
    end
    return velocity_integral
end

"""
"""
function reset_moments_status!(moments)
    if moments.evolve_density == false
        moments.ion.dens_updated .= false
        moments.neutral.dens_updated .= false
    end
    if moments.evolve_upar == false
        moments.ion.upar_updated .= false
        moments.neutral.uz_updated .= false
    end
    if moments.evolve_ppar == false
        moments.ion.ppar_updated .= false
        moments.neutral.pz_updated .= false
    end
    moments.ion.qpar_updated .= false
    moments.neutral.uzeta_updated .= false
    moments.neutral.ur_updated .= false
    moments.neutral.pzeta_updated .= false
    moments.neutral.pr_updated .= false
    moments.neutral.qz_updated .= false
    moments.electron.dens_updated[] = false
    moments.electron.upar_updated[] = false
    moments.electron.ppar_updated[] = false
    moments.electron.qpar_updated[] = false
end

end<|MERGE_RESOLUTION|>--- conflicted
+++ resolved
@@ -5,11 +5,7 @@
 export integrate_over_vspace
 export integrate_over_positive_vpa, integrate_over_negative_vpa
 export integrate_over_positive_vz, integrate_over_negative_vz
-<<<<<<< HEAD
 export create_moments_ion, create_moments_electron, create_moments_neutral
-=======
-export create_moments_ion, create_moments_neutral
->>>>>>> 780ce0b5
 export update_moments!
 export update_density!
 export update_upar!
@@ -45,12 +41,8 @@
 using ..derivatives: derivative_r!
 using ..looping
 using ..gyroaverages: gyro_operators, gyroaverage_pdf!
-<<<<<<< HEAD
 using ..input_structs: braginskii_fluid, kinetic_electrons
 using ..moment_kinetics_structs: moments_ion_substruct, moments_electron_substruct,
-=======
-using ..moment_kinetics_structs: moments_ion_substruct,
->>>>>>> 780ce0b5
                                  moments_neutral_substruct
 
 #global tmpsum1 = 0.0
@@ -202,7 +194,6 @@
         external_source_momentum_amplitude, external_source_pressure_amplitude,
         external_source_controller_integral, constraints_A_coefficient,
         constraints_B_coefficient, constraints_C_coefficient)
-<<<<<<< HEAD
 end
 
 """
@@ -280,8 +271,6 @@
         external_source_pressure_amplitude, v_norm_fac, ddens_dz, dupar_dz, dppar_dz,
         dppar_dz_upwind, d2ppar_dz2, dqpar_dz, dT_dz, dT_dz_upwind, dvth_dz,
         constraints_A_coefficient, constraints_B_coefficient, constraints_C_coefficient)
-=======
->>>>>>> 780ce0b5
 end
 
 # neutral particles have natural mean velocities 
