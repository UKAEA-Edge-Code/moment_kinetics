--- conflicted
+++ resolved
@@ -40,14 +40,11 @@
 using ..derivatives: derivative_z!
 using ..derivatives: derivative_r!
 using ..looping
-<<<<<<< HEAD
+using ..gyroaverages: gyro_operators, gyroaverage_pdf!
 using ..input_structs: braginskii_fluid, kinetic_electrons
 using ..moment_kinetics_structs: moments_ion_substruct, moments_electron_substruct,
                                  moments_neutral_substruct
 
-=======
-using ..gyroaverages: gyro_operators, gyroaverage_pdf!
->>>>>>> 294483e0
 #global tmpsum1 = 0.0
 #global tmpsum2 = 0.0
 #global dens_hist = zeros(17,1)
@@ -475,16 +472,12 @@
             moments.ion.qpar_updated[is] = true
         end
     end
-<<<<<<< HEAD
+
     update_vth!(moments.ion.vth, moments.ion.ppar, moments.ion.pperp, moments.ion.dens, vperp, z, r, composition)
-=======
-
-    update_vth!(moments.charged.vth, moments.charged.ppar, moments.charged.pperp, moments.charged.dens, vperp, z, r, composition)
     # update the Chodura diagnostic -- note that the pdf should be the unnormalised one
     # so this will break for the split moments cases
     update_chodura!(moments,ff,vpa,vperp,z,r,r_spectral,composition,geometry,scratch_dummy,z_advect)
         
->>>>>>> 294483e0
     return nothing
 end
 
@@ -825,13 +818,8 @@
     begin_s_r_region()
     if z.irank == 0
         @loop_s_r is ir begin
-<<<<<<< HEAD
             @views moments.ion.chodura_integral_lower[ir,is] = update_chodura_integral_species!(ff[:,:,1,ir,is],dffdr[:,:,1,ir,is],
-            ff_dummy[:,:,1,ir,is],vpa,vperp,z,r,composition,geometry,z_advect[is].speed[1,:,:,ir],moments.ion.dens[1,ir,is],del_vpa,1,ir)
-=======
-            @views moments.charged.chodura_integral_lower[ir,is] = update_chodura_integral_species!(ff[:,:,1,ir,is],dffdr[:,:,1,ir,is],
-            ff_dummy[:,:],vpa,vperp,z,r,composition,geometry,z_advect[is].speed[1,:,:,ir],moments.charged.dens[1,ir,is],del_vpa,1,ir)
->>>>>>> 294483e0
+            ff_dummy[:,:],vpa,vperp,z,r,composition,geometry,z_advect[is].speed[1,:,:,ir],moments.ion.dens[1,ir,is],del_vpa,1,ir)
         end
     else # we do not save this Chodura integral to the output file
         @loop_s_r is ir begin
@@ -840,13 +828,8 @@
     end
     if z.irank == z.nrank - 1
         @loop_s_r is ir begin
-<<<<<<< HEAD
             @views moments.ion.chodura_integral_upper[ir,is] = update_chodura_integral_species!(ff[:,:,end,ir,is],dffdr[:,:,end,ir,is],
-            ff_dummy[:,:,end,ir,is],vpa,vperp,z,r,composition,geometry,z_advect[is].speed[end,:,:,ir],moments.ion.dens[end,ir,is],del_vpa,z.n,ir)
-=======
-            @views moments.charged.chodura_integral_upper[ir,is] = update_chodura_integral_species!(ff[:,:,end,ir,is],dffdr[:,:,end,ir,is],
-            ff_dummy[:,:],vpa,vperp,z,r,composition,geometry,z_advect[is].speed[end,:,:,ir],moments.charged.dens[end,ir,is],del_vpa,z.n,ir)
->>>>>>> 294483e0
+            ff_dummy[:,:],vpa,vperp,z,r,composition,geometry,z_advect[is].speed[end,:,:,ir],moments.ion.dens[end,ir,is],del_vpa,z.n,ir)
         end
     else # we do not save this Chodura integral to the output file
         @loop_s_r is ir begin
