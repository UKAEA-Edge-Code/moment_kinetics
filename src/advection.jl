--- conflicted
+++ resolved
@@ -5,10 +5,6 @@
 export setup_advection
 export update_advection_factor!
 export calculate_explicit_advection!
-<<<<<<< HEAD
-=======
-#export update_boundary_indices!
->>>>>>> 5404377e
 export advance_f_local!
 export advance_f_df_precomputed!
 export advection_info
@@ -68,75 +64,8 @@
     adv_fac = allocate_shared_float([coord.n for coord in coords]...)
     # create array for storing the speed along this coordinate
     speed = allocate_shared_float([coord.n for coord in coords]...)
-<<<<<<< HEAD
     # return advection_info struct containing necessary arrays
     return advection_info(rhs, df, speed, adv_fac)
-=======
-    # create array for storing the modified speed along this coordinate
-    modified_speed = allocate_shared_float([coord.n for coord in coords]...)
-    # return advection_info struct containing necessary arrays
-    return advection_info(rhs, df, speed, modified_speed, adv_fac)
-end
-
-"""
-Calculate the grid index correspond to the upwind and downwind boundaries, as well as
-the index increment needed to sweep in the upwind direction
-
-Arguments
----------
-advection : advection_info
-    struct containing information on how to advect in a direction.
-orthogonal_coordinate_range : UnitRange{mk_int}
-    Range of indices for the dimension orthogonal to the advection direction, used to
-    iterate over the orthogonal coordinate.
-"""
-function update_boundary_indices!(advection, orthogonal_coordinate_range1, 
-orthogonal_coordinate_range2, orthogonal_coordinate_range3)
-    n = size(advection.speed,1)
-    for l ∈ orthogonal_coordinate_range3
-        for k ∈ orthogonal_coordinate_range2
-            for j ∈ orthogonal_coordinate_range1
-                # NB: for now, assume the speed has the same sign at all grid points
-                # so only need to check its value at one location to determine the upwind direction
-                if advection.speed[1,j,k,l] > 0
-                    advection.upwind_idx[j,k,l] = 1
-                    advection.upwind_increment[j,k,l] = -1
-                    advection.downwind_idx[j,k,l] = n
-                else
-                    advection.upwind_idx[j,k,l] = n
-                    advection.upwind_increment[j,k,l] = 1
-                    advection.downwind_idx[j,k,l] = 1
-                end
-            end
-        end
-    end
-    return nothing
-end
-
-function update_boundary_indices!(advection, orthogonal_coordinate_range1, 
-orthogonal_coordinate_range2, orthogonal_coordinate_range3, orthogonal_coordinate_range4)
-    n = size(advection.speed,1)
-    for l ∈ orthogonal_coordinate_range4
-        for k ∈ orthogonal_coordinate_range3
-            for j ∈ orthogonal_coordinate_range2
-                for i ∈ orthogonal_coordinate_range1
-                    # NB: for now, assume the speed has the same sign at all grid points
-                    # so only need to check its value at one location to determine the upwind direction
-                    if advection.speed[1,i,j,k,l] > 0
-                        advection.upwind_idx[i,j,k,l] = 1
-                        advection.upwind_increment[i,j,k,l] = -1
-                        advection.downwind_idx[i,j,k,l] = n
-                    else
-                        advection.upwind_idx[i,j,k,l] = n
-                        advection.upwind_increment[i,j,k,l] = 1
-                        advection.downwind_idx[i,j,k,l] = 1
-                    end
-                end
-            end
-        end
-    end
-    return nothing
->>>>>>> 5404377e
 end
 
 """
@@ -146,14 +75,8 @@
 function update_advection_factor!(adv_fac, speed, n, dt)
     @boundscheck n == length(adv_fac) || throw(BoundsError(adv_fac))
     @boundscheck n == length(speed) || throw(BoundsError(speed))
-<<<<<<< HEAD
     for i ∈ 1:n
         adv_fac[i] = -dt*speed[i]
-=======
-    
-    for i ∈ 1:n
-        adv_fac[i] = -dt*speed[i]    
->>>>>>> 5404377e
     end
     return nothing
 end
@@ -172,23 +95,13 @@
 """
 update the righthand side of the equation to account for 1d advection in this coordinate
 """
-<<<<<<< HEAD
-function update_rhs!(advection, i_outer, j_outer, f_current, coord, dt, spectral)
-    # calculate the factor appearing in front of df/dcoord in the advection
-    # term at time level n in the frame moving with the approximate
-    # characteristic
-    @views update_advection_factor!(advection.adv_fac[:,i_outer,j_outer],
-                                    advection.speed[:,i_outer,j_outer], coord.n, dt)
-=======
 function update_rhs!(advection, i_outer, j_outer, k_outer, f_current, coord, dt, spectral)
     # calculate the factor appearing in front of df/dcoord in the advection
     # term at time level n in the frame moving with the approximate
     # characteristic
-    
     @views update_advection_factor!(advection.adv_fac[:,i_outer,j_outer,k_outer],
         advection.speed[:,i_outer,j_outer,k_outer], coord.n, dt)
-    
->>>>>>> 5404377e
+
     # calculate df/dcoord
     @views derivative!(coord.scratch, f_current, coord, advection.adv_fac[:,i_outer,j_outer,k_outer], spectral)
     #@views derivative!(coord.scratch, f_current, coord, spectral)
@@ -196,12 +109,7 @@
     #derivative!(coord.scratch, f_current, coord, spectral)
     # calculate the explicit advection terms on the rhs of the equation;
     # i.e., -Δt⋅δv⋅f'
-<<<<<<< HEAD
-    @views calculate_explicit_advection!(advection.rhs[:,i_outer,j_outer], coord.scratch,
-        advection.adv_fac[:,i_outer,j_outer], coord.n)
-=======
     @views calculate_explicit_advection!(advection.rhs[:,i_outer,j_outer,k_outer], coord.scratch, advection.adv_fac[:,i_outer,j_outer,k_outer], coord.n)
-    
 end
 
 function update_rhs!(advection, i_outer, j_outer, k_outer, l_outer, f_current, coord, dt, spectral)
@@ -221,21 +129,11 @@
     # i.e., -Δt⋅δv⋅f'
     @views calculate_explicit_advection!(advection.rhs[:,i_outer,j_outer,k_outer,l_outer], coord.scratch, advection.adv_fac[:,i_outer,j_outer,k_outer,l_outer], coord.n)
     
->>>>>>> 5404377e
 end
 
 """
 do all the work needed to update f(coord) at a single value of other coords
 """
-<<<<<<< HEAD
-function advance_f_local!(f_new, f_current, f_old, advection, i_outer, j_outer, coord, dt, spectral)
-    # update the rhs of the equation accounting for 1d advection in coord
-    update_rhs!(advection, i_outer, j_outer, f_current, coord, dt, spectral)
-    # update ff at time level n+1 using an explicit Runge-Kutta method
-    # along approximate characteristics
-    @views update_f!(f_new, advection.rhs[:,i_outer,j_outer], coord.n)
-=======
-
 function advance_f_local!(f_new, f_current, advection, i_outer, j_outer, k_outer, coord, dt, spectral)
     # update the rhs of the equation accounting for 1d advection in coord
     update_rhs!(advection, i_outer, j_outer, k_outer, f_current, coord, dt, spectral)
@@ -250,19 +148,18 @@
     @views update_f!(f_new, advection.rhs[:,i_outer,j_outer,k_outer,l_outer], coord.n)
 end
 
-function advance_f_df_precomputed!(f_new, df_current, advection, i_outer, j_outer, k_outer, coord, dt, spectral)
+function advance_f_df_precomputed!(f_new, df_current, advection, i_outer, j_outer, k_outer, coord, dt)
     # update the rhs of the equation accounting for 1d advection in coord
     @views calculate_explicit_advection!(advection.rhs[:,i_outer,j_outer,k_outer], df_current, advection.adv_fac[:,i_outer,j_outer,k_outer], coord.n)
 	# update f to take into account the explicit advection
     @views update_f!(f_new, advection.rhs[:,i_outer,j_outer,k_outer], coord.n)
 end
 
-function advance_f_df_precomputed!(f_new, df_current, advection, i_outer, j_outer, k_outer, l_outer, coord, dt, spectral)
+function advance_f_df_precomputed!(f_new, df_current, advection, i_outer, j_outer, k_outer, l_outer, coord, dt)
     # update the rhs of the equation accounting for 1d advection in coord
     @views calculate_explicit_advection!(advection.rhs[:,i_outer,j_outer,k_outer,l_outer], df_current, advection.adv_fac[:,i_outer,j_outer,k_outer,l_outer], coord.n)
 	# update f to take into account the explicit advection
     @views update_f!(f_new, advection.rhs[:,i_outer,j_outer,k_outer,l_outer], coord.n)
->>>>>>> 5404377e
 end
 
 """
@@ -270,11 +167,7 @@
 function update_f!(f_new, rhs, n)
     @boundscheck n == length(f_new) || throw(BoundsError(f_new))
     @boundscheck n == length(rhs) || throw(BoundsError(rhs))
-<<<<<<< HEAD
-
-=======
     
->>>>>>> 5404377e
     for i ∈ 1:n
         f_new[i] += rhs[i]
     end
