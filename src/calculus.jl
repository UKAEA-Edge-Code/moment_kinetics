--- conflicted
+++ resolved
@@ -6,20 +6,13 @@
 export reconcile_element_boundaries_MPI!
 export integral
 
-<<<<<<< HEAD
 using ..moment_kinetics_structs: chebyshev_info
-using ..type_definitions: mk_float
-
-=======
-
-using ..chebyshev: chebyshev_info, chebyshev_derivative!
-using ..finite_differences: derivative_finite_difference!
 using ..type_definitions: mk_float, mk_int
-using MPI 
+using MPI
 using ..communication: block_rank
 using ..communication: _block_synchronize
 using ..looping
->>>>>>> a357c771
+
 """
     elementwise_derivative!(coord, f, adv_fac, spectral)
     elementwise_derivative!(coord, f, spectral)
@@ -32,6 +25,17 @@
 Result is stored in coord.scratch_2d.
 """
 function elementwise_derivative! end
+
+"""
+    elementwise_second_derivative!(coord, f, spectral)
+
+Generic function for element-by-element second derivatives.
+
+Note: no upwinding versions of second deriatives.
+
+Result is stored in coord.scratch_2d.
+"""
+function elementwise_second_derivative! end
 
 """
     derivative!(df, f, coord, adv_fac, spectral)
@@ -41,80 +45,68 @@
 function derivative!(df, f, coord, adv_fac, spectral::Union{Bool,<:chebyshev_info})
     # get the derivative at each grid point within each element and store in
     # coord.scratch_2d
-    elementwise_derivative!(coord, f, adv_fac, spectral, Val(1))
+    elementwise_derivative!(coord, f, adv_fac, spectral)
     # map the derivative from the elemental grid to the full grid;
     # at element boundaries, use the derivative from the upwind element.
     derivative_elements_to_full_grid!(df, coord.scratch_2d, coord, adv_fac)
 end
 
 """
-    derivative!(df, f, coord, spectral, order=Val(1))
+    derivative!(df, f, coord, spectral)
 
 Non-upwinding derivative.
 """
 function derivative!(df, f, coord, spectral)
-    return derivative!(df, f, coord, spectral, Val(1))
-end
-
-function derivative!(df, f, coord, spectral, ::Val{1})
     # get the derivative at each grid point within each element and store in
     # coord.scratch_2d
-    elementwise_derivative!(coord, f, spectral, Val(1))
+    elementwise_derivative!(coord, f, spectral)
     # map the derivative from the elem;ntal grid to the full grid;
     # at element boundaries, use the average of the derivatives from neighboring elements.
     derivative_elements_to_full_grid!(df, coord.scratch_2d, coord)
 end
 
-<<<<<<< HEAD
-function derivative!(df, f, coord, spectral::Bool, order::Val{2})
+function second_derivative!(df, f, coord, spectral::Bool)
     # Finite difference version must use an appropriate second derivative stencil, not
     # apply the 1st derivative twice as for the spectral element method
-=======
-"""
-calculate the derivative of f using finite differences, with particular scheme
-specified by coord.fd_option; stored in df
-"""
-function derivative!(df, f, coord, adv_fac, not_spectral::Bool)
-    # get the derivative at each grid point within each element and store in df
-    derivative_finite_difference!(coord.scratch_2d, f, coord.cell_width, adv_fac,
-        coord.bc, coord.fd_option, coord.igrid, coord.ielement)
-    # map the derivative from the elemental grid to the full grid;
-    # at element boundaries, use the derivative from the upwind element.
-    derivative_elements_to_full_grid!(df, coord.scratch_2d, coord, adv_fac)
-end
->>>>>>> a357c771
 
     # get the derivative at each grid point within each element and store in
     # coord.scratch_2d
-    elementwise_derivative!(coord, f, spectral, order)
+    elementwise_second_derivative!(coord, f, spectral)
     # map the derivative from the elem;ntal grid to the full grid;
     # at element boundaries, use the average of the derivatives from neighboring elements.
     derivative_elements_to_full_grid!(df, coord.scratch_2d, coord)
 end
 
-function derivative!(d2f, f, coord, spectral, ::Val{2})
+function second_derivative!(d2f, f, Q, coord, spectral)
+    # computes d / d coord ( Q . d f / d coord)
     # For spectral element methods, calculate second derivative by applying first
     # derivative twice, with special treatment for element boundaries
 
     # First derivative
-    elementwise_derivative!(coord, f, spectral, Val(1))
+    elementwise_derivative!(coord, f, spectral)
     derivative_elements_to_full_grid!(coord.scratch3, coord.scratch_2d, coord)
+    # MPI reconcile code here if used with z or r coords
+
     # Save elementwise first derivative result
     coord.scratch2_2d .= coord.scratch_2d
 
+    #form Q . d f / d coord
+    coord.scratch3 .= Q .* coord.scratch3
+
     # Second derivative for element interiors
-    elementwise_derivative!(coord, coord.scratch3, spectral, Val(1))
+    elementwise_derivative!(coord, coord.scratch3, spectral)
     derivative_elements_to_full_grid!(d2f, coord.scratch_2d, coord)
+    # MPI reconcile code here if used with z or r coords
 
     # Add contribution to penalise discontinuous first derivatives at element
     # boundaries. For smooth functions this would do nothing so should not affect
     # convergence of the second derivative. Aims to stabilise numerical instability when
     # spike develops at an element boundary. The coefficient is an arbitrary choice, it
     # should probably be large enough for stability but as small as possible.
+    #
+    # Arbitrary numerical coefficient
+    C = 1.0
     function penalise_discontinuous_first_derivative!(d2f, imin, imax, df)
-        # Arbitrary numerical coefficient
-        C = 1.0
-
         # Left element boundary
         d2f[imin] += C * df[1]
 
@@ -125,7 +117,7 @@
     end
     @views penalise_discontinuous_first_derivative!(d2f, 1, coord.imax[1],
                                                     coord.scratch2_2d[:,1])
-    for ielement ∈ 2:coord.nelement
+    for ielement ∈ 2:coord.nelement_local
         @views penalise_discontinuous_first_derivative!(d2f, coord.imin[ielement]-1,
                                                         coord.imax[ielement],
                                                         coord.scratch2_2d[:,ielement])
@@ -134,10 +126,24 @@
     if coord.bc ∈ ("wall", "zero", "both_zero")
         # For stability don't contribute to evolution at boundaries, in case these
         # points are not set by a boundary condition.
-        d2f[1] = 0.0
-        d2f[end] = 0.0
-    end
-
+        # Full grid may be across processes and bc only applied to extreme ends of the
+        # domain.
+        if coord.irank == 0
+            d2f[1] = 0.0
+        end
+        if coord.irank == coord.nrank - 1
+            d2f[end] = 0.0
+        end
+    elseif coord.bc == "periodic"
+        # Need to get first derivatives from opposite ends of grid
+        if coord.nelement_local != coord.nelement_global
+            error("Distributed memory MPI not yet supported here")
+        end
+        d2f[1] -= C * coord.scratch2_2d[end,end]
+        d2f[end] += C * coord.scratch2_2d[1,1]
+    else
+        error("Unsupported bc '$coord.bc'")
+    end
     return nothing
 end
 
@@ -271,7 +277,7 @@
 		df1d[1] = 0.5*(df2d[1,1]+df2d[coord.ngrid,coord.nelement_local])
 		# consider right domain boundary
 		df1d[coord.n] = df1d[1]
-	else 
+	else
 	# put endpoints into 1D array to be reconciled
 	# across processes at a higher scope -> larger message sizes possible
 		df1d[1] = df2d[1,1]
@@ -291,8 +297,8 @@
 
 """
 extension of the above function to distributed memory MPI
-function allows for arbitray array sizes ONLY IF the 
-if statements doing the final endpoint assignments are 
+function allows for arbitray array sizes ONLY IF the
+if statements doing the final endpoint assignments are
 updated to include each physical dimension required
 in the main code
 """
@@ -338,22 +344,22 @@
 	
     # synchronize buffers
     # -- this all-to-all block communicate here requires that this function is NOT called from within a parallelised loop
-    # -- or from a @serial_region or from an if statment isolating a single rank on a block 
+    # -- or from a @serial_region or from an if statment isolating a single rank on a block
     _block_synchronize()
     #if block_rank[] == 0 # lead process on this shared-memory block
     @serial_region begin
 
         # now deal with endpoints that are stored across ranks
         comm = coord.comm
-        nrank = coord.nrank 
-        irank = coord.irank 
+        nrank = coord.nrank
+        irank = coord.irank
         #send_buffer = coord.send_buffer
         #receive_buffer = coord.receive_buffer
         # sending pattern is cyclic. First we send data form irank -> irank + 1
         # to fix the lower endpoints, then we send data from irank -> irank - 1
         # to fix upper endpoints. Special exception for the periodic points.
         # receive_buffer[1] is for data received, send_buffer[1] is data to be sent
-        
+
         # pass data from irank -> irank + 1, receive data from irank - 1
         idst = mod(irank+1,nrank) # destination rank for sent data
         isrc = mod(irank-1,nrank) # source rank for received data
@@ -361,7 +367,7 @@
         rreq1 = MPI.Irecv!(receive_buffer1, comm; source=isrc, tag=1)
         sreq1 = MPI.Isend(dfdx_upper_endpoints, comm; dest=idst, tag=1)
         #print("$irank: Sending   $irank -> $idst = $dfdx_upper_endpoints\n")
-        
+
         # pass data from irank -> irank - 1, receive data from irank + 1
         idst = mod(irank-1,nrank) # destination rank for sent data
         isrc = mod(irank+1,nrank) # source rank for received data
@@ -386,7 +392,7 @@
         end
         #now update the df1d array -- using a slice appropriate to the dimension reconciled
         assign_endpoint!(df1d,receive_buffer1,"lower",coord)
-        
+
         if irank == nrank-1
             if coord.bc == "periodic"
                 #update the extreme upper endpoint with data from irank = 0
@@ -399,7 +405,7 @@
         end
         #now update the df1d array -- using a slice appropriate to the dimension reconciled
         assign_endpoint!(df1d,receive_buffer2,"upper",coord)
-        
+
     end
     # synchronize buffers
     _block_synchronize()
@@ -414,41 +420,40 @@
 		#sgn = -1 for send irank + 1 -> irank
 		#loop over all indices in array
 		for i in eachindex(buffer,adv_fac,endpoints)
-			if sgn*adv_fac[i] > 0.0 
-			# replace buffer value with endpoint value 
+			if sgn*adv_fac[i] > 0.0
+			# replace buffer value with endpoint value
 				buffer[i] = endpoints[i]
 			elseif sgn*adv_fac[i] < 0.0
 				#do nothing
-			else #average values 
+			else #average values
 				buffer[i] = 0.5*(buffer[i] + endpoints[i])
 			end
 		end
 		
 	end
 	
-function reconcile_element_boundaries_MPI!(df1d::AbstractArray{mk_float,Ndims}, 
+function reconcile_element_boundaries_MPI!(df1d::AbstractArray{mk_float,Ndims},
 	adv_fac_lower_endpoints::AbstractArray{mk_float,Mdims}, adv_fac_upper_endpoints::AbstractArray{mk_float,Mdims},
 	dfdx_lower_endpoints::AbstractArray{mk_float,Mdims}, dfdx_upper_endpoints::AbstractArray{mk_float,Mdims},
 	receive_buffer1::AbstractArray{mk_float,Mdims}, receive_buffer2::AbstractArray{mk_float,Mdims}, coord) where {Ndims,Mdims}
 	
     # synchronize buffers
     # -- this all-to-all block communicate here requires that this function is NOT called from within a parallelised loop
-    # -- or from a @serial_region or from an if statment isolating a single rank on a block 
+    # -- or from a @serial_region or from an if statment isolating a single rank on a block
     _block_synchronize()
     #if block_rank[] == 0 # lead process on this shared-memory block
     @serial_region begin
-        
         # now deal with endpoints that are stored across ranks
         comm = coord.comm
-        nrank = coord.nrank 
-        irank = coord.irank 
+        nrank = coord.nrank
+        irank = coord.irank
         #send_buffer = coord.send_buffer
         #receive_buffer = coord.receive_buffer
         # sending pattern is cyclic. First we send data form irank -> irank + 1
         # to fix the lower endpoints, then we send data from irank -> irank - 1
         # to fix upper endpoints. Special exception for the periodic points.
         # receive_buffer[1] is for data received, send_buffer[1] is data to be sent
-        
+
         # send highest end point on THIS rank
         # pass data from irank -> irank + 1, receive data from irank - 1
         idst = mod(irank+1,nrank) # destination rank for sent data
@@ -457,7 +462,7 @@
         rreq1 = MPI.Irecv!(receive_buffer1, comm; source=isrc, tag=1)
         sreq1 = MPI.Isend(dfdx_upper_endpoints, comm; dest=idst, tag=1)
         #print("$irank: Sending   $irank -> $idst = $dfdx_upper_endpoints\n")
-        
+
         # send lowest end point on THIS rank
         # pass data from irank -> irank - 1, receive data from irank + 1
         idst = mod(irank-1,nrank) # destination rank for sent data
@@ -475,7 +480,7 @@
             if coord.bc == "periodic"
                 # depending on adv_fac, update the extreme lower endpoint with data from irank = nrank -1	
                 apply_adv_fac!(receive_buffer1,adv_fac_lower_endpoints,dfdx_lower_endpoints,1)
-            else # directly use value from Cheb at extreme lower point 
+            else # directly use value from Cheb at extreme lower point
                 receive_buffer1 .= dfdx_lower_endpoints
             end
         else # depending on adv_fac, update the lower endpoint with data from irank = nrank -1	
@@ -483,7 +488,7 @@
         end
         #now update the df1d array -- using a slice appropriate to the dimension reconciled
         assign_endpoint!(df1d,receive_buffer1,"lower",coord)
-        
+
         if irank == nrank-1
             if coord.bc == "periodic"
                 # depending on adv_fac, update the extreme upper endpoint with data from irank = 0
@@ -501,79 +506,6 @@
     # synchronize buffers
     _block_synchronize()
 end
-	
-function second_derivative!(d2f, f, Q, coord, spectral)
-    # computes d / d coord ( Q . d f / d coord)
-    # For spectral element methods, calculate second derivative by applying first
-    # derivative twice, with special treatment for element boundaries
-
-    # First derivative
-    chebyshev_derivative!(coord.scratch_2d, f, spectral, coord)
-    derivative_elements_to_full_grid!(coord.scratch3, coord.scratch_2d, coord)
-    # MPI reconcile code here if used with z or r coords
-    
-    # Save elementwise first derivative result
-    coord.scratch2_2d .= coord.scratch_2d
-
-    #form Q . d f / d coord
-    coord.scratch3 .= Q .* coord.scratch3
-    
-    # Second derivative for element interiors
-    chebyshev_derivative!(coord.scratch_2d, coord.scratch3, spectral, coord)
-    derivative_elements_to_full_grid!(d2f, coord.scratch_2d, coord)
-    # MPI reconcile code here if used with z or r coords
-    
-    
-    # Add contribution to penalise discontinuous first derivatives at element
-    # boundaries. For smooth functions this would do nothing so should not affect
-    # convergence of the second derivative. Aims to stabilise numerical instability when
-    # spike develops at an element boundary. The coefficient is an arbitrary choice, it
-    # should probably be large enough for stability but as small as possible.
-    #
-    # Arbitrary numerical coefficient
-    C = 1.0
-    function penalise_discontinuous_first_derivative!(d2f, imin, imax, df)
-        # Left element boundary
-        d2f[imin] += C * df[1]
-
-        # Right element boundary
-        d2f[imax] -= C * df[end]
-
-        return nothing
-    end
-    @views penalise_discontinuous_first_derivative!(d2f, 1, coord.imax[1],
-                                                    coord.scratch2_2d[:,1])
-    for ielement ∈ 2:coord.nelement_local
-        @views penalise_discontinuous_first_derivative!(d2f, coord.imin[ielement]-1,
-                                                        coord.imax[ielement],
-                                                        coord.scratch2_2d[:,ielement])
-    end
-
-    if coord.bc ∈ ("wall", "zero")
-        # For stability don't contribute to evolution at boundaries, in case these
-        # points are not set by a boundary condition.    
-        # Full grid may be across processes and bc only applied to extreme ends of the
-        # domain.
-        if coord.irank == 0
-            d2f[1] = 0.0
-        end
-        if coord.irank == coord.nrank - 1
-            d2f[end] = 0.0
-        end
-    elseif coord.bc == "periodic"
-        # Need to get first derivatives from opposite ends of grid
-        if coord.nelement_local != coord.nelement_global
-            error("Distributed memory MPI not yet supported here")
-        end
-        d2f[1] -= C * coord.scratch2_2d[end,end]
-        d2f[end] += C * coord.scratch2_2d[1,1]
-    else
-        error("Unsupported bc '$coord.bc'")
-    end
-    return nothing
-end
-
-
 
 """
 Computes the integral of the integrand, using the input wgts
@@ -645,7 +577,7 @@
     @boundscheck ny == length(vy) || throw(BoundsError(vy))
 #    @boundscheck ny == length(wgtsy) || throw(BoundsError(wtgsy))
 #    @boundscheck nx == length(wgtsx) || throw(BoundsError(wtgsx))
-   
+
     @inbounds for j ∈ 1:ny
         @inbounds for i ∈ 1:nx
             integral += integrand[i,j] * (vx[i] ^ px) * (vy[j] ^ py) * wgtsx[i] * wgtsy[j]
@@ -675,7 +607,7 @@
     @boundscheck nx == length(vx) || throw(BoundsError(vx))
     @boundscheck ny == length(vy) || throw(BoundsError(vy))
     @boundscheck nz == length(vz) || throw(BoundsError(vz))
-   
+
     @inbounds for k ∈ 1:nz
         @inbounds for j ∈ 1:ny
             @inbounds for i ∈ 1:nx
