"""
Communication functions and setup

Split the grid into 'blocks'. Each block can use shared memory (MPI shared memory
arrays). At the moment only works with a single 'block' containing the whole grid -
eventually add more MPI communication functions to communicate between blocks. A block
should probably be a 'NUMA region' for maximum efficiency.

Note: charge-exchange collisions loop over neutral species for each ion species. At the
moment this loop is not parallelised (although it could be, by introducing some more
loop ranges), as at the moment we only run with 1 ion species and 1 neutral species.
"""
module communication

<<<<<<< HEAD
export allocate_shared, block_rank, block_size, comm_block, comm_world, finalize_comms!,
       initialize_comms!, global_rank, global_size, MPISharedArray
=======
export allocate_shared, block_rank, block_size, comm_block, comm_inter_block,
       iblock_index, comm_world, finalize_comms!, initialize_comms!, global_rank,
       MPISharedArray, global_size
export setup_distributed_memory_MPI
>>>>>>> 5404377e

using MPI
using SHA

using ..debugging
using ..type_definitions: mk_float, mk_int

"""
Can use a const `MPI.Comm` for `comm_world` and just copy the pointer from
`MPI.COMM_WORLD` because `MPI.COMM_WORLD` is never deleted, so pointer stays valid.
"""
const comm_world = MPI.Comm()

"""
Communicator connecting a shared-memory region

Must use a `Ref{MPI.Comm}` to allow a non-const `MPI.Comm` to be stored. Need to actually
assign to this and not just copy a pointer into the `.val` member because otherwise the
`MPI.Comm` object created by `MPI.Comm_split()` would be deleted, which probably makes
MPI.jl delete the communicator.
"""
const comm_block = Ref(MPI.Comm())

"""
Communicator connecting the root processes of each shared memory block

Must use a `Ref{MPI.Comm}` to allow a non-const `MPI.Comm` to be stored. Need to actually
assign to this and not just copy a pointer into the `.val` member because otherwise the
`MPI.Comm` object created by `MPI.Comm_split()` would be deleted, which probably makes
MPI.jl delete the communicator.
"""
const comm_inter_block = Ref(MPI.Comm())

# Use Ref for these variables so that they can be made `const` (so have a definite
# type), but contain a value assigned at run-time.
"""
"""
const global_rank = Ref{mk_int}()

"""
"""
const global_size = Ref{mk_int}()

"""
"""
const iblock_index = Ref{mk_int}()

"""
"""
const block_rank = Ref{mk_int}()

"""
"""
const block_size = Ref{mk_int}()

"""
"""
const global_Win_store = Vector{MPI.Win}(undef, 0)

"""
"""
function __init__()
    MPI.Init()

    comm_world.val = MPI.COMM_WORLD.val

    global_rank[] = MPI.Comm_rank(comm_world)
    global_size[] = MPI.Comm_size(comm_world)
    #block_rank[] = MPI.Comm_rank(comm_block)
    #block_size[] = MPI.Comm_size(comm_block)
end

"""
Function to take information from user about r z grids and 
number of processes allocated to set up communicators
notation definitions:
    - block: group of processes that share data with shared memory
    - z group: group of processes that need to communicate data for z derivatives
    - r group: group of processes that need to communicate data for r derivatives
"""
function setup_distributed_memory_MPI(z_nelement_global,z_nelement_local,r_nelement_global,r_nelement_local; printout=false)
    # setup some local constants and dummy variables
    irank_global = global_rank[] # rank index within global processes
    nrank_global = global_size[] # number of processes 
    
    # get information about how the grid is divided up
    # number of sections `chunks' of the x grid
    r_nchunks = floor(mk_int,r_nelement_global/r_nelement_local)
    # number of sections `chunks' of the z grid
	z_nchunks = floor(mk_int,z_nelement_global/z_nelement_local) # number of sections of the z grid
	# get the number of shared-memorz blocks in the z r decomposition
    nblocks = r_nchunks*z_nchunks
    # get the number of ranks per block
    nrank_per_zr_block = floor(mk_int,nrank_global/nblocks)
    
    if printout
        println("debug info:")
        println("nrank_global: ",nrank_global)
        println("r_nchunks: ",r_nchunks)
        println("z_nchunks: ",z_nchunks)
        println("nblocks: ",nblocks)
        println("nrank_per_zr_block: ",nrank_per_zr_block)
    end
	# throw an error if user specified information is inconsistent
    if (nrank_per_zr_block*nblocks < nrank_global)
        if irank_global ==0 
            println("ERROR: You must choose global number of processes to be an integer multiple of the number of \n 
                     nblocks = (r_nelement_global/r_nelement_local)*(z_nelement_global/z_nelement_local)")
            flush(stdout)
        end
        MPI.Abort(comm_world,1)
    end
    
    # assign information regarding shared-memory blocks
    # block index -- which block is this process in 
    iblock = floor(mk_int,irank_global/nrank_per_zr_block)
    # rank index within a block
    irank_block = mod(irank_global,nrank_per_zr_block)

    if printout
        println("iblock: ",iblock)
        println("irank_block: ",irank_block)
    end
    # assign the block rank to the global variables
    iblock_index[] = iblock
    block_rank[] = irank_block
    block_size[] = nrank_per_zr_block
    # construct a communicator for intra-block communication
    comm_block[] = MPI.Comm_split(comm_world,iblock,irank_block)
    # MPI.Comm_split(comm,color,key)
	# comm -> communicator to be split
	# color -> label of group of processes
	# key -> label of process in group
    
    # now create the communicators for the r z derivatives across blocks 
    z_ngroup = r_nchunks
    z_nrank_per_group = z_nchunks
	z_igroup = floor(mk_int,iblock/z_nchunks) # iblock(irank) - > z_igroup 
	z_irank =  mod(iblock,z_nchunks) # iblock(irank) -> z_irank
	# iblock = z_igroup * z_nchunks + z_irank_sub 

    if printout
        # useful information for debugging
        println("z_ngroup: ",z_ngroup)
        println("z_nrank_per_group: ",z_nrank_per_group)
        println("z_igroup: ",z_igroup)
        println("z_irank_sub: ",z_irank)
        println("iblock: ",iblock, " ", z_igroup * z_nchunks + z_irank)
        println("")
    end

    r_ngroup = z_nchunks
	r_nrank_per_group = r_nchunks
	r_igroup = z_irank # block(irank) - > r_igroup 
	r_irank = z_igroup # block(irank) -> r_irank
    # irank = r_igroup + z_nrank_per_group * r_irank

    if printout
        # useful information for debugging
        println("r_ngroup: ",r_ngroup)
        println("r_nrank_per_group: ",r_nrank_per_group)
        println("r_igroup: ",r_igroup)
        println("r_irank: ",r_irank)
        println("iblock: ",iblock, " ", r_irank * r_ngroup + r_igroup)
        println("")
    end

	# construct communicators for inter-block communication
	# only communicate between lead processes on a block
    if block_rank[] == 0
        comm_inter_block[] = MPI.Comm_split(comm_world, 0, iblock)
        r_comm = MPI.Comm_split(comm_world,r_igroup,r_irank)
        z_comm = MPI.Comm_split(comm_world,z_igroup,z_irank)
    else # assign a dummy value 
        comm_inter_block[] = MPI.Comm_split(comm_world, nothing, iblock)
        r_comm = MPI.Comm_split(comm_world,nothing,r_irank)
        z_comm = MPI.Comm_split(comm_world,nothing,z_irank)
    end
    # MPI.Comm_split(comm,color,key)
	# comm -> communicator to be split
	# color -> label of group of processes
	# key -> label of process in group
    # if color == nothing then this process is excluded from the communicator
    
    return z_irank, z_nrank_per_group, z_comm, r_irank, r_nrank_per_group, r_comm
end

@debug_shared_array begin
    """
    Special type for debugging race conditions in accesses to shared-memory arrays.
    Only used if debugging._debug_level is high enough.
    """
    struct DebugMPISharedArray{T, N} <: AbstractArray{T, N}
        data::Array{T,N}
        is_read::Array{Bool,N}
        is_written::Array{Bool, N}
        creation_stack_trace::String
        @debug_detect_redundant_block_synchronize begin
            previous_is_read::Array{Bool,N}
            previous_is_written::Array{Bool, N}
        end
    end

    export DebugMPISharedArray

    # Constructors
    function DebugMPISharedArray(array::Array)
        dims = size(array)
        is_read = Array{Bool}(undef, dims)
        is_read .= false
        is_written = Array{Bool}(undef, dims)
        is_written .= false
        creation_stack_trace = string([string(s, "\n") for s in stacktrace()]...)
        @debug_detect_redundant_block_synchronize begin
            # Initialize as `true` so that the first call to _block_synchronize() with
            # @debug_detect_redundant_block_synchronize activated does not register the
            # previous call as unnecessary
            previous_is_read = Array{Bool}(undef, dims)
            previous_is_read .= true
            previous_is_written = Array{Bool}(undef, dims)
            previous_is_written .= true
            return DebugMPISharedArray(array, is_read, is_written, creation_stack_trace,
                                       previous_is_read, previous_is_written)
        end
        return DebugMPISharedArray(array, is_read, is_written, creation_stack_trace)
    end

    # Define functions needed for AbstractArray interface
    # (https://docs.julialang.org/en/v1/manual/interfaces/#man-interface-array)
    Base.size(A::DebugMPISharedArray{T, N}) where {T, N} = size(A.data)
    function Base.getindex(A::DebugMPISharedArray{T, N}, I::Vararg{mk_int,N}) where {T, N}
        A.is_read[I...] = true
        return getindex(A.data, I...)
    end
    function Base.setindex!(A::DebugMPISharedArray{T, N}, v::T, I::Vararg{mk_int,N}) where {T, N}
        A.is_written[I...] = true
        return setindex!(A.data, v, I...)
    end
    # Overload Base.convert() so that it is forbidden to convert a DebugMPISharedArray
    # to Array. If this happens, it can cause surprising results (i.e. debug checks do
    # not run), and it should never be useful.
    # Define 3 versions here because Julia dispatches to the most specific applicable
    # method, so need to make sure these are the most specific versions, regardless of
    # how the type passed to the first argument was defined.
    function Base.convert(::Type{Array{T,N}} where {T,N}, a::DebugMPISharedArray)
        error("Forbidden to convert DebugMPISharedArray to Array - this would "
              * "silently disable the debug checks")
    end
    function Base.convert(::Type{Array{T}} where {T}, a::DebugMPISharedArray)
        error("Forbidden to convert DebugMPISharedArray to Array - this would "
              * "silently disable the debug checks")
    end
    function Base.convert(::Type{Array}, a::DebugMPISharedArray)
        error("Forbidden to convert DebugMPISharedArray to Array - this would "
              * "silently disable the debug checks")
    end

    import MPI: Buffer
    function Buffer(A::DebugMPISharedArray)
        return Buffer(A.data)
    end

    # Keep a global Vector of references to all created DebugMPISharedArray
    # instances, so their is_read and is_written members can be checked and
    # reset by _block_synchronize()
    const global_debugmpisharedarray_store = Vector{DebugMPISharedArray}(undef, 0)
end

"""
"""
const MPISharedArray = @debug_shared_array_ifelse(DebugMPISharedArray, Array)

"""
Get a shared-memory array of `mk_float` (shared by all processes in a 'block')

Create a shared-memory array using `MPI.Win_allocate_shared()`. Pointer to the memory
allocated is wrapped in a Julia array. Memory is not managed by the Julia array though.
A reference to the `MPI.Win` needs to be freed - this is done by saving the `MPI.Win`
into a `Vector` in the `Communication` module, which has all its entries freed by the
`finalize_comms!()` function, which should be called when `moment_kinetics` is done
running a simulation/test.

Arguments
---------
dims - mk_int or Tuple{mk_int}
    Dimensions of the array to be created. Dimensions passed define the size of the
    array which is being handled by the 'block' (rather than the global array, or a
    subset for a single process).

Returns
-------
Array{mk_float}
"""
function allocate_shared(T, dims)
    br = block_rank[]
    bs = block_size[]
    n = prod(dims)

    if br == 0
        # Allocate points on rank-0 for simplicity
        n_local = n
    else
        n_local = 0
    end

    @debug_shared_array_allocate begin
        # Check that allocate_shared was called from the same place on all ranks
        st = stacktrace()
        stackstring = string([string(s, "\n") for s ∈ st]...)

        # Only include file and line number in the string that we hash so that
        # function calls with different signatures are not seen as different
        # (e.g. time_advance!() with I/O arguments on rank-0 but not on other
        # ranks).
        signaturestring = string([string(s.file, s.line) for s ∈ st]...)

        hash = sha256(signaturestring)
        all_hashes = MPI.Allgather(hash, comm_block[])
        l = length(hash)
        for i ∈ 1:length(all_hashes)÷l
            if all_hashes[(i - 1) * l + 1: i * l] != hash
                error("allocate_shared() called inconsistently\n",
                      "rank $(block_rank[]) called from:\n",
                      stackstring)
            end
        end
    end

    win, ptr = MPI.Win_allocate_shared(T, n_local, comm_block[])

    # Array is allocated contiguously, but `ptr` points to the 'locally owned' part.
    # We want to use as a shared array, so want to wrap the entire shared array.
    # Get start pointer of array from rank-0 process. Cannot use ptr, as this
    # is null when n_local=0.
    _, _, base_ptr = MPI.Win_shared_query(win, 0)
    base_ptr = Ptr{T}(base_ptr)

    if base_ptr == Ptr{Nothing}(0)
        error("Got null pointer when trying to allocate shared array")
    end

    # Don't think `win::MPI.Win` knows about the type of the pointer (its concrete type
    # is something like `MPI.Win(Ptr{Nothing} @0x00000000033affd0)`), so it's fine to
    # put them all in the same global_Win_store - this won't introduce type instability
    push!(global_Win_store, win)

    array = unsafe_wrap(Array, base_ptr, dims)

    @debug_shared_array begin
        # If @debug_shared_array is active, create DebugMPISharedArray instead of Array
        debug_array = DebugMPISharedArray(array)
        push!(global_debugmpisharedarray_store, debug_array)
        return debug_array
    end

    return array
end

# Need to put this before _block_synchronize() so that original_error() is defined.
@debug_error_stop_all begin
    # Redefine Base.error(::String) so that it communicates the error to other
    # processes, which can pick it up in _block_synchronize() so that all processes are
    # stopped. This should make interactive debugging easier, since all processes will
    # stop if there is an error, instead of hanging.  Using ^C to stop hanging processes
    # seems to mess up the MPI state so it's not possible to call, e.g.,
    # `run_moment_kinetics()` again without restarting Julia.
    #
    # Also calls finalize_comms!() on all processes when erroring, so that a later run
    # starts from a clean state. Note: if you catch the `ErrorException` raised by
    # `error()` and try to continue, most likely you will get a segfault (when
    # @debug_error_stop_all is active) because all the shared-memory arrays are deleted.
    #
    # Only want this active for debug runs, because for production runs we don't want
    # extra MPI.Allgather() calls.
    #
    # The following implementation feels like a horrible hack, so I (JTO) am worried it
    # might be fragile in the long run, but it only affects the code when debugging is
    # enabled, and only really exists for convenience - if it breaks we can just delete
    # it.
    #
    # Using 'world age' allows us to call the original Base.error(::String) from inside
    # this redefined Base.error(::String). Implementation copied from here:
    # https://discourse.julialang.org/t/how-to-call-the-original-function-when-overriding-it/56865/6
    const world_age_before_definition = Base.get_world_counter()
    original_error(message) = Base.invoke_in_world(world_age_before_definition,
                                                   Base.error, message)
    function Base.error(message::String)
        # Communicate to all processes (which pick up the messages in
        # _block_synchronize()) that there was an error
        _ = MPI.Allgather(true, comm_world)

        # Clean up MPI-allocated memory before raising error
        finalize_comms!()

        original_error(message)
    end

    # This needs to be called before each blocking collective operation (e.g.
    # MPI.Barrier()), to make sure any errors that have occured on other processes are
    # communicated.
    function _gather_errors()
        # Gather a flag from all processes saying if there has been an error. If there
        # was, error here too so that all processes stop.
        all_errors = MPI.Allgather(false, comm_world)
        if any(all_errors)
            error_procs = Vector{mk_int}(undef, 0)
            for (i, flag) ∈ enumerate(all_errors)
                if flag
                    # (i-1) because MPI ranks are 0-based indices
                    push!(error_procs, i-1)
                end
            end

            # Clean up MPI-allocated memory before raising error
            finalize_comms!()

            original_error("Stop due to errors on other processes. Processes with "
                           * "errors were: $error_procs.")
        end
    end
end

@debug_detect_redundant_block_synchronize begin
    """
    """
    const previous_block_synchronize_stackstring = Ref{String}("")

    """
    """
    const debug_detect_redundant_is_active = Ref{Bool}(false)
end
@debug_shared_array begin
    # This function is used in two ways:
    # 1. To throw an error when @debug_shared_array is activated.
    # 2. To show when an error would be raised at one _block_synchronize() call if
    #    the previous _block_synchronize() call were removed.
    """
    Check whether a sharerd-memory array has been accessed incorrectly

    Arguments
    ---------
    array : DebugMPISharedArray
        The array being checked
    check_redundant : Bool, default false
        If set to true, the function is being used to check whether the previous call to
        _block_synchronize() was redundant. In this case, checks the combinations of
        `is_read` with `previous_is_read` and `is_written` with `previous_is_written`,
        and returns `false` (rather than calling `error()`) if the combination would
        cause an error.
    """
    function debug_check_shared_array(array; check_redundant=false)
        dims = size(array)
        global_dims = (dims..., block_size[])

        is_read = array.is_read
        is_written = array.is_written
        @debug_detect_redundant_block_synchronize begin
            if check_redundant
                # Note `||` cannot broadcast because it 'short-circuits', so only
                # accepts scalar Bool arguments. Therefore we need to use `.|`
                # (broadcasted, bit-wise or) to combine arrays of Bool.  Need to
                # explicitly convert the result to a Vector{Bool}, because by default
                # the result is a BitVector, and passing BitVector to MPI.Allgather()
                # causes an error
                is_read = Array{Bool}(is_read .| array.previous_is_read)
                is_written = Array{Bool}(is_written .| array.previous_is_written)
            end
        end

        @debug_error_stop_all _gather_errors()
        global_is_read = reshape(MPI.Allgather(is_read, comm_block[]),
                                 global_dims...)
        global_is_written = reshape(MPI.Allgather(is_written, comm_block[]),
                                    global_dims...)
        for i ∈ CartesianIndices(array)
            n_reads = sum(global_is_read[i, :])
            n_writes = sum(global_is_written[i, :])
            if n_writes > 1
                if check_redundant
                    # In the @debug_detect_redundant__block_synchronize case, cannot
                    # use Base.error() (as redefined by @debug_error_stop_all),
                    # because the redefined function cleans up (deletes) the
                    # shared-memory arrays, so would cause segfaults.
                    return false
                else
                    error("Shared memory array written at $i from multiple ranks "
                          * "between calls to _block_synchronize(). Array was "
                          * "created at:\n"
                          * array.creation_stack_trace)
                end
            elseif n_writes == 1 && n_reads > 0
                if global_is_written[i, block_rank[] + 1]
                    read_procs = Vector{mk_int}(undef, 0)
                    for (r, is_read) ∈ enumerate(global_is_read[i, :])
                        if r == block_rank[] + 1
                            continue
                        elseif is_read
                            push!(read_procs, r)
                        end
                    end
                    if length(read_procs) > 0
                        if check_redundant
                            # In the @debug_detect_redundant_block_synchronize case,
                            # cannot use Base.error() (as redefined by
                            # @debug_error_stop_all), because the redefined function
                            # cleans up (deletes) the shared-memory arrays, so would
                            # cause segfaults.
                            return false
                        else
                            # 'rank' is 0-based, but read_procs was 1-based, so
                            # correct
                            read_procs .-= 1
                            error("Shared memory array was written at $i on rank "
                                  * "$(block_rank[]) but read from ranks "
                                  * "$read_procs Array was created at:\n"
                                  * array.creation_stack_trace)
                        end
                    end
                end
            end
        end
        return true
    end

    """
    Raises an error if any array has been accessed incorrectly since the previous call
    to _block_synchronize()

    Can be added when debugging to help in down where an error occurs.
    """
    function debug_check_shared_memory()
        for (arraynum, array) ∈ enumerate(global_debugmpisharedarray_store)
            debug_check_shared_array(array)
        end
        return nothing
    end
end

"""
Call an MPI Barrier for all processors in a block.

Used to synchronise processors that are working on the same shared-memory array(s)
between operations, to avoid race conditions. Should be (much) cheaper than a global MPI
Barrier because it only requires communication within a single node.

Note: some debugging code currently assumes that if _block_synchronize() is called on one
block, it is called simultaneously on all blocks. It seems likely that this will always
be true, but if it ever changes (i.e. different blocks doing totally different work),
the debugging routines need to be updated.
"""
function _block_synchronize()
    @debug_error_stop_all _gather_errors()
    MPI.Barrier(comm_block[])

    @debug_block_synchronize begin
        st = stacktrace()
        stackstring = string([string(s, "\n") for s ∈ st]...)

        # Only include file and line number in the string that we hash so that
        # function calls with different signatures are not seen as different
        # (e.g. time_advance!() with I/O arguments on rank-0 but not on other
        # ranks).
        signaturestring = string([string(s.file, s.line) for s ∈ st]...)

        hash = sha256(signaturestring)
        all_hashes = reshape(MPI.Allgather(hash, comm_block[]), length(hash),
                             block_size[])
        for i ∈ 1:block_size[]
            h = all_hashes[:, i]
            if h != hash
                error("_block_synchronize() called inconsistently\n",
                      "rank $(block_rank[]) called from:\n",
                      stackstring)
            end
        end
    end

    @debug_shared_array begin
        # Check for potential race conditions:
        # * Between _block_synchronize() any element of an array should be written to by
        #   at most one rank.
        # * If an element is not written to, any rank can read it.
        # * If an element is written to, only the rank that writes to it should read it.
        #
        @debug_detect_redundant_block_synchronize previous_was_unnecessary = true
        for (arraynum, array) ∈ enumerate(global_debugmpisharedarray_store)

            debug_check_shared_array(array)

            @debug_detect_redundant_block_synchronize begin
                # debug_detect_redundant_is_active[] is set to true at the beginning of
                # time_advance!() so that we do not do these checks during
                # initialization: they cause problems with @debug_initialize_NaN during
                # array allocation; generally it does not matter if there are a few
                # extra _block_synchronize() calls during initialization, so it is not
                # worth the effort to trim them down to the absolute minimum.
                if debug_detect_redundant_is_active[]

                    if !debug_check_shared_array(array, check_redundant=true)
                        # If there was a failure for at least one array, the previous
                        # _block_synchronize was necessary - if the previous call was not
                        # there, for this array array.is_read and array.is_written would
                        # have the values of combined_is_read and combined_is_written,
                        # and would fail the debug_check_shared_array() above this
                        # @debug_detect_redundant_block_synchronize block.
                        previous_was_unnecessary = false
                    end

                    array.previous_is_read .= array.is_read
                    array.previous_is_written .= array.is_written
                else
                    # If checking is inactive, set as if at 'previous' the array was
                    # always read/written so that the next set of checks don't detect a
                    # 'redundant' call which is actually only 'redundant' just after an
                    # inactive region (e.g. initialisation or writing output).
                    array.previous_is_read .= true
                    array.previous_is_written .= true
                end
            end

            array.is_read .= false
            array.is_written .= false
        end
        @debug_detect_redundant_block_synchronize begin
            if debug_detect_redundant_is_active[]
                # Check the previous call was unnecessary on all processes, not just
                # this one
                previous_was_unnecessary = MPI.Allreduce(previous_was_unnecessary,
                                                         MPI.Op(&, Bool), comm_world)

                if (previous_was_unnecessary && global_size[] > 1)
                    # The intention of this debug block is to detect when calls to
                    # _block_synchronize() are not necessary and can be removed. It's not
                    # obvious that this will always work - it might be that a call to
                    # _block_synchronize() is necessary with some options, but not
                    # necessary with others. Hopefully it will be possible to handle
                    # this by moving the _block_synchronize() call inside appropriate
                    # if-clauses. If not, it might be necessary to define something like
                    # _block_synchronize_ignore_redundant() to skip this check because
                    # the check is ambiguous.
                    #
                    # If we are running in serial (global_size[] == 1), then none of the
                    # _block_synchronize() calls are 'necessary', so this check is not
                    # useful.
                    error("Previous call to _block_synchronize() was not necessary. "
                          * "Call was from:\n"
                          * "$(previous_block_synchronize_stackstring[])")
                end

                st = stacktrace()
                stackstring = string([string(s, "\n") for s ∈ st]...)
                previous_block_synchronize_stackstring[] = stackstring
            end
        end

        @debug_error_stop_all _gather_errors()
        MPI.Barrier(comm_block[])
    end
end

"""
Set up communications

Check that global variables are in the correct state (i.e. caches were emptied
correctly if they were used before).

Also does some set up for debugging routines, if they are active.
"""
function initialize_comms!()
    if length(global_Win_store) > 0
        free_shared_arrays()
    end

    @debug_detect_redundant_block_synchronize begin
        debug_detect_redundant_is_active[] = false
    end

    return nothing
end

"""
Clean up from communications

Do any needed clean-up for MPI, etc. Does not call `MPI.Finalize()` - this is called
anyway when Julia exits, and we do not want to call it explicitly so that multiple runs
can be done in a single Julia session.

Frees any shared-memory arrays.
"""
function finalize_comms!()
    free_shared_arrays()

    return nothing
end

"""
"""
function free_shared_arrays()
    @debug_shared_array resize!(global_debugmpisharedarray_store, 0)

    for w ∈ global_Win_store
        MPI.free(w)
    end
    resize!(global_Win_store, 0)

    return nothing
end

end # communication<|MERGE_RESOLUTION|>--- conflicted
+++ resolved
@@ -12,15 +12,10 @@
 """
 module communication
 
-<<<<<<< HEAD
-export allocate_shared, block_rank, block_size, comm_block, comm_world, finalize_comms!,
-       initialize_comms!, global_rank, global_size, MPISharedArray
-=======
 export allocate_shared, block_rank, block_size, comm_block, comm_inter_block,
        iblock_index, comm_world, finalize_comms!, initialize_comms!, global_rank,
        MPISharedArray, global_size
 export setup_distributed_memory_MPI
->>>>>>> 5404377e
 
 using MPI
 using SHA
