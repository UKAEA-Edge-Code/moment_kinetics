"""
"""
module continuity

export continuity_equation!

using ..calculus: derivative!
using ..looping

"""
use the continuity equation dn/dt + d(n*upar)/dz to update the density n for all species
"""
<<<<<<< HEAD
function continuity_equation!(dens_out, fvec_in, moments, composition, vpa, z, r, dt,
                              spectral, ionization, num_diss_params)
    # use the continuity equation dn/dt + d(n*upar)/dz to update the density n
    # for each species

    begin_s_r_region()

    @loop_s is begin
        @loop_r ir begin #MRH NOT SURE ABOUT THIS!
            @views continuity_equation_single_species!(dens_out[:,ir,is],
                fvec_in.density[:,ir,:], fvec_in.upar[:,ir,is], z, dt, spectral, ionization, composition, is, num_diss_params)
        end
=======
function continuity_equation!(dens_out, fvec_in, moments, composition, z, r, dt, spectral)
    # use the continuity equation dn/dt + d(n*upar)/dz to update the density n
    # for each species
    
    begin_s_r_region()
    
    @loop_s_r is ir begin
            @views continuity_equation_single_species!(dens_out[:,ir,is],
                fvec_in.density[:,ir,is], fvec_in.upar[:,ir,is], z, dt, spectral)
>>>>>>> 5404377e
    end
end

"""
use the continuity equation dn/dt + d(n*upar)/dz to update the density n
"""
function continuity_equation_single_species!(dens_out, dens_in, upar, z, dt, spectral,
                                             ionization, composition, is,
                                             num_diss_params)
    ## calculate the particle flux nu
    #@. z.scratch = dens_in[:,is]*upar
    ## Use as 'adv_fac' for upwinding
    #@. z.scratch3 = -upar
    ## calculate d(nu)/dz, averaging the derivative values at element boundaries
    #derivative!(z.scratch, z.scratch, z, z.scratch3, spectral)
    ##derivative!(z.scratch, z.scratch, z, -upar, spectral)
    ## update the density to account for the divergence of the particle flux
    #@. dens_out -= dt*z.scratch

    # Use as 'adv_fac' for upwinding
    @. z.scratch3 = -upar
    @views derivative!(z.scratch, dens_in[:,is], z, z.scratch3, spectral)
    derivative!(z.scratch2, upar, z, spectral)
    @. dens_out -= dt*(upar*z.scratch + dens_in[:,is]*z.scratch2)

    # update the density to account for ionization collisions;
    # ionization collisions increase the density for ions and decrease the density for neutrals
    if is ∈ composition.ion_species_range
        # NB: could improve efficiency here by calculating total neutral density
        for isn ∈ composition.neutral_species_range
            @. dens_out += dt*ionization*dens_in[:,is]*dens_in[:,isn]
        end
    elseif is ∈ composition.neutral_species_range
        # NB: could improve efficiency here by calculating total ion density
        for isi ∈ composition.ion_species_range
            @. dens_out -= dt*ionization*dens_in[:,is]*dens_in[:,isi]
        end
    end

    # Ad-hoc diffusion to stabilise numerics...
    diffusion_coefficient = num_diss_params.moment_dissipation_coefficient
    if diffusion_coefficient > 0.0
        derivative!(z.scratch, dens_in[:,is], z, spectral, Val(2))
        @. dens_out += dt*diffusion_coefficient*z.scratch
    end

    return nothing
end

end<|MERGE_RESOLUTION|>--- conflicted
+++ resolved
@@ -8,79 +8,67 @@
 using ..looping
 
 """
-use the continuity equation dn/dt + d(n*upar)/dz to update the density n for all species
+use the continuity equation dn/dt + d(n*upar)/dz to update the density n for all charged
+species
 """
-<<<<<<< HEAD
-function continuity_equation!(dens_out, fvec_in, moments, composition, vpa, z, r, dt,
-                              spectral, ionization, num_diss_params)
-    # use the continuity equation dn/dt + d(n*upar)/dz to update the density n
-    # for each species
+function continuity_equation!(dens_out, fvec_in, moments, composition, dt, spectral,
+                              ionization, num_diss_params)
+    begin_s_r_z_region()
 
-    begin_s_r_region()
-
-    @loop_s is begin
-        @loop_r ir begin #MRH NOT SURE ABOUT THIS!
-            @views continuity_equation_single_species!(dens_out[:,ir,is],
-                fvec_in.density[:,ir,:], fvec_in.upar[:,ir,is], z, dt, spectral, ionization, composition, is, num_diss_params)
-        end
-=======
-function continuity_equation!(dens_out, fvec_in, moments, composition, z, r, dt, spectral)
-    # use the continuity equation dn/dt + d(n*upar)/dz to update the density n
-    # for each species
-    
-    begin_s_r_region()
-    
-    @loop_s_r is ir begin
-            @views continuity_equation_single_species!(dens_out[:,ir,is],
-                fvec_in.density[:,ir,is], fvec_in.upar[:,ir,is], z, dt, spectral)
->>>>>>> 5404377e
+    @loop_s_r_z is ir iz begin
+        # Use ddens_dz is upwinded using upar
+        dens_out[iz,ir,is] -=
+            dt*(fvec_in.upar[iz,ir,is]*moments.charged.ddens_dz_upwind[iz,ir,is] +
+                fvec_in.density[iz,ir,is]*moments.charged.dupar_dz[iz,ir,is])
     end
-end
-
-"""
-use the continuity equation dn/dt + d(n*upar)/dz to update the density n
-"""
-function continuity_equation_single_species!(dens_out, dens_in, upar, z, dt, spectral,
-                                             ionization, composition, is,
-                                             num_diss_params)
-    ## calculate the particle flux nu
-    #@. z.scratch = dens_in[:,is]*upar
-    ## Use as 'adv_fac' for upwinding
-    #@. z.scratch3 = -upar
-    ## calculate d(nu)/dz, averaging the derivative values at element boundaries
-    #derivative!(z.scratch, z.scratch, z, z.scratch3, spectral)
-    ##derivative!(z.scratch, z.scratch, z, -upar, spectral)
-    ## update the density to account for the divergence of the particle flux
-    #@. dens_out -= dt*z.scratch
-
-    # Use as 'adv_fac' for upwinding
-    @. z.scratch3 = -upar
-    @views derivative!(z.scratch, dens_in[:,is], z, z.scratch3, spectral)
-    derivative!(z.scratch2, upar, z, spectral)
-    @. dens_out -= dt*(upar*z.scratch + dens_in[:,is]*z.scratch2)
 
     # update the density to account for ionization collisions;
     # ionization collisions increase the density for ions and decrease the density for neutrals
-    if is ∈ composition.ion_species_range
-        # NB: could improve efficiency here by calculating total neutral density
-        for isn ∈ composition.neutral_species_range
-            @. dens_out += dt*ionization*dens_in[:,is]*dens_in[:,isn]
-        end
-    elseif is ∈ composition.neutral_species_range
-        # NB: could improve efficiency here by calculating total ion density
-        for isi ∈ composition.ion_species_range
-            @. dens_out -= dt*ionization*dens_in[:,is]*dens_in[:,isi]
+    if composition.n_neutral_species > 0 && ionization > 0.0
+        @loop_s_r_z is ir iz begin
+            dens_out[iz,ir,is] += dt*ionization*fvec_in.density[iz,ir,is]*fvec_in.density_neutral[iz,ir,is]
         end
     end
 
     # Ad-hoc diffusion to stabilise numerics...
     diffusion_coefficient = num_diss_params.moment_dissipation_coefficient
     if diffusion_coefficient > 0.0
-        derivative!(z.scratch, dens_in[:,is], z, spectral, Val(2))
-        @. dens_out += dt*diffusion_coefficient*z.scratch
+        @loop_s_r_z is ir iz begin
+            dens_out[iz,ir,is] += dt*diffusion_coefficient*moments.charged.d2dens_dz[iz,ir,is]
+        end
+    end
+end
+
+"""
+use the continuity equation dn/dt + d(n*upar)/dz to update the density n for all neutral
+species
+"""
+function neutral_continuity_equation!(dens_out, fvec_in, moments, composition, dt,
+                                      spectral, ionization, num_diss_params)
+    begin_sn_r_z_region()
+
+    @loop_sn_r_z isn ir iz begin
+        # Use ddens_dz is upwinded using uz
+        dens_out[iz,ir,isn] -=
+            dt*(fvec_in.uz_neutral[iz,ir,isn]*moments.neutral.ddens_dz_upwind[iz,ir,isn] +
+                fvec_in.density_neutral[iz,ir,isn]*moments.neutral.duz_dz[iz,ir,isn])
     end
 
-    return nothing
+    # update the density to account for ionization collisions;
+    # ionization collisions increase the density for ions and decrease the density for neutrals
+    if composition.n_neutral_species > 0 && ionization > 0.0
+        @loop_sn_r_z isn ir iz begin
+            dens_out[iz,ir,isn] -= dt*ionization*fvec_in.density[iz,ir,isn]*fvec_in.density_neutral[iz,ir,isn]
+        end
+    end
+
+    # Ad-hoc diffusion to stabilise numerics...
+    diffusion_coefficient = num_diss_params.moment_dissipation_coefficient
+    if diffusion_coefficient > 0.0
+        @loop_sn_r_z isn ir iz begin
+            dens_out[iz,ir,isn] += dt*diffusion_coefficient*moments.neutral.d2dens_dz[iz,ir,isn]
+        end
+    end
 end
 
 end