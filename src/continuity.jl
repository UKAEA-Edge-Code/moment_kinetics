--- conflicted
+++ resolved
@@ -9,19 +9,13 @@
 function continuity_equation!(dens_out, fvec_in, moments, composition, vpa, z, r, dt, spectral)
     # use the continuity equation dn/dt + d(n*upar)/dz to update the density n
     # for each species
-<<<<<<< HEAD
-    @s_r_z_loop_s is begin
-        @s_r_z_loop_r ir begin #MRH NOT SURE ABOUT THIS!
-            if 1 ∈ loop_ranges[].s_r_z_range_z
+    @loop_s is begin
+        @loop_r ir begin #MRH NOT SURE ABOUT THIS!
+            if 1 ∈ loop_ranges[].z
                 @views continuity_equation_single_species!(dens_out[:,ir,is],
                     fvec_in.density[:,ir,is], fvec_in.upar[:,ir,is], z, dt, spectral)
             end
         end
-=======
-    @loop_s is begin
-        @views continuity_equation_single_species!(dens_out[:,is],
-            fvec_in.density[:,is], fvec_in.upar[:,is], z, dt, spectral)
->>>>>>> f45aa14c
     end
 end
 # use the continuity equation dn/dt + d(n*upar)/dz to update the density n
