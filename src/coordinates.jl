--- conflicted
+++ resolved
@@ -7,15 +7,10 @@
 
 using ..type_definitions: mk_float, mk_int
 using ..array_allocation: allocate_float, allocate_int
-<<<<<<< HEAD
-using ..chebyshev: scaled_chebyshev_grid
-=======
 using ..calculus: derivative!
-using ..file_io: open_output_file
 using ..chebyshev: scaled_chebyshev_grid, setup_chebyshev_pseudospectral,
                    setup_chebyshev_pseudospectral_matrix_multiply
 using ..lagrange: setup_lagrange_pseudospectral, lagrange_weights
->>>>>>> 7b62d64e
 using ..quadrature: composite_simpson_weights
 using ..input_structs: advection_input
 
@@ -107,14 +102,16 @@
         input.bc, wgts, uniform_grid, duniform_dgrid, scratch, copy(scratch),
         scratch_2d, advection)
 
-    if input.discretization == "chebyshev_pseudospectral"
+    if input.discretization ∈ ("chebyshev_pseudospectral",
+                               "chebyshev_pseudospectral_vperp")
         # create arrays needed for explicit Chebyshev pseudospectral treatment in this
         # coordinate and create the plans for the forward and backward fast Chebyshev
         # transforms
         spectral = setup_chebyshev_pseudospectral(coord)
         # obtain the local derivatives of the uniform grid with respect to the used grid
         derivative!(coord.duniform_dgrid, coord.uniform_grid, coord, spectral)
-    elseif input.discretization == "chebyshev_pseudospectral_matrix_multiply"
+    elseif input.discretization ∈ ("chebyshev_pseudospectral_matrix_multiply",
+                                   "chebyshev_pseudospectral_matrix_multiply_vperp")
         # create arrays needed for matrix-multiply pseudospectral treatment
         spectral = setup_chebyshev_pseudospectral_matrix_multiply(coord)
         #spectral = setup_lagrange_pseudospectral(coord.grid ./ scale_factor)
@@ -169,7 +166,8 @@
         wgts = 2.0 .* wgts .* grid # to include 2 vperp in jacobian of integral
                                  # assumes pdf normalised like 
                                  # f^N = Pi^{3/2} c_s^3 f / n_ref 
-    elseif discretization == "chebyshev_pseudospectral_vperp"
+    elseif discretization ∈ ("chebyshev_pseudospectral_vperp",
+                             "chebyshev_pseudospectral_matrix_multiply_vperp")
         # initialize chebyshev grid defined on [-L/2,L/2]
         grid, wgts = scaled_chebyshev_grid(ngrid, nelement, n, L, imin, imax)
         grid .= grid .+ L/2.0 # shift to [0,L] appropriate to vperp variable
