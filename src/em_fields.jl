--- conflicted
+++ resolved
@@ -70,20 +70,9 @@
         
     # TODO: parallelise this...
     @serial_region begin
-<<<<<<< HEAD
-        jpar_i = @view scratch_dummy.buffer_rs_1[:,:,1]
-        N_e = @view scratch_dummy.buffer_rs_2[:,:,1]
-=======
         ne = @view scratch_dummy.dummy_zrs[:,:,1]
         jpar_i = @view scratch_dummy.buffer_rs_1[:,:,1]
         N_e = @view scratch_dummy.buffer_rs_2[:,:,1]
-        ne .= 0.0
-        for is in 1:n_ion_species
-            @loop_r_z ir iz begin
-                 ne[iz,ir] += fvec.density[iz,ir,is]
-            end
-        end
->>>>>>> 188e13c0
         if composition.electron_physics == boltzmann_electron_response
             N_e .= 1.0
         elseif composition.electron_physics == boltzmann_electron_response_with_simple_sheath
@@ -100,11 +89,7 @@
             # where positive sign above (and negative sign below)
             # is due to the fact that electrons reaching the wall flow towards more negative z.
             # Using J_||e + J_||i = 0, and rearranging for N_e, we have
-<<<<<<< HEAD
-            # N_e = - 2.0 * sqrt( pi * composition.me_over_mi) * jpar_i * exp( - composition.phi_wall / composition.T_e)
-=======
             #N_e = - 2.0 * sqrt( pi * composition.me_over_mi) * jpar_i * exp( - composition.phi_wall / composition.T_e)
->>>>>>> 188e13c0
             @loop_r ir begin
                  N_e[ir] = - 2.0 * sqrt( pi * composition.me_over_mi) * jpar_i[ir] * exp( - composition.phi_wall / composition.T_e)
                  # N_e must be positive, so force this in case a numerical error or something
@@ -115,7 +100,6 @@
         end
         if composition.electron_physics ∈ (boltzmann_electron_response, boltzmann_electron_response_with_simple_sheath)
             @loop_r_z ir iz begin
-<<<<<<< HEAD
                 fields.phi[iz,ir] = composition.T_e * log(dens_e[iz,ir] / N_e[ir])
             end
         elseif composition.electron_physics ∈ (braginskii_fluid, kinetic_electrons)
@@ -124,10 +108,6 @@
                 composition.n_neutral_species, collisions.charge_exchange_electron, composition.me_over_mi,
                 fvec.density_neutral, fvec.uz_neutral, fvec.electron_upar)
             calculate_phi_from_Epar!(fields.phi, fields.Ez, z.cell_width)
-=======
-                 fields.phi[iz,ir] = composition.T_e * log(ne[iz,ir] / N_e[ir])
-            end
->>>>>>> 188e13c0
         end
     end
     ## can calculate phi at z = L and hence phi_wall(z=L) using jpar_i at z =L if needed
@@ -136,15 +116,9 @@
     ## calculate the electric fields after obtaining phi
     #Er = - d phi / dr 
     if r.n > 1
-<<<<<<< HEAD
-        @views derivative_r!(fields.Er,-fields.phi,
-                scratch_dummy.buffer_zs_1[:,1], scratch_dummy.buffer_zs_2[:,1],
-                scratch_dummy.buffer_zs_3[:,1], scratch_dummy.buffer_zs_4[:,1],
-=======
         derivative_r!(fields.Er,-fields.phi,
                 scratch_dummy.buffer_z_1, scratch_dummy.buffer_z_2,
                 scratch_dummy.buffer_z_3, scratch_dummy.buffer_z_4,
->>>>>>> 188e13c0
                 r_spectral,r)
         if z.irank == 0 && fields.force_Er_zero_at_wall
             fields.Er[1,:] .= 0.0
@@ -158,30 +132,18 @@
             # Er_constant defaults to 0.0 in moment_kinetics_input.jl
         end
     end
-<<<<<<< HEAD
     # if advancing electron fluid equations, solve for Ez directly from force balance
     if composition.electron_physics ∉ (braginskii_fluid, kinetic_electrons)
-        # Ez = - d phi / dz
-        @views derivative_z!(fields.Ez,-fields.phi,
+        if z.n > 1
+            # Ez = - d phi / dz
+            @views derivative_z!(fields.Ez,-fields.phi,
                     scratch_dummy.buffer_rs_1[:,1], scratch_dummy.buffer_rs_2[:,1],
                     scratch_dummy.buffer_rs_3[:,1], scratch_dummy.buffer_rs_4[:,1],
                     z_spectral,z)
+        end
     end
     return nothing
 end
-=======
-    #Ez = - d phi / dz
-    if z.n > 1
-        derivative_z!(fields.Ez,-fields.phi,
-                scratch_dummy.buffer_r_1, scratch_dummy.buffer_r_2,
-                scratch_dummy.buffer_r_3, scratch_dummy.buffer_r_4,
-                z_spectral,z)
-    else
-        @serial_region begin
-            fields.Ez[:,:] .= 0.0
-        end
-    end
->>>>>>> 188e13c0
 
 function calculate_phi_from_Epar!(phi, Epar, dz)
     # simple calculation of phi from Epar for now, with zero phi assumed at boundary
