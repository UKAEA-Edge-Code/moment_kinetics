--- conflicted
+++ resolved
@@ -5,14 +5,9 @@
 export setup_em_fields
 export update_phi!
 
-using MPI
 using ..type_definitions: mk_float
 using ..array_allocation: allocate_shared_float
-<<<<<<< HEAD
 using ..communication: _block_synchronize
-=======
-using ..communication: _block_synchronize, global_size, comm_world
->>>>>>> a357c771
 using ..input_structs
 using ..looping
 using ..moment_kinetics_structs: em_fields_struct
@@ -22,19 +17,12 @@
 
 """
 """
-<<<<<<< HEAD
-function setup_em_fields(nz, nr, force_phi, drive_amplitude, drive_frequency)
-    phi = allocate_shared_float(nz,nr)
-    phi0 = allocate_shared_float(nz,nr)
-    return em_fields_struct(phi, phi0, force_phi, drive_amplitude, drive_frequency)
-=======
 function setup_em_fields(nz, nr, force_phi, drive_amplitude, drive_frequency, force_Er_zero)
     phi = allocate_shared_float(nz,nr)
     phi0 = allocate_shared_float(nz,nr)
     Er = allocate_shared_float(nz,nr)
     Ez = allocate_shared_float(nz,nr)
     return em_fields_struct(phi, phi0, Er, Ez, force_phi, drive_amplitude, drive_frequency, force_Er_zero)
->>>>>>> a357c771
 end
 
 """
@@ -57,10 +45,6 @@
     # Means we get at least some parallelism, even though we have to sum
     # over species, and reduces number of _block_synchronize() calls needed
     # when there is only one species.
-
-    # Use s_r_z region here, even though we only loop over r and z, to avoid changing
-    # the region type (which would cause extra synchronization calls).
-    begin_s_r_z_region()
     
     begin_serial_region()#(no_synchronize=true)
     # in serial as both s, r and z required locally
@@ -78,59 +62,47 @@
     #@loop_r ir begin # radial locations uncoupled so perform boltzmann solve 
                            # for each radial position in parallel if possible 
         
-    try
-        # TODO: parallelise this...
-        @serial_region begin
-            ne = scratch_dummy.dummy_zr
-            jpar_i = scratch_dummy.buffer_r_1
-            N_e = scratch_dummy.buffer_r_2
-            ne .= 0.0
+    # TODO: parallelise this...
+    @serial_region begin
+        ne = @view scratch_dummy.dummy_zrs[:,:,1]
+        jpar_i = @view scratch_dummy.buffer_rs_1[:,:,1]
+        N_e = @view scratch_dummy.buffer_rs_2[:,:,1]
+        ne .= 0.0
+        for is in 1:n_ion_species
+            @loop_r_z ir iz begin
+                 ne[iz,ir] += fvec.density[iz,ir,is]
+            end
+        end
+        if composition.electron_physics == boltzmann_electron_response
+            N_e .= 1.0
+        elseif composition.electron_physics == boltzmann_electron_response_with_simple_sheath
+            # calculate Sum_{i} Z_i n_i u_i = J_||i at z = 0
+            jpar_i .= 0.0
             for is in 1:n_ion_species
-                @loop_r_z ir iz begin
-                     ne[iz,ir] += fvec.density[iz,ir,is]
+                @loop_r ir begin
+                     jpar_i[ir] +=  fvec.density[1,ir,is]*fvec.upar[1,ir,is]
                 end
             end
-            if composition.electron_physics == boltzmann_electron_response
-                N_e .= 1.0
-            elseif composition.electron_physics == boltzmann_electron_response_with_simple_sheath
-                # calculate Sum_{i} Z_i n_i u_i = J_||i at z = 0
-                jpar_i .= 0.0
-                for is in 1:n_ion_species
-                    @loop_r ir begin
-                         jpar_i[ir] +=  fvec.density[1,ir,is]*fvec.upar[1,ir,is]
-                    end
-                end
-                # Calculate N_e using J_||e at sheath entrance at z = 0 (lower boundary).
-                # Assuming pdf is a half maxwellian with boltzmann factor at wall, we have
-                # J_||e = e N_e v_{th,e} exp[ e phi_wall / T_e ] / 2 sqrt{pi},
-                # where positive sign above (and negative sign below)
-                # is due to the fact that electrons reaching the wall flow towards more negative z.
-                # Using J_||e + J_||i = 0, and rearranging for N_e, we have
-                #N_e = - 2.0 * sqrt( pi * composition.me_over_mi) * jpar_i * exp( - composition.phi_wall / composition.T_e)
-                @loop_r ir begin
-                     N_e[ir] = - 2.0 * sqrt( pi * composition.me_over_mi) * jpar_i[ir] * exp( - composition.phi_wall / composition.T_e)
-                     # N_e must be positive, so force this in case a numerical error or something
-                     # made jpar_i negative
-                     N_e[ir] = max(N_e[ir], 1.e-16)
-                end
-                # See P.C. Stangeby, The Plasma Boundary of Magnetic Fusion Devices, IOP Publishing, Chpt 2, p75
+            # Calculate N_e using J_||e at sheath entrance at z = 0 (lower boundary).
+            # Assuming pdf is a half maxwellian with boltzmann factor at wall, we have
+            # J_||e = e N_e v_{th,e} exp[ e phi_wall / T_e ] / 2 sqrt{pi},
+            # where positive sign above (and negative sign below)
+            # is due to the fact that electrons reaching the wall flow towards more negative z.
+            # Using J_||e + J_||i = 0, and rearranging for N_e, we have
+            #N_e = - 2.0 * sqrt( pi * composition.me_over_mi) * jpar_i * exp( - composition.phi_wall / composition.T_e)
+            @loop_r ir begin
+                 N_e[ir] = - 2.0 * sqrt( pi * composition.me_over_mi) * jpar_i[ir] * exp( - composition.phi_wall / composition.T_e)
+                 # N_e must be positive, so force this in case a numerical error or something
+                 # made jpar_i negative
+                 N_e[ir] = max(N_e[ir], 1.e-16)
             end
-            if composition.electron_physics ∈ (boltzmann_electron_response, boltzmann_electron_response_with_simple_sheath)
-                @loop_r_z ir iz begin
-                     fields.phi[iz,ir] = composition.T_e * log(ne[iz,ir] / N_e[ir])
-                end
+            # See P.C. Stangeby, The Plasma Boundary of Magnetic Fusion Devices, IOP Publishing, Chpt 2, p75
+        end
+        if composition.electron_physics ∈ (boltzmann_electron_response, boltzmann_electron_response_with_simple_sheath)
+            @loop_r_z ir iz begin
+                 fields.phi[iz,ir] = composition.T_e * log(ne[iz,ir] / N_e[ir])
             end
         end
-    catch e
-        if global_size[] > 1
-            println("ERROR: error at line 110 of em_fields.jl")
-            println(e)
-            display(stacktrace(catch_backtrace()))
-            flush(stdout)
-            flush(stderr)
-            MPI.Abort(comm_world, 1)
-        end
-	rethrow(e)
     end
     ## can calculate phi at z = L and hence phi_wall(z=L) using jpar_i at z =L if needed
     _block_synchronize()
@@ -139,8 +111,8 @@
     #Er = - d phi / dr 
     if r.n > 1
         @views derivative_r!(fields.Er,-fields.phi,
-                scratch_dummy.buffer_z_1, scratch_dummy.buffer_z_2,
-                scratch_dummy.buffer_z_3,scratch_dummy.buffer_z_4,
+                scratch_dummy.buffer_zs_1[:,1], scratch_dummy.buffer_zs_2[:,1],
+                scratch_dummy.buffer_zs_3[:,1], scratch_dummy.buffer_zs_4[:,1],
                 r_spectral,r)
         if z.irank == 0 && fields.force_Er_zero_at_wall
             fields.Er[1,:] .= 0.0
@@ -149,15 +121,15 @@
             fields.Er[z.n,:] .= 0.0
         end
     else
-        @serial_region begin
-            fields.Er[:,:] .= composition.Er_constant
+        @loop_r_z ir iz begin
+            fields.Er[iz,ir] = composition.Er_constant
             # Er_constant defaults to 0.0 in moment_kinetics_input.jl
         end
     end
     #Ez = - d phi / dz
     @views derivative_z!(fields.Ez,-fields.phi,
-                scratch_dummy.buffer_r_1, scratch_dummy.buffer_r_2,
-                scratch_dummy.buffer_r_3,scratch_dummy.buffer_r_4,
+                scratch_dummy.buffer_rs_1[:,1], scratch_dummy.buffer_rs_2[:,1],
+                scratch_dummy.buffer_rs_3[:,1], scratch_dummy.buffer_rs_4[:,1],
                 z_spectral,z)
 
 end
