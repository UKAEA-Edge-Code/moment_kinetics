--- conflicted
+++ resolved
@@ -3,6 +3,7 @@
 module energy_equation
 
 export energy_equation!
+export neutral_energy_equation!
 
 using ..calculus: derivative!
 using ..looping
@@ -10,141 +11,85 @@
 """
 evolve the parallel pressure by solving the energy equation
 """
-<<<<<<< HEAD
-function energy_equation!(ppar, fvec, moments, collisions, z, r, dt, spectral,
-                          composition, num_diss_params)
+function energy_equation!(ppar, fvec, moments, collisions, dt, spectral, composition,
+                          num_diss_params)
 
-    begin_s_r_region()
+    begin_s_r_z_region()
 
-    @loop_s is begin
-        @loop_r ir begin
-            @views energy_equation_no_collisions!(ppar[:,ir,is], fvec.upar[:,ir,is], fvec.ppar[:,ir,is],
-                                                  moments.qpar[:,ir,is], dt, z, spectral, num_diss_params)
+    @loop_s_r_z is ir iz begin
+        ppar[iz,ir,is] += dt*(-fvec.upar[iz,ir,is]*moments.charged.dppar_dz_upwind[iz,ir,is]
+                              - moments.charged.dqpar_dz[iz,ir,is]
+                              - 3.0*fvec.ppar[iz,ir,is]*moments.charged.dupar_dz[iz,ir,is])
+    end
+
+    diffusion_coefficient = num_diss_params.moment_dissipation_coefficient
+    if diffusion_coefficient > 0.0
+        @loop_s_r_z is ir iz begin
+            ppar[iz,ir,is] += dt*diffusion_coefficient*moments.charged.d2ppar_dz2[iz,ir,is]
         end
-=======
-function energy_equation!(ppar, fvec, moments, collisions, z, r, dt, spectral, composition)
-    
-    begin_s_r_region()
-    
-    @loop_s_r is ir begin
-        @views energy_equation_noCX!(ppar[:,ir,is], fvec.upar[:,ir,is], fvec.ppar[:,ir,is],
-                                     moments.qpar[:,ir,is], dt, z, spectral)
->>>>>>> a357c771
     end
+
     # add in contributions due to charge exchange/ionization collisions
     if composition.n_neutral_species > 0
         if abs(collisions.charge_exchange) > 0.0
-            @views energy_equation_CX!(ppar, fvec.density, fvec.upar, fvec.ppar, z,
-                                       composition, collisions.charge_exchange, dt)
+            @loop_s_r_z is ir iz begin
+                ppar[iz,ir,is] -=
+                    dt*collisions.charge_exchange*(
+                        fvec.density_neutral[iz,ir,is]*fvec.ppar[iz,ir,is] -
+                        fvec.density[iz,ir,is]*fvec.pz_neutral[iz,ir,is] -
+                        fvec.density[iz,ir,is]*fvec.density_neutral[iz,ir,is] *
+                            (fvec.upar[iz,ir,is] - fvec.uz_neutral[iz,ir,is])^2)
+            end
         end
         if abs(collisions.ionization) > 0.0
-            @views energy_equation_ionization!(ppar, fvec.density, fvec.upar, fvec.ppar,
-                                               z, composition, collisions.ionization,
-                                               dt)
-        end
-    end
-
-end
-
-"""
-include all contributions to the energy equation aside from collisions
-"""
-function energy_equation_no_collisions!(ppar_out, upar, ppar, qpar, dt, z, spectral,
-                                        num_diss_params)
-    # calculate dppar/dz and store in z.scratch
-    # Use as 'adv_fac' for upwinding
-    @. z.scratch3 = -upar
-    derivative!(z.scratch, ppar, z, z.scratch3, spectral)
-    # update ppar to account for contribution from parallel pressure gradient
-    @. ppar_out -= dt*upar*z.scratch
-    # calculate dqpar/dz and store in z.scratch
-    derivative!(z.scratch, qpar, z, spectral)
-    # update ppar to account for contribution from parallel heat flux gradient
-    @. ppar_out -= dt*z.scratch
-    # calculate dupar/dz and store in z.scratch
-    derivative!(z.scratch, upar, z, spectral)
-    # update ppar to account for contribution from parallel flow gradient
-    @. ppar_out -= 3.0*dt*ppar*z.scratch
-
-    # Ad-hoc diffusion to stabilise numerics...
-    diffusion_coefficient = num_diss_params.moment_dissipation_coefficient
-    if diffusion_coefficient > 0.0
-        derivative!(z.scratch, ppar, z, spectral, Val(2))
-        @. ppar_out += dt*diffusion_coefficient*z.scratch
-    end
-
-    return nothing
-end
-
-"""
-include the contribution to the energy equation from charge exchange collisions
-"""
-function energy_equation_CX!(ppar_out, dens, upar, ppar, z, composition, CX_frequency, dt)
-    @loop_s is begin
-        @loop_r ir begin
-            if is ∈ composition.ion_species_range
-                for isp ∈ composition.neutral_species_range
-                    @loop_z iz begin
-                        ppar_out[iz,ir,is] -=
-                            dt*CX_frequency*(dens[iz,ir,isp]*ppar[iz,ir,is] -
-                                             dens[iz,ir,is]*ppar[iz,ir,isp] -
-                                             dens[iz,ir,is]*dens[iz,ir,isp] *
-                                             (upar[iz,ir,is] - upar[iz,ir,isp])^2)
-                    end
-                end
-            end
-            if is ∈ composition.neutral_species_range
-                for isp ∈ composition.ion_species_range
-                    @loop_z iz begin
-                        ppar_out[iz,ir,is] -=
-                            dt*CX_frequency*(dens[iz,ir,isp]*ppar[iz,ir,is] -
-                                             dens[iz,ir,is]*ppar[iz,ir,isp] -
-                                             dens[iz,ir,is]*dens[iz,ir,isp] *
-                                             (upar[iz,ir,is] - upar[iz,ir,isp])^2)
-                    end
-                end
+            @loop_s_r_z is ir iz begin
+                ppar[iz,ir,is] +=
+                    dt*collisions.ionization*fvec.density[iz,ir,is] * (
+                        fvec.pz_neutral[iz,ir,is] +
+                        fvec.density_neutral[iz,ir,is] *
+                            (fvec.upar[iz,ir,is]-fvec.uz_neutral[iz,ir,is])^2)
             end
         end
     end
 end
 
 """
-include the contribution to the energy equation from ionization collisions
+evolve the neutral parallel pressure by solving the energy equation
 """
-<<<<<<< HEAD
-function energy_equation_ionization!(ppar_out, dens, upar, ppar, z, composition,
-                                     ionization_frequency, dt)
-    @loop_s is begin
-        @loop_r ir begin
-            if is ∈ composition.ion_species_range
-                for isp ∈ composition.neutral_species_range
-                    @loop_z iz begin
-                        ppar_out[iz,ir,is] +=
-                            dt*ionization_frequency*dens[iz,ir,is] *
-                                (ppar[iz,ir,isp] +
-                                 dens[iz,ir,isp] * (upar[iz,ir,is] - upar[iz,ir,isp])^2)
-                    end
-                end
-            end
-            if is ∈ composition.neutral_species_range
-                for isp ∈ composition.ion_species_range
-                    @loop_z iz begin
-                        ppar_out[iz,ir,is] -=
-                            dt*ionization_frequency*dens[iz,ir,isp]*ppar[iz,ir,is]
-                    end
-                end
-=======
-function energy_equation_CX!(ppar_out, dens, ppar, composition, CX_frequency, dt)
-    @loop_s_r is ir begin
-        if is ∈ composition.ion_species_range
-            for isp ∈ composition.neutral_species_range
-                @views @. ppar_out[:,ir,is] -= dt*CX_frequency*(dens[:,ir,isp]*ppar[:,ir,is]-dens[:,ir,is]*ppar[:,ir,isp])
+function neutral_energy_equation!(pz, fvec, moments, collisions, dt, spectral,
+                                  composition, num_diss_params)
+
+    begin_sn_r_z_region()
+
+    @loop_sn_r_z is ir iz begin
+        pz[iz,ir,is] += dt*(-fvec.uz_neutral[iz,ir,is]*moments.neutral.dpz_dz_upwind[iz,ir,is]
+                            - moments.neutral.dqz_dz[iz,ir,is]
+                            - 3.0*fvec.pz_neutral[iz,ir,is]*moments.neutral.duz_dz[iz,ir,is])
+    end
+
+    diffusion_coefficient = num_diss_params.moment_dissipation_coefficient
+    if diffusion_coefficient > 0.0
+        @loop_sn_r_z is ir iz begin
+            pz[iz,ir,is] += dt*diffusion_coefficient*moments.neutral.d2pz_dz2[iz,ir,is]
+        end
+    end
+
+    # add in contributions due to charge exchange/ionization collisions
+    if composition.n_neutral_species > 0
+        if abs(collisions.charge_exchange) > 0.0
+            @loop_sn_r_z is ir iz begin
+                pz[iz,ir,is] -=
+                    dt*collisions.charge_exchange*(
+                        fvec.density[iz,ir,is]*fvec.pz_neutral[iz,ir,is] -
+                        fvec.density_neutral[iz,ir,is]*fvec.ppar[iz,ir,is] -
+                        fvec.density_neutral[iz,ir,is]*fvec.density[iz,ir,is] *
+                            (fvec.uz_neutral[iz,ir,is] - fvec.upar[iz,ir,is])^2)
             end
         end
-        if is ∈ composition.neutral_species_range
-            for isp ∈ composition.ion_species_range
-                @views @. ppar_out[:,ir,is] -= dt*CX_frequency*(dens[:,ir,isp]*ppar[:,ir,is]-dens[:,ir,is]*ppar[:,ir,isp])
->>>>>>> a357c771
+        if abs(collisions.ionization) > 0.0
+            @loop_sn_r_z is ir iz begin
+                pz[iz,ir,is] -=
+                    dt*collisions.ionization*fvec.density[iz,ir,is]*fvec.pz_neutral[iz,ir,is]
             end
         end
     end
