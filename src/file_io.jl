--- conflicted
+++ resolved
@@ -10,13 +10,10 @@
 
 using NCDatasets
 using ..communication: _block_synchronize
-<<<<<<< HEAD
 using ..coordinates: coordinate
-=======
->>>>>>> 7b62d64e
 using ..looping
 using ..moment_kinetics_structs: scratch_pdf, em_fields_struct
-using ..type_definitions: mk_float, mk_int
+using ..type_definitions: mk_int
 
 const io_float = Float64
 
@@ -110,19 +107,12 @@
 
 Define dimensions for an output file.
 """
-<<<<<<< HEAD
 function define_dimensions!(fid, nvpa, nvperp, nz, nr, n_species, n_ion_species=nothing,
                             n_neutral_species=nothing)
     # define the vpa dimension
     defDim(fid, "nvpa", nvpa)
     # define the vperp dimension
     defDim(fid, "nvperp", nvperp)
-=======
-function define_dimensions!(fid, nvpa, nz, nr, n_species, n_ion_species=nothing,
-                            n_neutral_species=nothing)
-    # define the vpa dimension
-    defDim(fid, "nvpa", nvpa)
->>>>>>> 7b62d64e
     # define the z dimension
     defDim(fid, "nz", nz)
     # define the r dimension
@@ -139,13 +129,10 @@
     end
     # define the time dimension, with an expandable size (denoted by Inf)
     defDim(fid, "ntime", Inf)
-<<<<<<< HEAD
     # define a length-1 dimension for storing strings. Don't know why they cannot be
     # stored as scalars, maybe did not find the right function/method, maybe a missing
     # feature or bug in NCDatasets.jl?
     defDim(fid, "str_dim", 1)
-=======
->>>>>>> 7b62d64e
 
     return nothing
 end
@@ -155,21 +142,20 @@
 
 Define static (i.e. time-independent) variables for an output file.
 """
-<<<<<<< HEAD
 function define_static_variables!(fid,vpa,vperp,z,r,composition,collisions,evolve_ppar)
     function save_coordinate(coord::coordinate, description::String)
         # Create and write the grid for coord
         varname = coord.name
         attributes = Dict("description" => description)
         dims = ("n$(coord.name)",)
-        vartype = mk_float
+        vartype = io_float
         var = defVar(fid, varname, vartype, dims, attrib=attributes)
         var[:] = coord.grid
 
         # create and write the weights for coord
         varname = "$(coord.name)_wgts"
         attributes = Dict("description" => "integration weights for $(coord.name) coordinate")
-        vartype = mk_float
+        vartype = io_float
         var = defVar(fid, varname, vartype, dims, attrib=attributes)
         var[:] = coord.wgts
 
@@ -219,48 +205,6 @@
     save_coordinate(z, "parallel coordinate")
     save_coordinate(vperp, "perpendicular velocity")
     save_coordinate(vpa, "parallel velocity")
-=======
-function define_static_variables!(fid,vpa,z,r,composition,collisions,evolve_ppar)
-    # create and write the "r" variable to file
-    varname = "r"
-    attributes = Dict("description" => "radial coordinate")
-    dims = ("nr",)
-    vartype = io_float
-    var = defVar(fid, varname, vartype, dims, attrib=attributes)
-    var[:] = r.grid
-    # create and write the "r_wgts" variable to file
-    varname = "r_wgts"
-    attributes = Dict("description" => "integration weights for radial coordinate")
-    vartype = io_float
-    var = defVar(fid, varname, vartype, dims, attrib=attributes)
-    var[:] = r.wgts
-    # create and write the "z" variable to file
-    varname = "z"
-    attributes = Dict("description" => "parallel coordinate")
-    dims = ("nz",)
-    vartype = io_float
-    var = defVar(fid, varname, vartype, dims, attrib=attributes)
-    var[:] = z.grid
-    # create and write the "z_wgts" variable to file
-    varname = "z_wgts"
-    attributes = Dict("description" => "integration weights for parallel coordinate")
-    vartype = io_float
-    var = defVar(fid, varname, vartype, dims, attrib=attributes)
-    var[:] = z.wgts
-    # create and write the "vpa" variable to file
-    varname = "vpa"
-    attributes = Dict("description" => "parallel velocity")
-    dims = ("nvpa",)
-    vartype = io_float
-    var = defVar(fid, varname, vartype, dims, attrib=attributes)
-    var[:] = vpa.grid
-    # create and write the "vpa_wgts" variable to file
-    varname = "vpa_wgts"
-    attributes = Dict("description" => "integration weights for parallel velocity coordinate")
-    vartype = io_float
-    var = defVar(fid, varname, vartype, dims, attrib=attributes)
-    var[:] = vpa.wgts
->>>>>>> 7b62d64e
     # create and write the "T_e" variable to file
     varname = "T_e"
     attributes = Dict("description" => "electron temperature")
@@ -301,13 +245,8 @@
     # create the "f" variable
     varname = "f"
     attributes = Dict("description" => "distribution function")
-<<<<<<< HEAD
-    vartype = mk_float
+    vartype = io_float
     dims = ("nvpa","nvperp","nz","nr","n_species","ntime")
-=======
-    vartype = io_float
-    dims = ("nvpa","nz","nr","n_species","ntime")
->>>>>>> 7b62d64e
     cdf_f = defVar(fid, varname, vartype, dims, attrib=attributes)
     # create variables that are floats with data in the z and time dimensions
     vartype = io_float
@@ -352,11 +291,7 @@
 """
 setup file i/o for netcdf
 """
-<<<<<<< HEAD
 function setup_netcdf_io(prefix, r, z, vperp, vpa, composition, collisions, evolve_ppar)
-=======
-function setup_netcdf_io(prefix, r, z, vpa, composition, collisions, evolve_ppar)
->>>>>>> 7b62d64e
     # the netcdf file will be given by output_dir/run_name with .cdf appended
     filename = string(prefix,".cdf")
     # if a netcdf file with the requested name already exists, remove it
@@ -366,17 +301,10 @@
     # write a header to the NetCDF file
     fid.attrib["file_info"] = "This is a NetCDF file containing output data from the moment_kinetics code"
     ### define coordinate dimensions ###
-<<<<<<< HEAD
     define_dimensions!(fid, vpa.n, vperp.n, z.n, r.n, composition.n_species,
                        composition.n_ion_species, composition.n_neutral_species)
     ### create and write static variables to file ###
     define_static_variables!(fid,vpa,vperp,z,r,composition,collisions,evolve_ppar)
-=======
-    define_dimensions!(fid, vpa.n, z.n, r.n, composition.n_species,
-                       composition.n_ion_species, composition.n_neutral_species)
-    ### create and write static variables to file ###
-    define_static_variables!(fid,vpa,z,r,composition,collisions,evolve_ppar)
->>>>>>> 7b62d64e
     ### create variables for time-dependent quantities and store them ###
     ### in a struct for later access ###
     cdf_time, cdf_f, cdf_phi, cdf_density, cdf_upar, cdf_ppar, cdf_qpar, cdf_vth =
@@ -495,11 +423,7 @@
         # add the time for this time slice to the netcdf file
         cdf.time[t_idx] = io_float(t)
         # add the distribution function data at this time slice to the netcdf file
-<<<<<<< HEAD
-        cdf.f[:,:,:,:,:,t_idx] = ff
-=======
-        cdf.f[:,:,:,:,t_idx] = io_float.(ff)
->>>>>>> 7b62d64e
+        cdf.f[:,:,:,:,:,t_idx] = io_float.(ff)
         # add the electrostatic potential data at this time slice to the netcdf file
         cdf.phi[:,:,t_idx] = io_float.(fields.phi)
         # add the density data at this time slice to the netcdf file
@@ -580,11 +504,7 @@
 
             debug_output_counter[] = 1
 
-<<<<<<< HEAD
             (nvpa, nvperp, nz, nr, n_species) = size(ff)
-=======
-            (nvpa, nz, nr, n_species) = size(ff)
->>>>>>> 7b62d64e
             # the netcdf file will be given by output_dir/run_name with .cdf appended
             filename = string("debug_output.cdf")
             # if a netcdf file with the requested name already exists, remove it
@@ -594,11 +514,7 @@
             # write a header to the NetCDF file
             fid.attrib["file_info"] = "This is a NetCDF file containing debug output from the moment_kinetics code"
             ### define coordinate dimensions ###
-<<<<<<< HEAD
             define_dimensions!(fid, nvpa, nvperp, nz, nr, n_species)
-=======
-            define_dimensions!(fid, nvpa, nz, nr, n_species)
->>>>>>> 7b62d64e
             ### create variables for time-dependent quantities and store them ###
             ### in a struct for later access ###
             cdf_time, cdf_f, cdf_phi, cdf_density, cdf_upar, cdf_ppar, cdf_qpar, cdf_vth =
@@ -644,15 +560,9 @@
         debug_output_file.label[debug_output_counter[]] = label
         # add the distribution function data at this time slice to the netcdf file
         if ff === nothing
-<<<<<<< HEAD
             debug_output_file.f[:,:,:,:,:,debug_output_counter[]] .= 0.0
         else
             debug_output_file.f[:,:,:,:,:,debug_output_counter[]] = ff
-=======
-            debug_output_file.f[:,:,:,:,debug_output_counter[]] .= 0.0
-        else
-            debug_output_file.f[:,:,:,:,debug_output_counter[]] = ff
->>>>>>> 7b62d64e
         end
         # add the electrostatic potential data at this time slice to the netcdf file
         if phi === nothing
