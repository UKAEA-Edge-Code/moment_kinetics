--- conflicted
+++ resolved
@@ -4,8 +4,6 @@
 
 export open_readonly_output_file
 export load_fields_data
-export load_ion_particle_moments_data
-export load_neutral_particle_moments_data
 export load_pdf_data
 export load_neutral_pdf_data
 export load_coordinate_data
@@ -14,12 +12,6 @@
 export load_rank_data
 export load_species_data
 
-<<<<<<< HEAD
-using ..coordinates: define_coordinate
-using ..file_io: get_group, get_subgroup_keys, get_variable_keys
-using ..input_structs: advection_input, grid_input
-using ..looping
-=======
 using ..array_allocation: allocate_float
 using ..coordinates: coordinate, define_coordinate
 using ..file_io: get_group, get_subgroup_keys, get_variable_keys
@@ -27,7 +19,6 @@
 using ..interpolation: interpolate_to_grid_1d!
 using ..looping
 using ..type_definitions: mk_int
->>>>>>> 188e13c0
 
 using HDF5
 using MPI
@@ -108,11 +99,7 @@
         if size(file_or_group[name].var) == ()
             var = file_or_group[name].var[]
         else
-<<<<<<< HEAD
-            var = file_or_group[name].var[:]
-=======
             var = copy(file_or_group[name].var)
->>>>>>> 188e13c0
         end
         if isa(var, Char)
             var = (var == Char(true))
@@ -151,32 +138,6 @@
 end
 
 """
-<<<<<<< HEAD
-Load saved input settings
-"""
-function load_input(fid)
-    function read_dict(io, section_name)
-        # Function that can be called recursively to read nested Dicts from sub-groups in
-        # the output file
-        section_io = get_group(io, section_name)
-        section = Dict{String,Any}()
-
-        for key ∈ get_variable_keys(section_io)
-            section[key] = load_variable(section_io, key)
-        end
-        for key ∈ get_subgroup_keys(section_io)
-            section[key] = read_dict(section_io, key)
-        end
-
-        return section
-    end
-
-    return read_dict(fid, "input")
-end
-
-"""
-Load data for a coordinate
-=======
     read_Dict_from_section(file_or_group, section_name; ignore_subsections=false)
 
 Read information from `section_name` in `file_or_group`, returning a Dict.
@@ -223,7 +184,6 @@
 If `irank` and `nrank` are passed, then the `coord` and `spectral` objects returned will
 be set up for the parallelisation specified by `irank` and `nrank`, rather than the one
 implied by the output file.
->>>>>>> 188e13c0
 """
 function load_coordinate_data(fid, name; printout=false, irank=nothing, nrank=nothing)
     if printout
@@ -240,9 +200,6 @@
     n_global = load_variable(coord_group, "n_global")
     grid = load_variable(coord_group, "grid")
     wgts = load_variable(coord_group, "wgts")
-<<<<<<< HEAD
-    irank = load_variable(coord_group, "irank")
-=======
 
     if n_global == 1 && ngrid == 1
         nelement_global = 1
@@ -295,36 +252,10 @@
             chunk_size = n_local - 1
         end
     end
->>>>>>> 188e13c0
     # L = global box length
     L = load_variable(coord_group, "L")
     discretization = load_variable(coord_group, "discretization")
     fd_option = load_variable(coord_group, "fd_option")
-<<<<<<< HEAD
-    bc = load_variable(coord_group, "bc")
-
-    nelement_local = nothing
-    if n_local == 1 && ngrid == 1
-        nelement_local = 1
-    else
-        nelement_local = (n_local-1) ÷ (ngrid-1)
-    end
-    if n_global == 1 && ngrid == 1
-        nelement_global = 1
-    else
-        nelement_global = (n_global-1) ÷ (ngrid-1)
-    end
-
-    # Define input to create coordinate struct
-    # Some dummy inputs, at least for now: nrank=0
-    input = grid_input(name, ngrid, nelement_global, nelement_local, 0, irank, L,
-                       discretization, fd_option, bc, advection_input("", 0.0, 0.0, 0.0),
-                       MPI.COMM_NULL)
-
-    coord, spectral = define_coordinate(input)
-
-    return coord, spectral
-=======
     cheb_option = load_variable(coord_group, "cheb_option")
     bc = load_variable(coord_group, "bc")
     if "element_spacing_option" ∈ keys(coord_group)
@@ -359,7 +290,6 @@
               last_run_info)
 
     return previous_runs_info
->>>>>>> 188e13c0
 end
 
 """
@@ -393,10 +323,7 @@
 end
 
 """
-<<<<<<< HEAD
-=======
 If a tuple is given for `fid`, concatenate the "time" output from each file in the tuple
->>>>>>> 188e13c0
 """
 function load_time_data(fid; printout=false)
     if printout
@@ -492,13 +419,9 @@
 
 """
 """
-<<<<<<< HEAD
-function load_ion_particle_moments_data(fid; printout=false)
-=======
-function load_charged_particle_moments_data(fid; printout=false, extended_moments = false)
->>>>>>> 188e13c0
+function load_ion_moments_data(fid; printout=false, extended_moments = false)
     if printout
-        print("Loading ion particle velocity moments data...")
+        print("Loading ion velocity moments data...")
     end
 
     group = get_group(fid, "dynamic_data")
@@ -517,8 +440,6 @@
 
     # Read ion species thermal speed
     thermal_speed = load_variable(group, "thermal_speed")
-<<<<<<< HEAD
-=======
 
     if extended_moments
         # Read charged species perpendicular pressure
@@ -527,21 +448,15 @@
         # Read charged species entropy_production
         entropy_production = load_variable(group, "entropy_production")
     end
->>>>>>> 188e13c0
 
     if printout
         println("done.")
     end
-<<<<<<< HEAD
-
-    return density, parallel_flow, parallel_pressure, parallel_heat_flux, thermal_speed
-=======
     if extended_moments
         density, parallel_flow, parallel_pressure, perpendicular_pressure, parallel_heat_flux, thermal_speed, entropy_production
     else
         return density, parallel_flow, parallel_pressure, parallel_heat_flux, thermal_speed
     end
->>>>>>> 188e13c0
 end
 
 function load_neutral_particle_moments_data(fid; printout=false)
@@ -614,15 +529,10 @@
 Reload pdf and moments from an existing output file.
 """
 function reload_evolving_fields!(pdf, moments, boundary_distributions, restart_prefix_iblock,
-<<<<<<< HEAD
-                                 time_index, composition, r, z, vpa, vperp, vzeta, vr, vz)
-    code_time = 0.0
-=======
                                  time_index, composition, geometry, r, z, vpa, vperp,
                                  vzeta, vr, vz)
     code_time = 0.0
     previous_runs_info = nothing
->>>>>>> 188e13c0
     begin_serial_region()
     @serial_region begin
         fid = open_readonly_output_file(restart_prefix_iblock[1], "dfns";
@@ -632,40 +542,6 @@
             dynamic = get_group(fid, "dynamic_data")
             parallel_io = load_variable(overview, "parallel_io")
             if time_index < 0
-<<<<<<< HEAD
-                time_index, _ = load_time_data(fid)
-            end
-
-            if parallel_io
-                restart_n_ion_species, restart_n_neutral_species = load_species_data(fid)
-                restart_z, _ = load_coordinate_data(fid, "z")
-                restart_r, _ = load_coordinate_data(fid, "r")
-                restart_vperp, _ = load_coordinate_data(fid, "vperp")
-                restart_vpa, _ = load_coordinate_data(fid, "vpa")
-                restart_vzeta, _ = load_coordinate_data(fid, "vzeta")
-                restart_vr, _ = load_coordinate_data(fid, "vr")
-                restart_vz, _ = load_coordinate_data(fid, "vz")
-                if (restart_n_ion_species != composition.n_ion_species ||
-                    restart_n_neutral_species != composition.n_neutral_species ||
-                    restart_z.n != z.n_global || restart_r.n != r.n_global ||
-                    restart_vperp.n_global != vperp.n_global ||
-                    restart_vpa.n != vpa.n_global || restart_vzeta.n != vzeta.n_global ||
-                    restart_vr.n != vr.n_global || restart_vz.n != vz.n_global)
-
-                    error("Dimensions of restart file and input do not match.\n" *
-                          "Restart file was n_ion_species=$restart_n_ion_species, " *
-                          "n_neutral_species=$restart_n_neutral_species, nr=$(restart_r.n), " *
-                          "nz=$(restart_z.n), nvperp=$(restart_vperp.n), nvpa=$(restart_vpa.n).\n" *
-                          "nvzeta=$(restart_vzeta.n), nvr=$(restart_vr.n), nvz=$(restart_vz.n)." *
-                          "Input file gave n_ion_species=$(composition.n_ion_species), " *
-                          "n_neutral_species=$(composition.n_neutral_species), nr=$(r.n), " *
-                          "nz=$(z.n), nvperp=$(vperp.n), nvpa=$(vpa.n), nvzeta=$(vzeta.n), " *
-                          "nvr=$(vr.n), nvz=$(vz.n).")
-                end
-
-                code_time = load_slice(dynamic, "time", time_index)
-
-=======
                 time_index, _, _ = load_time_data(fid)
             end
             restart_evolve_density, restart_evolve_upar, restart_evolve_ppar =
@@ -760,151 +636,12 @@
             code_time = load_slice(dynamic, "time", time_index)
 
             if parallel_io
->>>>>>> 188e13c0
                 function get_range(coord)
                     if coord.irank == coord.nrank - 1
                         return coord.global_io_range
                     else
                         # Need to modify the range to load the end-point that is duplicated on
                         # the next process
-<<<<<<< HEAD
-                        r = coord.global_io_range
-                        return r.start:(r.stop+1)
-                    end
-                end
-                r_range = get_range(r)
-                z_range = get_range(z)
-                vperp_range = get_range(vperp)
-                vpa_range = get_range(vpa)
-                vzeta_range = get_range(vzeta)
-                vr_range = get_range(vr)
-                vz_range = get_range(vz)
-
-                pdf.ion.norm .= load_slice(dynamic, "f", vpa_range, vperp_range,
-                                               z_range, r_range, :, time_index)
-                moments.ion.dens .= load_slice(dynamic, "density", z_range, r_range,
-                                                   :, time_index)
-                moments.ion.dens_updated .= true
-                moments.ion.upar .= load_slice(dynamic, "parallel_flow", z_range,
-                                                   r_range, :, time_index)
-                moments.ion.upar_updated .= true
-                moments.ion.ppar .= load_slice(dynamic, "parallel_pressure", z_range,
-                                                   r_range, :, time_index)
-                moments.ion.ppar_updated .= true
-                moments.ion.qpar .= load_slice(dynamic, "parallel_heat_flux", z_range,
-                                                   r_range, :, time_index)
-                moments.ion.qpar_updated .= true
-                moments.ion.vth .= load_slice(dynamic, "thermal_speed", z_range,
-                                                  r_range, :, time_index)
-
-                boundary_distributions_io = get_group(fid, "boundary_distributions")
-                boundary_distributions.pdf_rboundary_ion[:,:,:,1,:] .=
-                load_slice(boundary_distributions_io, "pdf_rboundary_ion_left",
-                           vpa_range, vperp_range, z_range, :)
-                boundary_distributions.pdf_rboundary_ion[:,:,:,2,:] .=
-                load_slice(boundary_distributions_io, "pdf_rboundary_ion_right",
-                           vpa_range, vperp_range, z_range, :)
-
-                if composition.n_neutral_species > 0
-                    pdf.neutral.norm .= load_slice(dynamic, "f_neutral", vz_range,
-                                                   vr_range, vzeta_range, z_range,
-                                                   r_range, :, time_index)
-                    moments.neutral.dens .= load_slice(dynamic, "density_neutral",
-                                                       z_range, r_range, :, time_index)
-                    moments.neutral.dens_updated .= true
-                    moments.neutral.uz .= load_slice(dynamic, "uz_neutral", z_range,
-                                                     r_range, :, time_index)
-                    moments.neutral.uz_updated .= true
-                    moments.neutral.pz .= load_slice(dynamic, "pz_neutral", z_range,
-                                                     r_range, :, time_index)
-                    moments.neutral.pz_updated .= true
-                    moments.neutral.qz .= load_slice(dynamic, "qz_neutral", z_range,
-                                                     r_range, :, time_index)
-                    moments.neutral.qz_updated .= true
-                    moments.neutral.vth .= load_slice(dynamic, "thermal_speed", z_range,
-                                                      r_range, :, time_index)
-
-                    boundary_distributions.pdf_rboundary_neutral[:,:,:,:,1,:] .=
-                    load_slice(boundary_distributions_io, "pdf_rboundary_neutral_left",
-                               vz_range, vr_range, vzeta_range, z_range, :)
-                    boundary_distributions.pdf_rboundary_neutral[:,:,:,:,2,:] .=
-                    load_slice(boundary_distributions_io, "pdf_rboundary_neutral_right",
-                               vz_range, vr_range, vzeta_range, z_range, :)
-                end
-            else
-                restart_n_ion_species, restart_n_neutral_species = load_species_data(fid)
-                restart_z, _ = load_coordinate_data(fid, "z")
-                restart_r, _ = load_coordinate_data(fid, "r")
-                restart_vperp, _ = load_coordinate_data(fid, "vperp")
-                restart_vpa, _ = load_coordinate_data(fid, "vpa")
-                restart_vzeta, _ = load_coordinate_data(fid, "vzeta")
-                restart_vr, _ = load_coordinate_data(fid, "vr")
-                restart_vz, _ = load_coordinate_data(fid, "vz")
-                if (restart_n_ion_species != composition.n_ion_species ||
-                    restart_n_neutral_species != composition.n_neutral_species ||
-                    restart_z.n != z.n || restart_r.n != r.n || restart_vperp.n != vperp.n ||
-                    restart_vpa.n != vpa.n || restart_vzeta.n != vzeta.n ||
-                    restart_vr.n != vr.n || restart_vz.n != vz.n)
-
-                    error("Dimensions of restart file and input do not match.\n" *
-                          "Restart file was n_ion_species=$restart_n_ion_species, " *
-                          "n_neutral_species=$restart_n_neutral_species, nr=$(restart_r.n), " *
-                          "nz=$(restart_z.n), nvperp=$(restart_vperp.n), nvpa=$(restart_vpa.n).\n" *
-                          "nvzeta=$(restart_vzeta.n), nvr=$(restart_vr.n), nvz=$(restart_vz.n)." *
-                          "Input file gave n_ion_species=$(composition.n_ion_species), " *
-                          "n_neutral_species=$(composition.n_neutral_species), nr=$(r.n), " *
-                          "nz=$(z.n), nvperp=$(vperp.n), nvpa=$(vpa.n), nvzeta=$(vzeta.n), " *
-                          "nvr=$(vr.n), nvz=$(vz.n).")
-                end
-
-                code_time = load_slice(dynamic, "time", time_index)
-
-                pdf.ion.norm .= load_slice(dynamic, "f", :, :, :, :, :, time_index)
-                moments.ion.dens .= load_slice(dynamic, "density", :, :, :,
-                                                   time_index)
-                moments.ion.dens_updated .= true
-                moments.ion.upar .= load_slice(dynamic, "parallel_flow", :, :, :,
-                                                   time_index)
-                moments.ion.upar_updated .= true
-                moments.ion.ppar .= load_slice(dynamic, "parallel_pressure", :, :, :,
-                                                   time_index)
-                moments.ion.ppar_updated .= true
-                moments.ion.qpar .= load_slice(dynamic, "parallel_heat_flux", :, :, :,
-                                                   time_index)
-                moments.ion.qpar_updated .= true
-                moments.ion.vth .= load_slice(dynamic, "thermal_speed", :, :, :,
-                                                  time_index)
-
-                boundary_distributions_io = get_group(fid, "boundary_distributions")
-                boundary_distributions.pdf_rboundary_ion[:,:,:,1,:] .=
-                load_variable(boundary_distributions_io, "pdf_rboundary_ion_left")
-                boundary_distributions.pdf_rboundary_ion[:,:,:,2,:] .=
-                load_variable(boundary_distributions_io, "pdf_rboundary_ion_right")
-
-                if composition.n_neutral_species > 0
-                    pdf.neutral.norm .= load_slice(dynamic, "f_neutral", :, :, :, :, :, :,
-                                                   time_index)
-                    moments.neutral.dens .= load_slice(dynamic, "density_neutral", :, :,
-                                                       :, time_index)
-                    moments.neutral.dens_updated .= true
-                    moments.neutral.uz .= load_slice(dynamic, "uz_neutral", :, :, :,
-                                                     time_index)
-                    moments.neutral.uz_updated .= true
-                    moments.neutral.pz .= load_slice(dynamic, "pz_neutral", :, :, :,
-                                                     time_index)
-                    moments.neutral.pz_updated .= true
-                    moments.neutral.qz .= load_slice(dynamic, "qz_neutral", :, :, :,
-                                                     time_index)
-                    moments.neutral.qz_updated .= true
-                    moments.neutral.vth .= load_slice(dynamic, "thermal_speed", :, :, :,
-                                                      time_index)
-
-                    boundary_distributions.pdf_rboundary_neutral[:,:,:,:,1,:] .=
-                    load_variable(boundary_distributions_io, "pdf_rboundary_neutral_left")
-                    boundary_distributions.pdf_rboundary_neutral[:,:,:,:,2,:] .=
-                    load_variable(boundary_distributions_io, "pdf_rboundary_neutral_right")
-                end
-=======
                         this_range = coord.global_io_range
                         return this_range.start:(this_range.stop+1)
                     end
@@ -950,30 +687,30 @@
                 return moment
             end
 
-            moments.charged.dens .= load_moment("density")
-            moments.charged.dens_updated .= true
-            moments.charged.upar .= load_moment("parallel_flow")
-            moments.charged.upar_updated .= true
-            moments.charged.ppar .= load_moment("parallel_pressure")
-            moments.charged.ppar_updated .= true
-            moments.charged.qpar .= load_moment("parallel_heat_flux")
-            moments.charged.qpar_updated .= true
-            moments.charged.vth .= load_moment("thermal_speed")
+            moments.ion.dens .= load_moment("density")
+            moments.ion.dens_updated .= true
+            moments.ion.upar .= load_moment("parallel_flow")
+            moments.ion.upar_updated .= true
+            moments.ion.ppar .= load_moment("parallel_pressure")
+            moments.ion.ppar_updated .= true
+            moments.ion.qpar .= load_moment("parallel_heat_flux")
+            moments.ion.qpar_updated .= true
+            moments.ion.vth .= load_moment("thermal_speed")
             if parallel_io || z.irank == 0
-                moments.charged.chodura_integral_lower .= load_slice(dynamic, "chodura_integral_lower",
+                moments.ion.chodura_integral_lower .= load_slice(dynamic, "chodura_integral_lower",
                                                                      r_range, :, time_index)
             end
             if parallel_io || z.irank == z.nrank - 1
-                moments.charged.chodura_integral_upper .= load_slice(dynamic, "chodura_integral_upper",
+                moments.ion.chodura_integral_upper .= load_slice(dynamic, "chodura_integral_upper",
                                                                      r_range, :, time_index)
             end
 
             if "external_source_controller_integral" ∈ get_variable_keys(dynamic) &&
-                    length(moments.charged.external_source_controller_integral) == 1
-                moments.charged.external_source_controller_integral .=
+                    length(moments.ion.external_source_controller_integral) == 1
+                moments.ion.external_source_controller_integral .=
                     load_slice(dynamic, "external_source_controller_integral", time_index)
-            elseif length(moments.charged.external_source_controller_integral) > 1
-                moments.charged.external_source_controller_integral .=
+            elseif length(moments.ion.external_source_controller_integral) > 1
+                moments.ion.external_source_controller_integral .=
                     load_moment("external_source_controller_integral")
             end
 
@@ -2092,16 +1829,12 @@
                     load_neutral_boundary_pdf("pdf_rboundary_neutral_left", 1)
                 boundary_distributions.pdf_rboundary_neutral[:,:,:,:,2,:] .=
                     load_neutral_boundary_pdf("pdf_rboundary_neutral_right", r.n)
->>>>>>> 188e13c0
             end
         finally
             close(fid)
         end
     end
 
-<<<<<<< HEAD
-    return code_time
-=======
     return code_time, previous_runs_info, time_index
 end
 
@@ -2545,7 +2278,6 @@
 
 function ilocal_func(iglobal,irank,nlocal)
     return iglobal - irank*(nlocal - 1)
->>>>>>> 188e13c0
 end
 
 end