--- conflicted
+++ resolved
@@ -2300,14 +2300,9 @@
              function $function_name(run_info, var_name; is=1, data=nothing,
                                      input=nothing, frame_index=nothing, ax=nothing,
                                      fig=nothing, colorbar_place=nothing,
-<<<<<<< HEAD
                                      title=nothing, outfile=nothing,
                                      axis_args=Dict{Symbol,Any}(), it=nothing, ir=nothing,
                                      iz=nothing, ivperp=nothing, ivpa=nothing,
-=======
-                                     title=nothing, outfile=nothing, it=nothing,
-                                     ir=nothing, iz=nothing, ivperp=nothing, ivpa=nothing,
->>>>>>> 812bde6c
                                      ivzeta=nothing, ivr=nothing, ivz=nothing, kwargs...)
                  if input === nothing
                      if run_info.dfns
@@ -2366,7 +2361,6 @@
                  if $idim1 !== nothing
                      y = y[$idim1]
                  end
-<<<<<<< HEAD
                  anim = animate_2d(x, y, data; xlabel="$($dim2_str)",
                                    ylabel="$($dim1_str)", frame_index=ind, ax=ax,
                                    colorbar_place=colorbar_place, colormap=colormap,
@@ -2380,13 +2374,6 @@
                      element_boundary_positions = run_info.$dim1.grid[begin:run_info.$dim1.ngrid-1:end]
                      hlines!(ax, element_boundary_positions, color=:white, alpha=0.5)
                  end
-=======
-                 fig = animate_2d(x, y, data; xlabel="$($dim2_str)",
-                                  ylabel="$($dim1_str)", title=title,
-                                  frame_index=ind, ax=ax,
-                                  colorbar_place=colorbar_place, colormap=colormap,
-                                  kwargs...)
->>>>>>> 812bde6c
 
                  if frame_index === nothing
                      if outfile === nothing
