--- conflicted
+++ resolved
@@ -424,13 +424,8 @@
     return pdf, scratch, code_time, t_input, vz, vr, vzeta, vpa, vperp, gyrophase, z, r,
            moments, fields, spectral_objects, advect_objects,
            composition, collisions, geometry, boundary_distributions,
-<<<<<<< HEAD
-           num_diss_params, advance, fp_arrays, scratch_dummy, manufactured_source_list,
-           ascii_io, io_moments, io_dfns
-=======
-           external_source_settings, num_diss_params, advance, scratch_dummy,
+           external_source_settings, num_diss_params, advance, fp_arrays, scratch_dummy,
            manufactured_source_list, ascii_io, io_moments, io_dfns
->>>>>>> 8d29d1ef
 end
 
 """
