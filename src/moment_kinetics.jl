--- conflicted
+++ resolved
@@ -94,12 +94,8 @@
 """
 main function that contains all of the content of the program
 """
-<<<<<<< HEAD
-function run_moment_kinetics(to::Union{TimerOutput,Nothing}, input_dict=Dict())
-=======
-function run_moment_kinetics(to::TimerOutput, input_dict=Dict(); restart=false,
-                             restart_time_index=-1)
->>>>>>> 80ab7257
+function run_moment_kinetics(to::Union{TimerOutput,Nothing}, input_dict=Dict();
+                             restart=false, restart_time_index=-1)
     mk_state = nothing
     try
         # set up all the structs, etc. needed for a run
@@ -149,28 +145,18 @@
 """
 overload which takes a filename and loads input
 """
-<<<<<<< HEAD
-function run_moment_kinetics(to::Union{TimerOutput,Nothing}, input_filename::String)
-    return run_moment_kinetics(to, read_input_file(input_filename))
-=======
-function run_moment_kinetics(to::TimerOutput, input_filename::String; restart=false,
-                             restart_time_index=-1)
+function run_moment_kinetics(to::Union{TimerOutput,Nothing}, input_filename::String;
+                             restart=false, restart_time_index=-1)
     return run_moment_kinetics(to, read_input_file(input_filename); restart=restart,
                                restart_time_index=restart_time_index)
->>>>>>> 80ab7257
 end
 
 """
 overload with no TimerOutput arguments
 """
-<<<<<<< HEAD
-function run_moment_kinetics(input)
-    return run_moment_kinetics(nothing, input)
-=======
 function run_moment_kinetics(input; restart=false, restart_time_index=-1)
-    return run_moment_kinetics(TimerOutput(), input; restart=restart,
+    return run_moment_kinetics(nothing, input; restart=restart,
                                restart_time_index=restart_time_index)
->>>>>>> 80ab7257
 end
 
 """
@@ -260,134 +246,6 @@
     original_prefix_iblock = (basename, iblock)
     return dfns_filename, backup_dfns_filename, parallel_io, moments_filename,
            backup_moments_filename, backup_prefix_iblock, original_prefix_iblock
-<<<<<<< HEAD
-end
-
-"""
-    restart_moment_kinetics(input_filename::String,
-                            restart_filename::Union{String,Nothing}=nothing,
-                            time_index::Int=-1)
-
-Restart moment kinetics from an existing run. Space/velocity-space resolution in the
-input must be the same as for the original run.
-
-`input_filename` is the input file to use.
-
-`restart_filename` can be used to pick a particular distribution-functions-output file to
-restart from. By default will use the most recent one (the one without the numerical
-suffix) in the run directory.
-
-`time_index` can be passed to select the time index from `restart_filename` to restart
-from. By default the latest time point is used.
-"""
-function restart_moment_kinetics(input_filename::String,
-                                 restart_filename::Union{String,Nothing}=nothing,
-                                 time_index::Int=-1)
-    restart_moment_kinetics(read_input_file(input_filename), restart_filename,
-                            time_index)
-    return nothing
-end
-function restart_moment_kinetics()
-    options = get_options()
-    inputfile = options["inputfile"]
-    if inputfile === nothing
-        error("Must pass input file as first argument to restart a run.")
-    end
-    restartfile = options["restartfile"]
-    if restartfile === nothing
-        error("Must pass output file to restart from as second argument.")
-    end
-    time_index = options["restart-time-index"]
-
-    restart_moment_kinetics(inputfile, restartfile, time_index)
-
-    return nothing
-end
-function restart_moment_kinetics(input_dict::Dict,
-                                 restart_filename::Union{String,Nothing}=nothing,
-                                 time_index::Int=-1)
-
-    run_name = input_dict["run_name"]
-    base_directory = get(input_dict, "base_directory", "runs")
-    output_dir = joinpath(base_directory, run_name)
-    if restart_filename === nothing
-        io_settings = get(input_dict, "output", Dict{String,Any}())
-        binary_format = get(io_settings, "binary_format", hdf5)
-        if binary_format === hdf5
-            ext = "h5"
-        elseif binary_format === netcdf
-            ext = "cdf"
-        else
-            error("Unrecognized binary_format '$binary_format'")
-        end
-        restart_filename_pattern = joinpath(output_dir, run_name * ".dfns*." * ext)
-        restart_filename_glob = glob(restart_filename_pattern)
-        if length(restart_filename_glob) == 0
-            error("No output file to restart from found matching the pattern "
-                  * "$restart_filename_pattern")
-        end
-        restart_filename = restart_filename_glob[1]
-    end
-
-    mk_state = nothing
-    try
-        # Move the output file being restarted from to make sure it doesn't get
-        # overwritten.
-        dfns_filename, backup_dfns_filename, parallel_io, moments_filename,
-        backup_moments_filename, backup_prefix_iblock, original_prefix_iblock =
-            get_backup_filename(restart_filename)
-        # Ensure every process got the filenames and checked files exist before moving
-        # files
-        MPI.Barrier(comm_world)
-
-        if abspath(output_dir) == abspath(dirname(dfns_filename))
-            # Only move the file if it is in our current run directory. Otherwise we are
-            # restarting from another run, and will not be overwriting the file.
-            if (parallel_io && global_rank[] == 0) || (!parallel_io && block_rank[] == 0)
-                mv(dfns_filename, backup_dfns_filename)
-                mv(moments_filename, backup_moments_filename)
-            end
-        else
-            # Reload from dfns_filename without moving the file
-            backup_prefix_iblock = original_prefix_iblock
-        end
-        # Ensure files have been moved before any process tries to read from them
-        MPI.Barrier(comm_world)
-
-        # Set up all the structs, etc. needed for a run.
-        mk_state = setup_moment_kinetics(input_dict,
-                                         restart_prefix_iblock=backup_prefix_iblock,
-                                         restart_time_index=time_index)
-
-        time_advance!(mk_state...)
-
-        # clean up i/o and communications
-        # last 2 elements of mk_state are `io` and `cdf`
-        cleanup_moment_kinetics!(mk_state[end-2:end]...)
-    catch e
-        if e isa GloballyCaughtException || global_size[] == 1
-            # Error almost certainly occured before cleanup. If running in serial we can
-            # still finalise file I/O.
-            # If the error is a GloballyCaughtException, it should have been thrown on all
-            # processes, so we don't have to call MPI.Abort().
-            cleanup_moment_kinetics!(mk_state[end-2:end]...)
-
-            rethrow(e)
-        else
-            # Stop code from hanging when running on multiple processes if only one of them
-            # throws an error
-            println("$(typeof(e)) on process $(global_rank[]):")
-            showerror(stdout, e)
-            display(stacktrace(catch_backtrace()))
-            flush(stdout)
-            flush(stderr)
-            #MPI.Abort(comm_world, 1)
-        end
-    end
-
-    return nothing
-=======
->>>>>>> 80ab7257
 end
 
 """
@@ -399,13 +257,8 @@
 `debug_loop_type` and `debug_loop_parallel_dims` are used to force specific set ups for
 parallel loop ranges, and are only used by the tests in `debug_test/`.
 """
-<<<<<<< HEAD
-function setup_moment_kinetics(input_dict::AbstractDict; restart_prefix_iblock=nothing,
-        restart_time_index=-1,
-=======
-function setup_moment_kinetics(input_dict::Dict;
+function setup_moment_kinetics(input_dict::AbstractDict;
         restart::Union{Bool,AbstractString}=false, restart_time_index::mk_int=-1,
->>>>>>> 80ab7257
         debug_loop_type::Union{Nothing,NTuple{N,Symbol} where N}=nothing,
         debug_loop_parallel_dims::Union{Nothing,NTuple{N,Symbol} where N}=nothing)
 
