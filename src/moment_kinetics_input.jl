"""
"""
module moment_kinetics_input

export mk_input
export performance_test
#export advective_form
export read_input_file

using ..type_definitions: mk_float, mk_int
using ..array_allocation: allocate_float
using ..communication
using ..coordinates: define_coordinate
using ..external_sources
using ..file_io: io_has_parallel, input_option_error, open_ascii_output_file
using ..krook_collisions: setup_krook_collisions
using ..finite_differences: fd_check_option
using ..input_structs
using ..numerical_dissipation: setup_numerical_dissipation
using ..reference_parameters

using MPI
using TOML

"""
Read input from a TOML file
"""
function read_input_file(input_filename::String)
    input = TOML.parsefile(input_filename)

    # Use input_filename (without the extension) as default for "run_name"
    if !("run_name" in keys(input))
        input["run_name"] = splitdir(splitext(input_filename)[1])[end]
    end

    return input
end

"""
Process user-supplied inputs

`save_inputs_to_txt` should be true when actually running a simulation, but defaults to
false for other situations (e.g. when post-processing).

`ignore_MPI` should be false when actually running a simulation, but defaults to true for
other situations (e.g. when post-processing).
"""
function mk_input(scan_input=Dict(); save_inputs_to_txt=false, ignore_MPI=true)

    # n_ion_species is the number of evolved ion species
    # currently only n_ion_species = 1 is supported
    n_ion_species = get(scan_input, "n_ion_species", 1)
    # n_neutral_species is the number of evolved neutral species
    # currently only n_neutral_species = 0,1 is supported
    n_neutral_species = get(scan_input, "n_neutral_species", 1)
    # * if electron_physics=boltzmann_electron_response, then the electron density is
    #   fixed to be N_e*(eϕ/T_e)
    # * if electron_physics=boltzmann_electron_response_with_simple_sheath, then the
    #   electron density is fixed to be N_e*(eϕ/T_e) and N_e is calculated w.r.t a
    #   reference value using J_||e + J_||i = 0 at z = 0
    electron_physics = get(scan_input, "electron_physics", boltzmann_electron_response)
    
    z, r, vpa, vperp, gyrophase, vz, vr, vzeta, species, composition, drive, evolve_moments, collisions, geometry =
        load_defaults(n_ion_species, n_neutral_species, electron_physics)

    # this is the prefix for all output files associated with this run
    run_name = get(scan_input, "run_name", "wallBC")
    # this is the directory where the simulation data will be stored
    base_directory = get(scan_input, "base_directory", "runs")
    output_dir = joinpath(base_directory, run_name)
    # if evolve_moments.density = true, evolve density via continuity eqn
    # and g = f/n via modified drift kinetic equation
    evolve_moments.density = get(scan_input, "evolve_moments_density", false)
    evolve_moments.parallel_flow = get(scan_input, "evolve_moments_parallel_flow", false)
    evolve_moments.parallel_pressure = get(scan_input, "evolve_moments_parallel_pressure", false)
    evolve_moments.conservation = get(scan_input, "evolve_moments_conservation", false)

    ####### specify any deviations from default inputs for evolved species #######
    # set initial Tₑ = 1
    composition.T_e = get(scan_input, "T_e", 1.0)
    # set wall temperature T_wall = Tw/Te
    composition.T_wall = get(scan_input, "T_wall", 1.0)
    # set initial neutral temperature Tn/Tₑ = 1
    # set initial nᵢ/Nₑ = 1.0
    # set phi_wall at z = 0
    composition.phi_wall = get(scan_input, "phi_wall", 0.0)
    # if false use true Knudsen cosine for neutral wall bc
    composition.use_test_neutral_wall_pdf = get(scan_input, "use_test_neutral_wall_pdf", false)
    # constant to be used to test nonzero Er in wall boundary condition
    composition.Er_constant = get(scan_input, "Er_constant", 0.0)
    # The ion flux reaching the wall that is recycled as neutrals is reduced by
    # `recycling_fraction` to account for ions absorbed by the wall.
    composition.recycling_fraction = get(scan_input, "recycling_fraction", 1.0)
    if !(0.0 <= composition.recycling_fraction <= 1.0)
        error("recycling_fraction must be between 0 and 1. Got $recycling_fraction.")
    end

    # Reference parameters that define the conversion between physical quantities and
    # normalised values used in the code.
    reference_params = setup_reference_parameters(scan_input)

    ## set geometry_input
    geometry.Bzed = get(scan_input, "Bzed", 1.0)
    geometry.Bmag = get(scan_input, "Bmag", 1.0)
    geometry.bzed = geometry.Bzed/geometry.Bmag
    geometry.bzeta = sqrt(1.0 - geometry.bzed^2.0)
    geometry.Bzeta = geometry.Bmag*geometry.bzeta
    geometry.rhostar = get(scan_input, "rhostar", get_default_rhostar(reference_params))
    #println("Info: Bzed is ",geometry.Bzed)
    #println("Info: Bmag is ",geometry.Bmag)
    #println("Info: rhostar is ",geometry.rhostar)
    
    ispecies = 1
<<<<<<< HEAD
    species.ion[1].z_IC.initialization_option = get(scan_input, "z_IC_option$ispecies", "gaussian")
    species.ion[1].initial_density = get(scan_input, "initial_density$ispecies", 1.0)
    species.ion[1].initial_temperature = get(scan_input, "initial_temperature$ispecies", 1.0)
    species.ion[1].z_IC.width = get(scan_input, "z_IC_width$ispecies", 0.125)
    species.ion[1].z_IC.density_amplitude = get(scan_input, "z_IC_density_amplitude$ispecies", 0.001)
    species.ion[1].z_IC.density_phase = get(scan_input, "z_IC_density_phase$ispecies", 0.0)
    species.ion[1].z_IC.upar_amplitude = get(scan_input, "z_IC_upar_amplitude$ispecies", 0.0)
    species.ion[1].z_IC.upar_phase = get(scan_input, "z_IC_upar_phase$ispecies", 0.0)
    species.ion[1].z_IC.temperature_amplitude = get(scan_input, "z_IC_temperature_amplitude$ispecies", 0.0)
    species.ion[1].z_IC.temperature_phase = get(scan_input, "z_IC_temperature_phase$ispecies", 0.0)
    species.ion[1].vpa_IC.initialization_option = get(scan_input, "vpa_IC_option$ispecies", "gaussian")
    species.ion[1].vpa_IC.density_amplitude = get(scan_input, "vpa_IC_density_amplitude$ispecies", 1.000)
    species.ion[1].vpa_IC.width = get(scan_input, "vpa_IC_width$ispecies", 1.0)
    species.ion[1].vpa_IC.density_phase = get(scan_input, "vpa_IC_density_phase$ispecies", 0.0)
    species.ion[1].vpa_IC.upar_amplitude = get(scan_input, "vpa_IC_upar_amplitude$ispecies", 0.0)
    species.ion[1].vpa_IC.upar_phase = get(scan_input, "vpa_IC_upar_phase$ispecies", 0.0)
    species.ion[1].vpa_IC.temperature_amplitude = get(scan_input, "vpa_IC_temperature_amplitude$ispecies", 0.0)
    species.ion[1].vpa_IC.temperature_phase = get(scan_input, "vpa_IC_temperature_phase$ispecies", 0.0)
=======
    species.charged[1].z_IC.initialization_option = get(scan_input, "z_IC_option$ispecies", "gaussian")
    species.charged[1].initial_density = get(scan_input, "initial_density$ispecies", 1.0)
    species.charged[1].initial_temperature = get(scan_input, "initial_temperature$ispecies", 1.0)
    species.charged[1].z_IC.width = get(scan_input, "z_IC_width$ispecies", 0.125)
    species.charged[1].z_IC.wavenumber = get(scan_input, "z_IC_wavenumber$ispecies", 1)
    species.charged[1].z_IC.density_amplitude = get(scan_input, "z_IC_density_amplitude$ispecies", 0.001)
    species.charged[1].z_IC.density_phase = get(scan_input, "z_IC_density_phase$ispecies", 0.0)
    species.charged[1].z_IC.upar_amplitude = get(scan_input, "z_IC_upar_amplitude$ispecies", 0.0)
    species.charged[1].z_IC.upar_phase = get(scan_input, "z_IC_upar_phase$ispecies", 0.0)
    species.charged[1].z_IC.temperature_amplitude = get(scan_input, "z_IC_temperature_amplitude$ispecies", 0.0)
    species.charged[1].z_IC.temperature_phase = get(scan_input, "z_IC_temperature_phase$ispecies", 0.0)
    species.charged[1].r_IC.initialization_option = get(scan_input, "r_IC_option$ispecies", "gaussian")
    species.charged[1].r_IC.wavenumber = get(scan_input, "r_IC_wavenumber$ispecies", 1)
    species.charged[1].r_IC.density_amplitude = get(scan_input, "r_IC_density_amplitude$ispecies", 0.0)
    species.charged[1].r_IC.density_phase = get(scan_input, "r_IC_density_phase$ispecies", 0.0)
    species.charged[1].r_IC.upar_amplitude = get(scan_input, "r_IC_upar_amplitude$ispecies", 0.0)
    species.charged[1].r_IC.upar_phase = get(scan_input, "r_IC_upar_phase$ispecies", 0.0)
    species.charged[1].r_IC.temperature_amplitude = get(scan_input, "r_IC_temperature_amplitude$ispecies", 0.0)
    species.charged[1].r_IC.temperature_phase = get(scan_input, "r_IC_temperature_phase$ispecies", 0.0)
    species.charged[1].vpa_IC.initialization_option = get(scan_input, "vpa_IC_option$ispecies", "gaussian")
    species.charged[1].vpa_IC.density_amplitude = get(scan_input, "vpa_IC_density_amplitude$ispecies", 1.000)
    species.charged[1].vpa_IC.width = get(scan_input, "vpa_IC_width$ispecies", 1.0)
    species.charged[1].vpa_IC.density_phase = get(scan_input, "vpa_IC_density_phase$ispecies", 0.0)
    species.charged[1].vpa_IC.upar_amplitude = get(scan_input, "vpa_IC_upar_amplitude$ispecies", 0.0)
    species.charged[1].vpa_IC.upar_phase = get(scan_input, "vpa_IC_upar_phase$ispecies", 0.0)
    species.charged[1].vpa_IC.temperature_amplitude = get(scan_input, "vpa_IC_temperature_amplitude$ispecies", 0.0)
    species.charged[1].vpa_IC.temperature_phase = get(scan_input, "vpa_IC_temperature_phase$ispecies", 0.0)
>>>>>>> 188e13c0
    ispecies += 1
    if n_neutral_species > 0
        species.neutral[1].z_IC.initialization_option = get(scan_input, "z_IC_option$ispecies", "gaussian")
        species.neutral[1].initial_density = get(scan_input, "initial_density$ispecies", 1.0)
        species.neutral[1].initial_temperature = get(scan_input, "initial_temperature$ispecies", 1.0)
<<<<<<< HEAD
        species.neutral[1].z_IC.width = get(scan_input, "z_IC_width$ispecies", species.ion[1].z_IC.width)
=======
        species.neutral[1].z_IC.width = get(scan_input, "z_IC_width$ispecies", species.charged[1].z_IC.width)
>>>>>>> 188e13c0
        species.neutral[1].z_IC.density_amplitude = get(scan_input, "z_IC_density_amplitude$ispecies", 0.001)
        species.neutral[1].z_IC.density_phase = get(scan_input, "z_IC_density_phase$ispecies", 0.0)
        species.neutral[1].z_IC.upar_amplitude = get(scan_input, "z_IC_upar_amplitude$ispecies", 0.0)
        species.neutral[1].z_IC.upar_phase = get(scan_input, "z_IC_upar_phase$ispecies", 0.0)
        species.neutral[1].z_IC.temperature_amplitude = get(scan_input, "z_IC_temperature_amplitude$ispecies", 0.0)
        species.neutral[1].z_IC.temperature_phase = get(scan_input, "z_IC_temperature_phase$ispecies", 0.0)
        species.neutral[1].r_IC.initialization_option = get(scan_input, "r_IC_option$ispecies", "gaussian")
        species.neutral[1].r_IC.density_amplitude = get(scan_input, "r_IC_density_amplitude$ispecies", 0.001)
        species.neutral[1].r_IC.density_phase = get(scan_input, "r_IC_density_phase$ispecies", 0.0)
        species.neutral[1].r_IC.upar_amplitude = get(scan_input, "r_IC_upar_amplitude$ispecies", 0.0)
        species.neutral[1].r_IC.upar_phase = get(scan_input, "r_IC_upar_phase$ispecies", 0.0)
        species.neutral[1].r_IC.temperature_amplitude = get(scan_input, "r_IC_temperature_amplitude$ispecies", 0.0)
        species.neutral[1].r_IC.temperature_phase = get(scan_input, "r_IC_temperature_phase$ispecies", 0.0)
        species.neutral[1].vpa_IC.initialization_option = get(scan_input, "vpa_IC_option$ispecies", "gaussian")
        species.neutral[1].vpa_IC.density_amplitude = get(scan_input, "vpa_IC_density_amplitude$ispecies", 1.000)
<<<<<<< HEAD
        species.neutral[1].vpa_IC.width = get(scan_input, "vpa_IC_width$ispecies", species.ion[1].vpa_IC.width)
=======
        species.neutral[1].vpa_IC.width = get(scan_input, "vpa_IC_width$ispecies", species.charged[1].vpa_IC.width)
>>>>>>> 188e13c0
        species.neutral[1].vpa_IC.density_phase = get(scan_input, "vpa_IC_density_phase$ispecies", 0.0)
        species.neutral[1].vpa_IC.upar_amplitude = get(scan_input, "vpa_IC_upar_amplitude$ispecies", 0.0)
        species.neutral[1].vpa_IC.upar_phase = get(scan_input, "vpa_IC_upar_phase$ispecies", 0.0)
        species.neutral[1].vpa_IC.temperature_amplitude = get(scan_input, "vpa_IC_temperature_amplitude$ispecies", 0.0)
        species.neutral[1].vpa_IC.temperature_phase = get(scan_input, "vpa_IC_temperature_phase$ispecies", 0.0)
        ispecies += 1
    end
    #################### end specification of species inputs #####################

    collisions.charge_exchange = get(scan_input, "charge_exchange_frequency", 2.0*sqrt(species.ion[1].initial_temperature))
    collisions.charge_exchange_electron = get(scan_input, "electron_charge_exchange_frequency", 0.0)
    collisions.ionization = get(scan_input, "ionization_frequency", collisions.charge_exchange)
    collisions.ionization_electron = get(scan_input, "electron_ionization_frequency", collisions.ionization)
    collisions.ionization_energy = get(scan_input, "ionization_energy", 0.0)
    collisions.constant_ionization_rate = get(scan_input, "constant_ionization_rate", false)
<<<<<<< HEAD
    collisions.nu_ei = get(scan_input, "nu_ei", 0.0)

=======
    collisions.krook_collisions_option = get(scan_input, "krook_collisions_option", "none")
    nuii_krook_default = setup_krook_collisions(reference_params)
    if collisions.krook_collisions_option == "reference_parameters"
        collisions.krook_collision_frequency_prefactor = nuii_krook_default
    elseif collisions.krook_collisions_option == "manual" # get the frequency from the input file
        collisions.krook_collision_frequency_prefactor = get(scan_input, "nuii_krook", nuii_krook_default)
    elseif collisions.krook_collisions_option == "none"
        # By default, no krook collisions included
        collisions.krook_collision_frequency_prefactor = -1.0
    else
        error("Invalid option "
              * "krook_collisions_option=$(collisions.krook_collisions_option) passed")
    end
    # set the Fokker-Planck collision frequency
    collisions.nuii = get(scan_input, "nuii", 0.0)
    
>>>>>>> 188e13c0
    # parameters related to the time stepping
    nstep = get(scan_input, "nstep", 5)
    dt = get(scan_input, "dt", 0.00025/sqrt(species.ion[1].initial_temperature))
    nwrite_moments = get(scan_input, "nwrite", 1)
    nwrite_dfns = get(scan_input, "nwrite_dfns", nstep)
    # options are n_rk_stages = 1, 2, 3 or 4 (corresponding to forward Euler,
    # Heun's method, SSP RK3 and 4-stage SSP RK3)
    n_rk_stages = get(scan_input, "n_rk_stages", 4)
    split_operators = get(scan_input, "split_operators", false)
    runtime_plots = get(scan_input, "runtime_plots", false)
<<<<<<< HEAD
    use_manufactured_solns_for_advance = get(scan_input, "use_manufactured_solns_for_advance", false)
    use_manufactured_solns_for_init = get(scan_input, "use_manufactured_solns_for_init", false)
    if use_manufactured_solns_for_advance && !use_manufactured_solns_for_init
        # if not (use_manufactured_solns_for_init == true) force use_manufactured_solns_for_init == true
        use_manufactured_solns_for_init = true
    end
    #println("Info: The flag use_manufactured_solns is ",use_manufactured_solns)
=======
    stopfile_name = joinpath(output_dir, "stop")
    steady_state_residual = get(scan_input, "steady_state_residual", false)
    converged_residual_value = get(scan_input, "converged_residual_value", -1.0)

    use_for_init_is_default = !(("manufactured_solns" ∈ keys(scan_input)) &&
                                ("use_for_init" ∈ keys(scan_input["manufactured_solns"])))
    manufactured_solns_section = set_defaults_and_check_section!(
        scan_input, "manufactured_solns";
        use_for_advance=false,
        use_for_init=false,
        # constant to be used to control Ez divergence in MMS tests
        epsilon_offset=0.001,
        # bool to control if dfni is a function of vpa or vpabar in MMS test
        use_vpabar_in_mms_dfni=true,
        alpha_switch=1.0,
        type="default",
       )
    if use_for_init_is_default && manufactured_solns_section["use_for_advance"]
        # if manufactured_solns_section["use_for_init"] was set by default, set
        # manufactured_solns_section["use_for_init"] == true
        manufactured_solns_section["use_for_init"] = true
    end
    if manufactured_solns_section["use_vpabar_in_mms_dfni"]
        manufactured_solns_section["alpha_switch"] = 1.0
    else
        manufactured_solns_section["alpha_switch"] = 0.0
    end
    manufactured_solns_input = Dict_to_NamedTuple(manufactured_solns_section)
>>>>>>> 188e13c0
    
    # overwrite some default parameters related to the r grid
    # ngrid is number of grid points per element
    r.ngrid = get(scan_input, "r_ngrid", 9)
    # nelement_global is the number of elements in total
    r.nelement_global = get(scan_input, "r_nelement", 8)
    # nelement_local is the number of elements on each process
    r.nelement_local = get(scan_input, "r_nelement_local", r.nelement_global)
    # L is the box length in units of cs0/Omega_i
    r.L = get(scan_input, "r_L", 1.0)
    # determine the discretization option for the r grid
    # supported options are "chebyshev_pseudospectral" and "finite_difference"
    r.discretization = get(scan_input, "r_discretization", "finite_difference")
    r.fd_option = get(scan_input, "r_finite_difference_option", "third_order_upwind")
    # determine the boundary condition to impose in r
    # supported options are "periodic" and "Dirichlet"
    r.bc = get(scan_input, "r_bc", "periodic")
    r.element_spacing_option = get(scan_input, "r_element_spacing_option", "uniform")
    
    # overwrite some default parameters related to the z grid
    # ngrid is number of grid points per element
    z.ngrid = get(scan_input, "z_ngrid", 9)
    # nelement_global is the number of elements in total
    z.nelement_global = get(scan_input, "z_nelement", 8)
    # nelement_local is the number of elements on each process
    z.nelement_local = get(scan_input, "z_nelement_local", z.nelement_global)
    # L is the box length in units of cs0/Omega_i
    z.L = get(scan_input, "z_L", 1.0)
    # determine the discretization option for the z grid
    # supported options are "chebyshev_pseudospectral" and "finite_difference"
    z.discretization = get(scan_input, "z_discretization", "chebyshev_pseudospectral")
    z.fd_option = get(scan_input, "z_finite_difference_option", "third_order_upwind")
    # determine the boundary condition to impose in z
    # supported options are "constant", "periodic" and "wall"
    z.bc = get(scan_input, "z_bc", "wall")
    z.element_spacing_option = get(scan_input, "z_element_spacing_option", "uniform")
    
    # overwrite some default parameters related to the vpa grid
    # ngrid is the number of grid points per element
    vpa.ngrid = get(scan_input, "vpa_ngrid", 17)
    # nelement is the number of elements
    vpa.nelement_global = get(scan_input, "vpa_nelement", 10)
	# do not parallelise vpa with distributed-memory MPI
    vpa.nelement_local = vpa.nelement_global 
    # L is the box length in units of vthermal_species
    vpa.L = get(scan_input, "vpa_L", 8.0*sqrt(species.ion[1].initial_temperature))
    # determine the boundary condition
    # only supported option at present is "zero" and "periodic"
    vpa.bc = get(scan_input, "vpa_bc", "periodic")
    # determine the discretization option for the vpa grid
    # supported options are "chebyshev_pseudospectral" and "finite_difference"
    vpa.discretization = get(scan_input, "vpa_discretization", "chebyshev_pseudospectral")
    vpa.fd_option = get(scan_input, "vpa_finite_difference_option", "third_order_upwind")
<<<<<<< HEAD

    num_diss_params = setup_numerical_dissipation(
        get(scan_input, "numerical_dissipation", Dict{String,Any}()), true)

=======
    vpa.element_spacing_option = get(scan_input, "vpa_element_spacing_option", "uniform")
    
>>>>>>> 188e13c0
    # overwrite some default parameters related to the vperp grid
    # ngrid is the number of grid points per element
    vperp.ngrid = get(scan_input, "vperp_ngrid", 1)
    # nelement is the number of elements
    vperp.nelement_global = get(scan_input, "vperp_nelement", 1)
    # do not parallelise vperp with distributed-memory MPI
    vperp.nelement_local = vperp.nelement_global 
    # L is the box length in units of vthermal_species
<<<<<<< HEAD
    vperp.L = get(scan_input, "vperp_L", 8.0*sqrt(species.ion[1].initial_temperature))
    # determine the boundary condition
    # only supported option at present is "zero" and "periodic"
    # MRH probably need to add new bc option here
    # MRH no vperp bc currently imposed so option below not used
    vperp.bc = get(scan_input, "vperp_bc", "periodic")
    # determine the discretization option for the vperp grid
    # supported options are "finite_difference_vperp" "chebyshev_pseudospectral_vperp"
    vperp.discretization = get(scan_input, "vperp_discretization", "chebyshev_pseudospectral_vperp")

=======
    vperp.L = get(scan_input, "vperp_L", 8.0*sqrt(species.charged[1].initial_temperature))
    # Note vperp.bc is set below, after numerical dissipation is initialized, so that it
    # can use the numerical dissipation settings to set its default value.
    #
    # determine the discretization option for the vperp grid
    # supported options are "finite_difference_vperp" "chebyshev_pseudospectral"
    vperp.discretization = get(scan_input, "vperp_discretization", "chebyshev_pseudospectral")
    vperp.element_spacing_option = get(scan_input, "vperp_element_spacing_option", "uniform")
    
>>>>>>> 188e13c0
    # overwrite some default parameters related to the gyrophase grid
    # ngrid is the number of grid points per element
    gyrophase.ngrid = get(scan_input, "gyrophase_ngrid", 17)
    # nelement is the number of elements
    gyrophase.nelement_global = get(scan_input, "gyrophase_nelement", 10)
    # do not parallelise gyrophase with distributed-memory MPI
    gyrophase.nelement_local = gyrophase.nelement_global

    if n_neutral_species > 0
        # overwrite some default parameters related to the vz grid
        # use vpa grid values as defaults
        # ngrid is the number of grid points per element
        vz.ngrid = get(scan_input, "vz_ngrid", vpa.ngrid)
        # nelement is the number of elements
        vz.nelement_global = get(scan_input, "vz_nelement", vpa.nelement_global)
        # do not parallelise vz with distributed-memory MPI
        vz.nelement_local = vz.nelement_global
        # L is the box length in units of vthermal_species
        vz.L = get(scan_input, "vz_L", vpa.L)
        # determine the boundary condition
        # only supported option at present is "zero" and "periodic"
        vz.bc = get(scan_input, "vz_bc", "none")
        # determine the discretization option for the vz grid
        # supported options are "chebyshev_pseudospectral" and "finite_difference"
        vz.discretization = get(scan_input, "vz_discretization", vpa.discretization)
<<<<<<< HEAD

=======
        vz.element_spacing_option = get(scan_input, "vz_element_spacing_option", "uniform")
    
>>>>>>> 188e13c0
        # overwrite some default parameters related to the vr grid
        # ngrid is the number of grid points per element
        vr.ngrid = get(scan_input, "vr_ngrid", 1)
        # nelement is the number of elements
        vr.nelement_global = get(scan_input, "vr_nelement", 1)
        # do not parallelise vz with distributed-memory MPI
        vr.nelement_local = vr.nelement_global
        # L is the box length in units of vthermal_species
<<<<<<< HEAD
        vr.L = get(scan_input, "vr_L", 8.0*sqrt(species.ion[1].initial_temperature))
=======
        vr.L = get(scan_input, "vr_L", 8.0*sqrt(species.charged[1].initial_temperature))
>>>>>>> 188e13c0
        # determine the boundary condition
        # only supported option at present is "zero" and "periodic"
        vr.bc = get(scan_input, "vr_bc", "none")
        # determine the discretization option for the vr grid
        # supported options are "chebyshev_pseudospectral" and "finite_difference"
        vr.discretization = get(scan_input, "vr_discretization", "chebyshev_pseudospectral")
<<<<<<< HEAD

=======
        vr.element_spacing_option = get(scan_input, "vr_element_spacing_option", "uniform")
    
>>>>>>> 188e13c0
        # overwrite some default parameters related to the vzeta grid
        # ngrid is the number of grid points per element
        vzeta.ngrid = get(scan_input, "vzeta_ngrid", 1)
        # nelement is the number of elements
        vzeta.nelement_global = get(scan_input, "vzeta_nelement", 1)
        # do not parallelise vz with distributed-memory MPI
        vzeta.nelement_local = vzeta.nelement_global
        # L is the box length in units of vthermal_species
<<<<<<< HEAD
        vzeta.L = get(scan_input, "vzeta_L", 8.0*sqrt(species.ion[1].initial_temperature))
=======
        vzeta.L = get(scan_input, "vzeta_L", 8.0*sqrt(species.charged[1].initial_temperature))
>>>>>>> 188e13c0
        # determine the boundary condition
        # only supported option at present is "zero" and "periodic"
        vzeta.bc = get(scan_input, "vzeta_bc", "none")
        # determine the discretization option for the vzeta grid
        # supported options are "chebyshev_pseudospectral" and "finite_difference"
        vzeta.discretization = get(scan_input, "vzeta_discretization", "chebyshev_pseudospectral")
<<<<<<< HEAD
=======
        vzeta.element_spacing_option = get(scan_input, "vzeta_element_spacing_option", "uniform")
>>>>>>> 188e13c0
    end

    is_1V = (vperp.ngrid == vperp.nelement_global == 1 && vzeta.ngrid ==
             vzeta.nelement_global == 1 && vr.ngrid == vr.nelement_global == 1)
    num_diss_params = setup_numerical_dissipation(
        get(scan_input, "numerical_dissipation", Dict{String,Any}()), is_1V)
<<<<<<< HEAD
=======

    # vperp.bc is set here (a bit out of place) so that we can use
    # num_diss_params.vperp_dissipation_coefficient to set the default.
    vperp.bc = get(scan_input, "vperp_bc",
                   (collisions.nuii > 0.0 ||
                    num_diss_params.vperp_dissipation_coefficient > 0.0) ?
                    "zero" : "none")
>>>>>>> 188e13c0
    
    #########################################################################
    ########## end user inputs. do not modify following code! ###############
    #########################################################################

    # set up distributed-memory MPI information for z and r coords
    # need grid and MPI information to determine these values 
    # MRH just put dummy values now 
<<<<<<< HEAD
    irank_z, nrank_z, comm_sub_z, irank_r, nrank_r, comm_sub_r = setup_distributed_memory_MPI(z.nelement_global,z.nelement_local,r.nelement_global,r.nelement_local)
=======
    if ignore_MPI
        irank_z = irank_r = 0
        nrank_z = nrank_r = 1
        comm_sub_z = comm_sub_r = MPI.COMM_NULL
    else
        irank_z, nrank_z, comm_sub_z, irank_r, nrank_r, comm_sub_r = setup_distributed_memory_MPI(z.nelement_global,z.nelement_local,r.nelement_global,r.nelement_local)
    end
>>>>>>> 188e13c0
    #comm_sub_r = false
    #irank_r = 0
    #nrank_r = 0
    #comm_sub_z = false
    #irank_z = 0
    #nrank_z = 0

    t_input = time_input(nstep, dt, nwrite_moments, nwrite_dfns, n_rk_stages,
<<<<<<< HEAD
                         split_operators, runtime_plots,
                         use_manufactured_solns_for_advance,
                         use_manufactured_solns_for_init)
=======
                         split_operators, runtime_plots, steady_state_residual,
                         converged_residual_value,
                         manufactured_solns_input.use_for_advance, stopfile_name)
>>>>>>> 188e13c0
    # replace mutable structures with immutable ones to optimize performance
    # and avoid possible misunderstandings	
	z_advection_immutable = advection_input(z.advection.option, z.advection.constant_speed,
        z.advection.frequency, z.advection.oscillation_amplitude)
    z_immutable = grid_input("z", z.ngrid, z.nelement_global, z.nelement_local, nrank_z, irank_z, z.L, 
        z.discretization, z.fd_option, z.cheb_option, z.bc, z_advection_immutable, comm_sub_z, z.element_spacing_option)
    r_advection_immutable = advection_input(r.advection.option, r.advection.constant_speed,
        r.advection.frequency, r.advection.oscillation_amplitude)
    r_immutable = grid_input("r", r.ngrid, r.nelement_global, r.nelement_local, nrank_r, irank_r, r.L,
        r.discretization, r.fd_option, r.cheb_option, r.bc, r_advection_immutable, comm_sub_r, r.element_spacing_option)
	# for dimensions below which do not currently use distributed-memory MPI
	# assign dummy values to nrank, irank and comm of coord struct
    vpa_advection_immutable = advection_input(vpa.advection.option, vpa.advection.constant_speed,
        vpa.advection.frequency, vpa.advection.oscillation_amplitude)
    vpa_immutable = grid_input("vpa", vpa.ngrid, vpa.nelement_global, vpa.nelement_local, 1, 0, vpa.L,
        vpa.discretization, vpa.fd_option, vpa.cheb_option, vpa.bc, vpa_advection_immutable, MPI.COMM_NULL, vpa.element_spacing_option)
    vperp_advection_immutable = advection_input(vperp.advection.option, vperp.advection.constant_speed,
        vperp.advection.frequency, vperp.advection.oscillation_amplitude)
    vperp_immutable = grid_input("vperp", vperp.ngrid, vperp.nelement_global, vperp.nelement_local, 1, 0, vperp.L,
        vperp.discretization, vperp.fd_option, vperp.cheb_option, vperp.bc, vperp_advection_immutable, MPI.COMM_NULL, vperp.element_spacing_option)
    gyrophase_advection_immutable = advection_input(gyrophase.advection.option, gyrophase.advection.constant_speed,
        gyrophase.advection.frequency, gyrophase.advection.oscillation_amplitude)
    gyrophase_immutable = grid_input("gyrophase", gyrophase.ngrid, gyrophase.nelement_global, gyrophase.nelement_local, 1, 0, gyrophase.L,
        gyrophase.discretization, gyrophase.fd_option, gyrophase.cheb_option, gyrophase.bc, gyrophase_advection_immutable, MPI.COMM_NULL, gyrophase.element_spacing_option)
    vz_advection_immutable = advection_input(vz.advection.option, vz.advection.constant_speed,
        vz.advection.frequency, vz.advection.oscillation_amplitude)
    vz_immutable = grid_input("vz", vz.ngrid, vz.nelement_global, vz.nelement_local, 1, 0, vz.L,
        vz.discretization, vz.fd_option, vz.cheb_option, vz.bc, vz_advection_immutable, MPI.COMM_NULL, vz.element_spacing_option)
    vr_advection_immutable = advection_input(vr.advection.option, vr.advection.constant_speed,
        vr.advection.frequency, vr.advection.oscillation_amplitude)
    vr_immutable = grid_input("vr", vr.ngrid, vr.nelement_global, vr.nelement_local, 1, 0, vr.L,
        vr.discretization, vr.fd_option, vr.cheb_option, vr.bc, vr_advection_immutable, MPI.COMM_NULL, vr.element_spacing_option)
    vzeta_advection_immutable = advection_input(vzeta.advection.option, vzeta.advection.constant_speed,
        vzeta.advection.frequency, vzeta.advection.oscillation_amplitude)
    vzeta_immutable = grid_input("vzeta", vzeta.ngrid, vzeta.nelement_global, vzeta.nelement_local, 1, 0, vzeta.L,
        vzeta.discretization, vzeta.fd_option, vzeta.cheb_option, vzeta.bc, vzeta_advection_immutable, MPI.COMM_NULL, vzeta.element_spacing_option)
    
    species_ion_immutable = Array{species_parameters,1}(undef,n_ion_species)
    species_neutral_immutable = Array{species_parameters,1}(undef,n_neutral_species)
    
    for is ∈ 1:n_ion_species
        species_type = "ion"
        #    species_type = "electron"
<<<<<<< HEAD
        z_IC = initial_condition_input(species.ion[is].z_IC.initialization_option,
            species.ion[is].z_IC.width, species.ion[is].z_IC.wavenumber,
            species.ion[is].z_IC.density_amplitude, species.ion[is].z_IC.density_phase,
            species.ion[is].z_IC.upar_amplitude, species.ion[is].z_IC.upar_phase,
            species.ion[is].z_IC.temperature_amplitude, species.ion[is].z_IC.temperature_phase,
            species.ion[is].z_IC.monomial_degree)
        vpa_IC = initial_condition_input(species.ion[is].vpa_IC.initialization_option,
            species.ion[is].vpa_IC.width, species.ion[is].vpa_IC.wavenumber,
            species.ion[is].vpa_IC.density_amplitude, species.ion[is].vpa_IC.density_phase,
            species.ion[is].vpa_IC.upar_amplitude, species.ion[is].vpa_IC.upar_phase,
            species.ion[is].vpa_IC.temperature_amplitude,
            species.ion[is].vpa_IC.temperature_phase, species.ion[is].vpa_IC.monomial_degree)
        species_ion_immutable[is] = species_parameters(species_type, species.ion[is].initial_temperature,
            species.ion[is].initial_density, z_IC, vpa_IC)
=======
        z_IC = initial_condition_input(species.charged[is].z_IC.initialization_option,
            species.charged[is].z_IC.width, species.charged[is].z_IC.wavenumber,
            species.charged[is].z_IC.density_amplitude, species.charged[is].z_IC.density_phase,
            species.charged[is].z_IC.upar_amplitude, species.charged[is].z_IC.upar_phase,
            species.charged[is].z_IC.temperature_amplitude, species.charged[is].z_IC.temperature_phase,
            species.charged[is].z_IC.monomial_degree)
        r_IC = initial_condition_input(species.charged[is].r_IC.initialization_option,
            species.charged[is].r_IC.width, species.charged[is].r_IC.wavenumber,
            species.charged[is].r_IC.density_amplitude, species.charged[is].r_IC.density_phase,
            species.charged[is].r_IC.upar_amplitude, species.charged[is].r_IC.upar_phase,
            species.charged[is].r_IC.temperature_amplitude, species.charged[is].r_IC.temperature_phase,
            species.charged[is].r_IC.monomial_degree)
        vpa_IC = initial_condition_input(species.charged[is].vpa_IC.initialization_option,
            species.charged[is].vpa_IC.width, species.charged[is].vpa_IC.wavenumber,
            species.charged[is].vpa_IC.density_amplitude, species.charged[is].vpa_IC.density_phase,
            species.charged[is].vpa_IC.upar_amplitude, species.charged[is].vpa_IC.upar_phase,
            species.charged[is].vpa_IC.temperature_amplitude,
            species.charged[is].vpa_IC.temperature_phase, species.charged[is].vpa_IC.monomial_degree)
        species_charged_immutable[is] = species_parameters(species_type, species.charged[is].initial_temperature,
            species.charged[is].initial_density, z_IC, r_IC, vpa_IC)
>>>>>>> 188e13c0
    end
    if n_neutral_species > 0
        for is ∈ 1:n_neutral_species
            species_type = "neutral"
            z_IC = initial_condition_input(species.neutral[is].z_IC.initialization_option,
                species.neutral[is].z_IC.width, species.neutral[is].z_IC.wavenumber,
                species.neutral[is].z_IC.density_amplitude, species.neutral[is].z_IC.density_phase,
                species.neutral[is].z_IC.upar_amplitude, species.neutral[is].z_IC.upar_phase,
                species.neutral[is].z_IC.temperature_amplitude, species.neutral[is].z_IC.temperature_phase,
                species.neutral[is].z_IC.monomial_degree)
            r_IC = initial_condition_input(species.neutral[is].r_IC.initialization_option,
                species.neutral[is].r_IC.width, species.neutral[is].r_IC.wavenumber,
                species.neutral[is].r_IC.density_amplitude, species.neutral[is].r_IC.density_phase,
                species.neutral[is].r_IC.upar_amplitude, species.neutral[is].r_IC.upar_phase,
                species.neutral[is].r_IC.temperature_amplitude, species.neutral[is].r_IC.temperature_phase,
                species.neutral[is].r_IC.monomial_degree)
            vpa_IC = initial_condition_input(species.neutral[is].vpa_IC.initialization_option,
                species.neutral[is].vpa_IC.width, species.neutral[is].vpa_IC.wavenumber,
                species.neutral[is].vpa_IC.density_amplitude, species.neutral[is].vpa_IC.density_phase,
                species.neutral[is].vpa_IC.upar_amplitude, species.neutral[is].vpa_IC.upar_phase,
                species.neutral[is].vpa_IC.temperature_amplitude,
                species.neutral[is].vpa_IC.temperature_phase, species.neutral[is].vpa_IC.monomial_degree)
            species_neutral_immutable[is] = species_parameters(species_type, species.neutral[is].initial_temperature,
                species.neutral[is].initial_density, z_IC, r_IC, vpa_IC)
        end
    end 
    z_IC = initial_condition_input(species.electron.z_IC.initialization_option,
        species.electron.z_IC.width, species.electron.z_IC.wavenumber,
        species.electron.z_IC.density_amplitude, species.electron.z_IC.density_phase,
        species.electron.z_IC.upar_amplitude, species.electron.z_IC.upar_phase,
        species.electron.z_IC.temperature_amplitude, species.electron.z_IC.temperature_phase,
        species.electron.z_IC.monomial_degree)
    vpa_IC = initial_condition_input(species.electron.vpa_IC.initialization_option,
        species.electron.vpa_IC.width, species.electron.vpa_IC.wavenumber,
        species.electron.vpa_IC.density_amplitude, species.electron.vpa_IC.density_phase,
        species.electron.vpa_IC.upar_amplitude, species.electron.vpa_IC.upar_phase,
        species.electron.vpa_IC.temperature_amplitude,
        species.electron.vpa_IC.temperature_phase, species.electron.vpa_IC.monomial_degree)
    species_electron_immutable = species_parameters("electron", species.electron.initial_temperature,
        species.electron.initial_density, z_IC, vpa_IC)
    species_immutable = (ion = species_ion_immutable, electron = species_electron_immutable, neutral = species_neutral_immutable)
    
    force_Er_zero = get(scan_input, "force_Er_zero_at_wall", false)
    drive_immutable = drive_input(drive.force_phi, drive.amplitude, drive.frequency, force_Er_zero)

    # inputs for file I/O
    # Make copy of the section to avoid modifying the passed-in Dict
    io_settings = copy(get(scan_input, "output", Dict{String,Any}()))
    io_settings["ascii_output"] = get(io_settings, "ascii_output", false)
    io_settings["binary_format"] = get(io_settings, "binary_format", hdf5)
    io_settings["parallel_io"] = get(io_settings, "parallel_io",
                                     io_has_parallel(Val(io_settings["binary_format"])))
    io_immutable = io_input(; output_dir=output_dir, run_name=run_name,
                              Dict(Symbol(k)=>v for (k,v) in io_settings)...)

    # initialize z grid and write grid point locations to file
    z, z_spectral = define_coordinate(z_immutable, io_immutable.parallel_io)
    # initialize r grid and write grid point locations to file
    r, r_spectral = define_coordinate(r_immutable, io_immutable.parallel_io)
    # initialize vpa grid and write grid point locations to file
    vpa, vpa_spectral = define_coordinate(vpa_immutable, io_immutable.parallel_io)
    # initialize vperp grid and write grid point locations to file
    vperp, vperp_spectral = define_coordinate(vperp_immutable, io_immutable.parallel_io)
    # initialize gyrophase grid and write grid point locations to file
    gyrophase, gyrophase_spectral = define_coordinate(gyrophase_immutable, io_immutable.parallel_io)
    # initialize vz grid and write grid point locations to file
    vz, vz_spectral = define_coordinate(vz_immutable, io_immutable.parallel_io)
    # initialize vr grid and write grid point locations to file
    vr, vr_spectral = define_coordinate(vr_immutable, io_immutable.parallel_io)
    # initialize vr grid and write grid point locations to file
    vzeta, vzeta_spectral = define_coordinate(vzeta_immutable, io_immutable.parallel_io)

    external_source_settings = setup_external_sources!(scan_input, r, z)

    if global_rank[] == 0 && save_inputs_to_txt
        # Make file to log some information about inputs into.
        # check to see if output_dir exists in the current directory
        # if not, create it
        isdir(output_dir) || mkpath(output_dir)
        io = open_ascii_output_file(string(output_dir,"/",run_name), "input")
    else
        io = devnull
    end

<<<<<<< HEAD
    # check input to catch errors/unsupported options
    check_input(io, output_dir, nstep, dt, r_immutable, z_immutable, vpa_immutable,
                composition, species_immutable, evolve_moments, num_diss_params)
=======
    # check input (and initialized coordinate structs) to catch errors/unsupported options
    check_input(io, output_dir, nstep, dt, r, z, vpa, vperp, composition,
                species_immutable, evolve_moments, num_diss_params, save_inputs_to_txt,
                collisions)
>>>>>>> 188e13c0

    # return immutable structs for z, vpa, species and composition
    all_inputs = (io_immutable, evolve_moments, t_input, z, z_spectral, r, r_spectral,
                  vpa, vpa_spectral, vperp, vperp_spectral, gyrophase, gyrophase_spectral,
                  vz, vz_spectral, vr, vr_spectral, vzeta, vzeta_spectral, composition,
                  species_immutable, collisions, geometry, drive_immutable,
                  external_source_settings, num_diss_params, manufactured_solns_input)
    println(io, "\nAll inputs returned from mk_input():")
    println(io, all_inputs)
    close(io)

    return all_inputs
end

"""
"""
function load_defaults(n_ion_species, n_neutral_species, electron_physics)
    ############## options related to the equations being solved ###############
    evolve_density = false
    evolve_parallel_flow = false
    evolve_parallel_pressure = false
    conservation = true
    #advective_form = false
    evolve_moments = evolve_moments_options(evolve_density, evolve_parallel_flow, evolve_parallel_pressure, conservation)#advective_form)
    # cheb option switch 
    cheb_option = "FFT" # "matrix" # 
    #################### parameters related to the z grid ######################
    # ngrid_z is number of grid points per element
    ngrid_z = 100
    # nelement_z is the number of elements on each process
    nelement_local_z = 1
    # nelement_z is the number of elements in total
    nelement_global_z = 1
    # L_z is the box length in z
    L_z = 1.0
    # determine the boundary condition in z
    # currently supported options are "constant" and "periodic"
    boundary_option_z = "periodic"
    #boundary_option_z = "constant"
    # determine the discretization option for the z grid
    # supported options are "chebyshev_pseudospectral" and "finite_difference"
    #discretization_option_z = "chebyshev_pseudospectral"
    discretization_option_z = "finite_difference"
    # if discretization_option_z = "finite_difference", then
    # finite_difference_option_z determines the finite difference scheme to be used
    # supported options are "third_order_upwind", "second_order_upwind" and "first_order_upwind"
    #finite_difference_option_z = "first_order_upwind"
    #finite_difference_option_z = "second_order_upwind"
    finite_difference_option_z = "third_order_upwind"
    #cheb_option_z = "FFT" # "matrix"
    cheb_option_z = cheb_option
    # determine the option used for the advection speed in z
    # supported options are "constant" and "oscillating",
    # in addition to the "default" option which uses dz/dt = vpa as the advection speed
    advection_option_z = "default"
    # constant advection speed in z to use with advection_option_z = "constant"
    advection_speed_z = 1.0
    # for advection_option_z = "oscillating", advection speed is of form
    # speed = advection_speed_z*(1 + oscillation_amplitude_z*sinpi(frequency_z*t))
    frequency_z = 1.0
    oscillation_amplitude_z = 1.0
    # mutable struct containing advection speed options/inputs for z
    advection_z = advection_input_mutable(advection_option_z, advection_speed_z,
        frequency_z, oscillation_amplitude_z)
    element_spacing_option_z = "uniform"
    # create a mutable structure containing the input info related to the z grid
    z = grid_input_mutable("z", ngrid_z, nelement_global_z, nelement_local_z, L_z,
        discretization_option_z, finite_difference_option_z, cheb_option_z,  boundary_option_z,
        advection_z, element_spacing_option_z)
    #################### parameters related to the r grid ######################
    # ngrid_r is number of grid points per element
    ngrid_r = 1
    # nelement_r is the number of elements in total
    nelement_global_r = 1
    # nelement_r is the number of elements on each process
    nelement_local_r = 1
    # L_r is the box length in r
    L_r = 1.0
    # determine the boundary condition in r
    # currently supported options are "constant" and "periodic"
    boundary_option_r = "periodic"
    #boundary_option_r = "constant"
    # determine the discretization option for the r grid
    # supported options are "chebyshev_pseudospectral" and "finite_difference"
    #discretization_option_r = "chebyshev_pseudospectral"
    discretization_option_r = "finite_difference"
    # if discretization_option_r = "finite_difference", then
    # finite_difference_option_r determines the finite difference scheme to be used
    # supported options are "third_order_upwind", "second_order_upwind" and "first_order_upwind"
    #finite_difference_option_r = "first_order_upwind"
    #finite_difference_option_r = "second_order_upwind"
    finite_difference_option_r = "third_order_upwind"
    #cheb_option_r = "FFT" #"matrix"
    cheb_option_r = cheb_option
    # determine the option used for the advection speed in r
    # supported options are "constant" and "oscillating",
    # in addition to the "default" option which uses dr/dt = vpa as the advection speed
    advection_option_r = "default" # MRH -- NEED TO CHANGE THIS ASAP!
    # constant advection speed in r to use with advection_option_r = "constant"
    advection_speed_r = 1.0
    # for advection_option_r = "oscillating", advection speed is of form
    # speed = advection_speed_r*(1 + oscillation_amplitude_r*sinpi(frequency_r*t))
    frequency_r = 1.0
    oscillation_amplitude_r = 1.0
    # mutable struct containing advection speed options/inputs for r
    advection_r = advection_input_mutable(advection_option_r, advection_speed_r,
        frequency_r, oscillation_amplitude_r)
    element_spacing_option_r = "uniform"
    # create a mutable structure containing the input info related to the r grid
    r = grid_input_mutable("r", ngrid_r, nelement_global_r, nelement_local_r, L_r,
        discretization_option_r, finite_difference_option_r, cheb_option_r, boundary_option_r,
        advection_r, element_spacing_option_r)
    ############################################################################
    ################### parameters related to the vpa grid #####################
    # ngrid_vpa is the number of grid points per element
    ngrid_vpa = 300
    # nelement_vpa is the number of elements
    nelement_vpa = 1
    # L_vpa is the box length in units of vthermal_species
    L_vpa = 6.0
    # determine the boundary condition
    # currently supported options are "zero" and "periodic"
    #boundary_option_vpa = "zero"
    boundary_option_vpa = "periodic"
    # determine the discretization option for the vpa grid
    # supported options are "chebyshev_pseudospectral" and "finite_difference"
    #discretization_option_vpa = "chebyshev_pseudospectral"
    discretization_option_vpa = "finite_difference"
    # if discretization_option_vpa = "finite_difference", then
    # finite_difference_option_vpa determines the finite difference scheme to be used
    # supported options are "third_order_upwind", "second_order_upwind" and "first_order_upwind"
    #finite_difference_option_vpa = "second_order_upwind"
    finite_difference_option_vpa = "third_order_upwind"
    #cheb_option_vpa = "FFT" # "matrix"
    cheb_option_vpa = cheb_option
    # determine the option used for the advection speed in vpa
    # supported options are "constant" and "oscillating",
    # in addition to the "default" option which uses dvpa/dt = q*Ez/m as the advection speed
    advection_option_vpa = "default"
    # constant advection speed in vpa to use with advection_option_vpa = "constant"
    advection_speed_vpa = 1.0
    # for advection_option_vpa = "oscillating", advection speed is of form
    # speed = advection_speed_vpa*(1 + oscillation_amplitude_vpa*sinpi(frequency_vpa*t))
    frequency_vpa = 1.0
    oscillation_amplitude_vpa = 1.0
    # mutable struct containing advection speed options/inputs for z
    advection_vpa = advection_input_mutable(advection_option_vpa, advection_speed_vpa,
        frequency_vpa, oscillation_amplitude_vpa)
    element_spacing_option_vpa = "uniform"
    # create a mutable structure containing the input info related to the vpa grid
    vpa = grid_input_mutable("vpa", ngrid_vpa, nelement_vpa, nelement_vpa, L_vpa,
        discretization_option_vpa, finite_difference_option_vpa, cheb_option_vpa, boundary_option_vpa,
        advection_vpa, element_spacing_option_vpa)
    ############################################################################
    ################### parameters related to the vperp grid #####################
    # ngrid_vperp is the number of grid points per element
    ngrid_vperp = 1
    # nelement_vperp is the number of elements
    nelement_vperp = 1
    # L_vperp is the box length in units of vthermal_species
    L_vperp = 6.0
    # determine the boundary condition
    # currently supported options are "zero" and "periodic"
    # MRH probably need new bc option here 
    #boundary_option_vperp = "zero"
    boundary_option_vperp = "periodic"
    # determine the discretization option for the vperp grid
    # supported options are "finite_difference_vperp"
    discretization_option_vperp = "finite_difference_vperp"
    # if discretization_option_vperp = "finite_difference_vperp", then
    # finite_difference_option_vperp determines the finite difference scheme to be used
    # supported options are "third_order_upwind", "second_order_upwind" and "first_order_upwind"
    #finite_difference_option_vperp = "second_order_upwind"
    finite_difference_option_vperp = "third_order_upwind"
    #cheb_option_vperp = "FFT" # "matrix"
    cheb_option_vperp = cheb_option
    # determine the option used for the advection speed in vperp
    # supported options are "constant" and "oscillating",
    advection_option_vperp = "default"
    # constant advection speed in vperp to use with advection_option_vperp = "constant"
    advection_speed_vperp = 0.0
    # for advection_option_vperp = "oscillating", advection speed is of form
    # speed = advection_speed_vperp*(1 + oscillation_amplitude_vperp*sinpi(frequency_vperp*t))
    frequency_vperp = 1.0
    oscillation_amplitude_vperp = 1.0
    # mutable struct containing advection speed options/inputs for z
    advection_vperp = advection_input_mutable(advection_option_vperp, advection_speed_vperp,
        frequency_vperp, oscillation_amplitude_vperp)
    element_spacing_option_vperp = "uniform"
    # create a mutable structure containing the input info related to the vperp grid
    vperp = grid_input_mutable("vperp", ngrid_vperp, nelement_vperp, nelement_vperp, L_vperp,
        discretization_option_vperp, finite_difference_option_vperp, cheb_option_vperp, boundary_option_vperp,
        advection_vperp, element_spacing_option_vperp)
    ############################################################################
    ################### parameters related to the gyrophase grid #####################
    # ngrid_gyrophase is the number of grid points per element
    ngrid_gyrophase = 300
    # nelement_gyrophase is the number of elements
    nelement_gyrophase = 1
    # L_gyrophase is the box length in units of vthermal_species
    L_gyrophase = 2*pi
    # determine the boundary condition
    # currently supported option is "periodic"
    boundary_option_gyrophase = "periodic"
    discretization_option_gyrophase = "finite_difference"
    finite_difference_option_gyrophase = "third_order_upwind"
    #cheb_option_gyrophase = "FFT" #"matrix"
    cheb_option_gyrophase = cheb_option
    advection_option_gyrophase = "default"
    advection_speed_gyrophase = 0.0
    frequency_gyrophase = 1.0
    oscillation_amplitude_gyrophase = 1.0
    advection_gyrophase = advection_input_mutable(advection_option_gyrophase, advection_speed_gyrophase,
        frequency_gyrophase, oscillation_amplitude_gyrophase)
    element_spacing_option_gyrophase = "uniform"
    # create a mutable structure containing the input info related to the gyrophase grid
    gyrophase = grid_input_mutable("gyrophase", ngrid_gyrophase, nelement_gyrophase, nelement_gyrophase, L_gyrophase,
        discretization_option_gyrophase, finite_difference_option_gyrophase, cheb_option_gyrophase, boundary_option_gyrophase,
        advection_gyrophase, element_spacing_option_gyrophase)
    ############################################################################
    ################### parameters related to the vr grid #####################
    # ngrid_vr is the number of grid points per element
    ngrid_vr = 1
    # nelement_vr is the number of elements
    nelement_vr = 1
    # L_vr is the box length in units of vthermal_species
    L_vr = 1.0
    # determine the boundary condition
    # currently supported options are "zero" and "periodic"
    boundary_option_vr = "periodic"
    # determine the discretization option for the vr grid
    # supported options are "finite_difference" "chebyshev_pseudospectral"
    discretization_option_vr = "chebyshev_pseudospectral"
    # if discretization_option_vr = "finite_difference", then
    # finite_difference_option_vr determines the finite difference scheme to be used
    # supported options are "third_order_upwind", "second_order_upwind" and "first_order_upwind"
    #finite_difference_option_vr = "second_order_upwind"
    finite_difference_option_vr = "third_order_upwind"
    #cheb_option_vr = "FFT" # "matrix"
    cheb_option_vr = cheb_option
    # determine the option used for the advection speed in vr
    # supported options are "constant" and "oscillating",
    advection_option_vr = "default"
    # constant advection speed in vr to use with advection_option_vr = "constant"
    advection_speed_vr = 0.0
    # for advection_option_vr = "oscillating", advection speed is of form
    # speed = advection_speed_vr*(1 + oscillation_amplitude_vr*sinpi(frequency_vr*t))
    frequency_vr = 1.0
    oscillation_amplitude_vr = 1.0
    # mutable struct containing advection speed options/inputs for z
    advection_vr = advection_input_mutable(advection_option_vr, advection_speed_vr,
        frequency_vr, oscillation_amplitude_vr)
    element_spacing_option_vr = "uniform"
    # create a mutable structure containing the input info related to the vr grid
    vr = grid_input_mutable("vr", ngrid_vr, nelement_vr, nelement_vr, L_vr,
        discretization_option_vr, finite_difference_option_vr, cheb_option_vr, boundary_option_vr,
        advection_vr, element_spacing_option_vr)
    ############################################################################
    ################### parameters related to the vz grid #####################
    # ngrid_vz is the number of grid points per element
    ngrid_vz = 1
    # nelement_vz is the number of elements
    nelement_vz = 1
    # L_vz is the box length in units of vthermal_species
    L_vz = 1.0
    # determine the boundary condition
    # currently supported options are "zero" and "periodic"
    boundary_option_vz = "periodic"
    # determine the discretization option for the vz grid
    # supported options are "finite_difference" "chebyshev_pseudospectral"
    discretization_option_vz = "chebyshev_pseudospectral"
    # if discretization_option_vz = "finite_difference", then
    # finite_difference_option_vz determines the finite difference scheme to be used
    # supported options are "third_order_upwind", "second_order_upwind" and "first_order_upwind"
    #finite_difference_option_vz = "second_order_upwind"
    finite_difference_option_vz = "third_order_upwind"
    #cheb_option_vz = "FFT" # "matrix"
    cheb_option_vz = cheb_option
    # determine the option used for the advection speed in vz
    # supported options are "constant" and "oscillating",
    advection_option_vz = "default"
    # constant advection speed in vz to use with advection_option_vz = "constant"
    advection_speed_vz = 0.0
    # for advection_option_vz = "oscillating", advection speed is of form
    # speed = advection_speed_vz*(1 + oscillation_amplitude_vz*sinpi(frequency_vz*t))
    frequency_vz = 1.0
    oscillation_amplitude_vz = 1.0
    # mutable struct containing advection speed options/inputs for z
    advection_vz = advection_input_mutable(advection_option_vz, advection_speed_vz,
        frequency_vz, oscillation_amplitude_vz)
    element_spacing_option_vz = "uniform"
    # create a mutable structure containing the input info related to the vz grid
    vz = grid_input_mutable("vz", ngrid_vz, nelement_vz, nelement_vz, L_vz,
        discretization_option_vz, finite_difference_option_vz, cheb_option_vz, boundary_option_vz,
        advection_vz, element_spacing_option_vz)
    ############################################################################
    ################### parameters related to the vzeta grid #####################
    # ngrid_vzeta is the number of grid points per element
    ngrid_vzeta = 1
    # nelement_vzeta is the number of elements
    nelement_vzeta = 1
    # L_vzeta is the box length in units of vthermal_species
    L_vzeta =1.0
    # determine the boundary condition
    # currently supported options are "zero" and "periodic"
    boundary_option_vzeta = "periodic"
    # determine the discretization option for the vzeta grid
    # supported options are "finite_difference" "chebyshev_pseudospectral"
    discretization_option_vzeta = "chebyshev_pseudospectral"
    # if discretization_option_vzeta = "finite_difference", then
    # finite_difference_option_vzeta determines the finite difference scheme to be used
    # supported options are "third_order_upwind", "second_order_upwind" and "first_order_upwind"
    #finite_difference_option_vzeta = "second_order_upwind"
    finite_difference_option_vzeta = "third_order_upwind"
    #cheb_option_vzeta = "FFT" # "matrix"
    cheb_option_vzeta = cheb_option
    # determine the option used for the advection speed in vzeta
    # supported options are "constant" and "oscillating",
    advection_option_vzeta = "default"
    # constant advection speed in vzeta to use with advection_option_vzeta = "constant"
    advection_speed_vzeta = 0.0
    # for advection_option_vzeta = "oscillating", advection speed is of form
    # speed = advection_speed_vzeta*(1 + oscillation_amplitude_vzeta*sinpi(frequency_vzeta*t))
    frequency_vzeta = 1.0
    oscillation_amplitude_vzeta = 1.0
    # mutable struct containing advection speed options/inputs for z
    advection_vzeta = advection_input_mutable(advection_option_vzeta, advection_speed_vzeta,
        frequency_vzeta, oscillation_amplitude_vzeta)
    element_spacing_option_vzeta = "uniform"
    # create a mutable structure containing the input info related to the vzeta grid
    vzeta = grid_input_mutable("vzeta", ngrid_vzeta, nelement_vzeta, nelement_vzeta, L_vzeta,
        discretization_option_vzeta, finite_difference_option_vzeta, cheb_option_vzeta, boundary_option_vzeta,
        advection_vzeta, element_spacing_option_vzeta)
    #############################################################################
    # define default values and create corresponding mutable structs holding
    # information about the composition of the species and their initial conditions
    if electron_physics ∈ (boltzmann_electron_response, boltzmann_electron_response_with_simple_sheath)
        n_species = n_ion_species + n_neutral_species
    else
        n_species = n_ion_species + n_neutral_species + 1
    end
    use_test_neutral_wall_pdf = false
    # electron temperature over reference temperature
    T_e = 1.0
    # temperature at the entrance to the wall in terms of the electron temperature
    T_wall = 1.0
    # wall potential at z = 0
    phi_wall = 0.0
    # constant to test nonzero Er
    Er_constant = 0.0
    # ratio of the neutral particle mass to the ion particle mass
    mn_over_mi = 1.0
    # ratio of the electron particle mass to the ion particle mass
    me_over_mi = 1.0/1836.0
    # The ion flux reaching the wall that is recycled as neutrals is reduced by
    # `recycling_fraction` to account for ions absorbed by the wall.
    recycling_fraction = 1.0
    composition = species_composition(n_species, n_ion_species, n_neutral_species,
        electron_physics, use_test_neutral_wall_pdf, T_e, T_wall, phi_wall, Er_constant,
<<<<<<< HEAD
        epsilon_offset, use_vpabar_in_mms_dfni, alpha_switch, mn_over_mi, me_over_mi,
        allocate_float(n_species))
=======
        mn_over_mi, me_over_mi, recycling_fraction, allocate_float(n_species))
>>>>>>> 188e13c0
    
    species_ion = Array{species_parameters_mutable,1}(undef,n_ion_species)
    species_neutral = Array{species_parameters_mutable,1}(undef,n_neutral_species)
    
    # initial temperature for each species defaults to Tₑ
    initial_temperature = 1.0
    # initial density for each species defaults to Nₑ
    initial_density = 1.0
    # initialization inputs for z part of distribution function
    # supported options are "gaussian", "sinusoid" and "monomial"
    z_initialization_option = "sinusoid"
    # inputs for "gaussian" initial condition
    # width of the Gaussian in z
    z_width = 0.125
    # inputs for "sinusoid" initial condition
    # z_wavenumber should be an integer
    z_wavenumber = 1
    z_density_amplitude = 0.1
    z_density_phase = 0.0
    z_upar_amplitude = 0.0
    z_upar_phase = 0.0
    z_temperature_amplitude = 0.0
    z_temperature_phase = 0.0
    # inputs for "monomial" initial condition
    z_monomial_degree = 2
    z_initial_conditions = initial_condition_input_mutable(z_initialization_option,
        z_width, z_wavenumber, z_density_amplitude, z_density_phase, z_upar_amplitude,
        z_upar_phase, z_temperature_amplitude, z_temperature_phase, z_monomial_degree)
    # initialization inputs for r part of distribution function
    # supported options are "gaussian", "sinusoid" and "monomial"
    r_initialization_option = "sinusoid"
    # inputs for "gaussian" initial condition
    # width of the Gaussian in r
    r_width = 0.125
    # inputs for "sinusoid" initial condition
    # r_wavenumber should be an integer
    r_wavenumber = 1
    r_density_amplitude = 0.0
    r_density_phase = 0.0
    r_upar_amplitude = 0.0
    r_upar_phase = 0.0
    r_temperature_amplitude = 0.0
    r_temperature_phase = 0.0
    # inputs for "monomial" initial condition
    r_monomial_degree = 2
    r_initial_conditions = initial_condition_input_mutable(r_initialization_option,
        r_width, r_wavenumber, r_density_amplitude, r_density_phase, r_upar_amplitude,
        r_upar_phase, r_temperature_amplitude, r_temperature_phase, r_monomial_degree)
    # initialization inputs for vpa part of distribution function
    # supported options are "gaussian", "sinusoid" and "monomial"
    # inputs for 'gaussian' initial condition
    vpa_initialization_option = "gaussian"
    # if initializing a Maxwellian, vpa_width = 1.0 for each species
    # any temperature-dependence will be self-consistently treated using initial_temperature
    vpa_width = 1.0
    # inputs for "sinusoid" initial condition
    vpa_wavenumber = 1
    vpa_density_amplitude = 1.0
    vpa_density_phase = 0.0
    vpa_upar_amplitude = 0.0
    vpa_upar_phase = 0.0
    vpa_temperature_amplitude = 0.0
    vpa_temperature_phase = 0.0
    # inputs for "monomial" initial condition
    vpa_monomial_degree = 2
    vpa_initial_conditions = initial_condition_input_mutable(vpa_initialization_option,
        vpa_width, vpa_wavenumber, vpa_density_amplitude, vpa_density_phase,
        vpa_upar_amplitude, vpa_upar_phase, vpa_temperature_amplitude,
        vpa_temperature_phase, vpa_monomial_degree)

    # fill in entries in species struct corresponding to ion species
    for is ∈ 1:n_ion_species
<<<<<<< HEAD
        species_ion[is] = species_parameters_mutable("ion", initial_temperature, initial_density,
            deepcopy(z_initial_conditions), deepcopy(vpa_initial_conditions))
=======
        species_charged[is] = species_parameters_mutable("ion", initial_temperature, initial_density,
            deepcopy(z_initial_conditions), deepcopy(r_initial_conditions),
            deepcopy(vpa_initial_conditions))
>>>>>>> 188e13c0
    end
    # if there are neutrals, fill in corresponding entries in species struct
    if n_neutral_species > 0
        for is ∈ 1:n_neutral_species
            species_neutral[is] = species_parameters_mutable("neutral", initial_temperature,
                initial_density, deepcopy(z_initial_conditions),
                deepcopy(r_initial_conditions), deepcopy(vpa_initial_conditions))
        end
    end
    species_electron = species_parameters_mutable("electron", T_e, 1.0, deepcopy(z_initial_conditions),
        deepcopy(vpa_initial_conditions))
    species = (ion = species_ion, electron = species_electron, neutral = species_neutral)
    
    # if drive_phi = true, include external electrostatic potential of form
    # phi(z,t=0)*drive_amplitude*sinpi(time*drive_frequency)
    drive_phi = false
    drive_amplitude = 1.0
    drive_frequency = 1.0
    drive = drive_input_mutable(drive_phi, drive_amplitude, drive_frequency)
    # ion-neutral charge exchange collision frequency
    charge_exchange = 0.0
    # electron-neutral charge exchange collision frequency
    charge_exchange_electron = 0.0
    # ionization collision frequency
    ionization = 0.0
    # ionization collision frequency for electrons
    ionization_electron = ionization
    # ionization energy cost
    ionization_energy = 0.0
    constant_ionization_rate = false
<<<<<<< HEAD
    # electron-ion collision frequency
    nu_ei = 0.0
    # set up the collisions struct, containing info on collision frequencies
    collisions = collisions_input(charge_exchange, charge_exchange_electron, ionization, 
                                  ionization_electron, ionization_energy, constant_ionization_rate, nu_ei)

=======
    krook_collision_frequency_prefactor = -1.0
    nuii = 0.0
    collisions = collisions_input(charge_exchange, ionization, constant_ionization_rate,
                                  krook_collision_frequency_prefactor,"none", nuii)
>>>>>>> 188e13c0
    Bzed = 1.0 # magnetic field component along z
    Bmag = 1.0 # magnetic field strength
    bzed = 1.0 # component of b unit vector along z
    bzeta = 0.0 # component of b unit vector along zeta
    Bzeta = 0.0 # magnetic field component along zeta
    rhostar = 0.0 #rhostar of ions for ExB drift
    geometry = geometry_input(Bzed,Bmag,bzed,bzeta,Bzeta,rhostar)

    return z, r, vpa, vperp, gyrophase, vz, vr, vzeta, species, composition, drive, evolve_moments, collisions, geometry
end

"""
check various input options to ensure they are all valid/consistent
"""
<<<<<<< HEAD
function check_input(io, output_dir, nstep, dt, r, z, vpa,
    composition, species, evolve_moments, num_diss_params)
=======
function check_input(io, output_dir, nstep, dt, r, z, vpa, vperp, composition, species,
                     evolve_moments, num_diss_params, save_inputs_to_txt, collisions)
>>>>>>> 188e13c0
    # copy the input file to the output directory to be saved
    if save_inputs_to_txt && global_rank[] == 0
        cp(joinpath(@__DIR__, "moment_kinetics_input.jl"), joinpath(output_dir, "moment_kinetics_input.jl"), force=true)
    end
    # open ascii file in which informtaion about input choices will be written
    check_input_time_advance(nstep, dt, io)
    check_coordinate_input(r, "r", io)
    check_coordinate_input(z, "z", io)
    check_coordinate_input(vpa, "vpa", io)
<<<<<<< HEAD
=======
    check_coordinate_input(vperp, "vperp", io)
>>>>>>> 188e13c0
    # if the parallel flow is evolved separately, then the density must also be evolved separately
    if evolve_moments.parallel_flow && !evolve_moments.density
        print(io,">evolve_moments.parallel_flow = true, but evolve_moments.density = false.")
        println(io, "this is not a supported option.  forcing evolve_moments.density = true.")
        evolve_moments.density = true
    end
    if collisions.nuii > 0.0
    # check that the grids support the collision operator
        print(io, "The self-collision operator is switched on \n nuii = $collisions.nuii \n")
        if !(vpa.discretization == "gausslegendre_pseudospectral") || !(vperp.discretization == "gausslegendre_pseudospectral")
            error("ERROR: you are using \n      vpa.discretization='"*vpa.discretization*
              "' \n      vperp.discretization='"*vperp.discretization*"' \n      with the ion self-collision operator \n"*
              "ERROR: you should use \n       vpa.discretization='gausslegendre_pseudospectral' \n       vperp.discretization='gausslegendre_pseudospectral'")
        end
    end
end

"""
"""
function check_input_time_advance(nstep, dt, io)
    println(io,"##### time advance #####")
    println(io)
    println(io,">running for ", nstep, " time steps, with step size ", dt, ".")
end

"""
Check input for a coordinate
"""
function check_coordinate_input(coord, coord_name, io)
    if coord.ngrid * coord.nelement_global == 1
        # Coordinate is not being used for this run
        return
<<<<<<< HEAD
    end

    println(io)
    println(io,"######## $coord_name-grid ########")
    println(io)
    # discretization_option determines discretization in coord
    # supported options are chebyshev_pseudospectral and finite_difference
    if coord.discretization == "chebyshev_pseudospectral"
        print(io,">$coord_name.discretization = 'chebyshev_pseudospectral'.  ")
        println(io,"using a Chebyshev pseudospectral method in $coord_name.")
    elseif coord.discretization == "finite_difference"
        println(io,">$coord_name.discretization = 'finite_difference', ",
            "and $coord_name.fd_option = ", coord.fd_option,
            "  using finite differences on an equally spaced grid in $coord_name.")
        fd_check_option(coord.fd_option, coord.ngrid)
    else
        input_option_error("$coord_name.discretization", coord.discretization)
    end
    # boundary_option determines coord boundary condition
    # supported options are "constant" and "periodic"
    if coord.bc == "constant"
        println(io,">$coord_name.bc = 'constant'.  enforcing constant incoming BC in $coord_name.")
    elseif coord.bc == "zero"
        println(io,">$coord_name.bc = 'zero'.  enforcing zero incoming BC in $coord_name.")
    elseif coord.bc == "both_zero"
        println(io,">$coord_name.bc = 'both_zero'.  enforcing zero BC in $coord_name.")
    elseif coord.bc == "periodic"
        println(io,">$coord_name.bc = 'periodic'.  enforcing periodicity in $coord_name.")
    elseif coord_name == "z" && coord.bc == "wall"
        println(io,">$coord_name.bc = 'wall'.  enforcing wall BC in $coord_name.")
    elseif coord.bc == "none"
        println(io,">$coord_name.bc = 'none'.  not enforcing any BC in $coord_name.")
    else
        input_option_error("$coord_name.bc", coord.bc)
    end
    println(io,">using ", coord.ngrid, " grid points per $coord_name element on ",
            coord.nelement_global, " elements across the $coord_name domain [",
            -0.5*coord.L, ",", 0.5*coord.L, "].")
=======
    end

    println(io)
    println(io,"######## $coord_name-grid ########")
    println(io)
    # discretization_option determines discretization in coord
    # supported options are chebyshev_pseudospectral and finite_difference
    if coord.discretization == "chebyshev_pseudospectral"
        print(io,">$coord_name.discretization = 'chebyshev_pseudospectral'.  ")
        println(io,"using a Chebyshev pseudospectral method in $coord_name.")
    elseif coord.discretization == "gausslegendre_pseudospectral"
        print(io,">$coord_name.discretization = 'gausslegendre_pseudospectral'.  ")
        println(io,"using a Gauss-Legendre-Lobatto pseudospectral method in $coord_name.")
    elseif coord.discretization == "finite_difference"
        println(io,">$coord_name.discretization = 'finite_difference', ",
            "and $coord_name.fd_option = ", coord.fd_option,
            "  using finite differences on an equally spaced grid in $coord_name.")
        fd_check_option(coord.fd_option, coord.ngrid)
    else
        input_option_error("$coord_name.discretization", coord.discretization)
    end
    # boundary_option determines coord boundary condition
    if coord.bc == "constant"
        println(io,">$coord_name.bc = 'constant'.  enforcing constant incoming BC in $coord_name.")
    elseif coord.bc == "zero"
        println(io,">$coord_name.bc = 'zero'.  enforcing zero incoming BC in $coord_name. Enforcing zero at both boundaries if diffusion operator is present.")
    elseif coord.bc == "zero_gradient"
        println(io,">$coord_name.bc = 'zero_gradient'.  enforcing zero gradients at both limits of $coord_name domain.")
    elseif coord.bc == "both_zero"
        println(io,">$coord_name.bc = 'both_zero'.  enforcing zero BC in $coord_name.")
    elseif coord.bc == "periodic"
        println(io,">$coord_name.bc = 'periodic'.  enforcing periodicity in $coord_name.")
    elseif coord_name == "z" && coord.bc == "wall"
        println(io,">$coord_name.bc = 'wall'.  enforcing wall BC in $coord_name.")
    elseif coord.bc == "none"
        println(io,">$coord_name.bc = 'none'.  not enforcing any BC in $coord_name.")
    else
        input_option_error("$coord_name.bc", coord.bc)
    end
    if coord.name == "vperp"
        println(io,">using ", coord.ngrid, " grid points per $coord_name element on ",
                coord.nelement_global, " elements across the $coord_name domain [",
                0.0, ",", coord.L, "].")

        if coord.bc != "zero" && coord.n_global > 1 && global_rank[] == 0
            println("WARNING: regularity condition (df/dvperp=0 at vperp=0) not being "
                    * "imposed. Collisions or vperp-diffusion will be unstable.")
        end
    else
        println(io,">using ", coord.ngrid, " grid points per $coord_name element on ",
                coord.nelement_global, " elements across the $coord_name domain [",
                -0.5*coord.L, ",", 0.5*coord.L, "].")
    end
>>>>>>> 188e13c0
end

"""
"""
function check_input_initialization(composition, species, io)
    println(io)
    println(io,"####### initialization #######")
    println(io)
    # xx_initialization_option determines the initial condition for coordinate xx
    # currently supported options are "gaussian" and "monomial"
    n_ion_species = composition.n_ion_species
    n_neutral_species = composition.n_neutral_species
    for is ∈ 1:composition.n_species
        if is <= n_ion_species
            print(io,">initial distribution function for ion species ", is)
        elseif is <= n_ion_species + n_neutral_species
            print(io,">initial distribution function for neutral species ", is-n_ion_species)
        else
            print(io,">initial distribution function for the electrons")
        end
        println(io," is of the form f(z,r,vpa,t=0)=Fz(z)*Fr(r)*G(vpa).")
        if species[is].z_IC.initialization_option == "gaussian"
            print(io,">z intialization_option = 'gaussian'.")
            println(io,"  setting Fz(z) = initial_density + exp(-(z/z_width)^2).")
        elseif species[is].z_IC.initialization_option == "monomial"
            print(io,">z_intialization_option = 'monomial'.")
            println(io,"  setting Fz(z) = (z + L_z/2)^", species[is].z_IC.monomial_degree, ".")
        elseif species[is].z_IC.initialization_option == "sinusoid"
            print(io,">z_initialization_option = 'sinusoid'.")
            println(io,"  setting Fz(z) = initial_density + z_amplitude*sinpi(z_wavenumber*z/L_z).")
        elseif species[is].z_IC.initialization_option == "smoothedsquare"
            print(io,">z_initialization_option = 'smoothedsquare'.")
            println(io,"  setting Fz(z) = initial_density + z_amplitude*(cospi(z_wavenumber*z/L_z - sinpi(2*z_wavenumber*z/Lz))).")
        elseif species[is].z_IC.initialization_option == "2D-instability-test"
            print(io,">z_initialization_option = '2D-instability-test'.")
            println(io,"  setting Fz(z) for 2D instability test.")
        elseif species[is].z_IC.initialization_option == "bgk"
            print(io,">z_initialization_option = 'bgk'.")
            println(io,"  setting Fz(z,vpa) = F(vpa^2 + phi), with phi_max = 0.")
        else
            input_option_error("z_initialization_option", species[is].z_IC.initialization_option)
        end
        if species[is].r_IC.initialization_option == "gaussian"
            print(io,">r intialization_option = 'gaussian'.")
            println(io,"  setting Fr(r) = initial_density + exp(-(r/r_width)^2).")
        elseif species[is].r_IC.initialization_option == "monomial"
            print(io,">r_intialization_option = 'monomial'.")
            println(io,"  setting Fr(r) = (r + L_r/2)^", species[is].r_IC.monomial_degree, ".")
        elseif species[is].r_IC.initialization_option == "sinusoid"
            print(io,">r_initialization_option = 'sinusoid'.")
            println(io,"  setting Fr(r) = initial_density + r_amplitude*sinpi(r_wavenumber*r/L_r).")
        elseif species[is].r_IC.initialization_option == "smoothedsquare"
            print(io,">r_initialization_option = 'smoothedsquare'.")
            println(io,"  setting Fr(r) = initial_density + r_amplitude*(cospi(r_wavenumber*r/L_r - sinpi(2*r_wavenumber*r/Lr))).")
        else
            input_option_error("r_initialization_option", species[is].r_IC.initialization_option)
        end
        if species[is].vpa_IC.initialization_option == "gaussian"
            print(io,">vpa_intialization_option = 'gaussian'.")
            println(io,"  setting G(vpa) = exp(-(vpa/vpa_width)^2).")
        elseif species[is].vpa_IC.initialization_option == "monomial"
            print(io,">vpa_intialization_option = 'monomial'.")
            println(io,"  setting G(vpa) = (vpa + L_vpa/2)^", species[is].vpa_IC._monomial_degree, ".")
        elseif species[is].vpa_IC.initialization_option == "sinusoid"
            print(io,">vpa_initialization_option = 'sinusoid'.")
            println(io,"  setting G(vpa) = vpa_amplitude*sinpi(vpa_wavenumber*vpa/L_vpa).")
        elseif species[is].vpa_IC.initialization_option == "bgk"
            print(io,">vpa_initialization_option = 'bgk'.")
            println(io,"  setting F(z,vpa) = F(vpa^2 + phi), with phi_max = 0.")
        elseif species[is].vpa_IC.initialization_option == "vpagaussian"
            print(io,">vpa_initialization_option = 'vpagaussian'.")
            println(io,"  setting G(vpa) = vpa^2*exp(-(vpa/vpa_width)^2).")
        else
            input_option_error("vpa_initialization_option", species[is].vpa_IC.initialization_option)
        end
        println(io)
    end
end

"""
    function get_default_rhostar(reference_params)

Calculate the normalised ion gyroradius at reference parameters
"""
function get_default_rhostar(reference_params)
    return reference_params.cref / reference_params.Omegaref / reference_params.Lref
end

end<|MERGE_RESOLUTION|>--- conflicted
+++ resolved
@@ -111,17 +111,25 @@
     #println("Info: rhostar is ",geometry.rhostar)
     
     ispecies = 1
-<<<<<<< HEAD
     species.ion[1].z_IC.initialization_option = get(scan_input, "z_IC_option$ispecies", "gaussian")
     species.ion[1].initial_density = get(scan_input, "initial_density$ispecies", 1.0)
     species.ion[1].initial_temperature = get(scan_input, "initial_temperature$ispecies", 1.0)
     species.ion[1].z_IC.width = get(scan_input, "z_IC_width$ispecies", 0.125)
+    species.ion[1].z_IC.wavenumber = get(scan_input, "z_IC_wavenumber$ispecies", 1)
     species.ion[1].z_IC.density_amplitude = get(scan_input, "z_IC_density_amplitude$ispecies", 0.001)
     species.ion[1].z_IC.density_phase = get(scan_input, "z_IC_density_phase$ispecies", 0.0)
     species.ion[1].z_IC.upar_amplitude = get(scan_input, "z_IC_upar_amplitude$ispecies", 0.0)
     species.ion[1].z_IC.upar_phase = get(scan_input, "z_IC_upar_phase$ispecies", 0.0)
     species.ion[1].z_IC.temperature_amplitude = get(scan_input, "z_IC_temperature_amplitude$ispecies", 0.0)
     species.ion[1].z_IC.temperature_phase = get(scan_input, "z_IC_temperature_phase$ispecies", 0.0)
+    species.ion[1].r_IC.initialization_option = get(scan_input, "r_IC_option$ispecies", "gaussian")
+    species.ion[1].r_IC.wavenumber = get(scan_input, "r_IC_wavenumber$ispecies", 1)
+    species.ion[1].r_IC.density_amplitude = get(scan_input, "r_IC_density_amplitude$ispecies", 0.0)
+    species.ion[1].r_IC.density_phase = get(scan_input, "r_IC_density_phase$ispecies", 0.0)
+    species.ion[1].r_IC.upar_amplitude = get(scan_input, "r_IC_upar_amplitude$ispecies", 0.0)
+    species.ion[1].r_IC.upar_phase = get(scan_input, "r_IC_upar_phase$ispecies", 0.0)
+    species.ion[1].r_IC.temperature_amplitude = get(scan_input, "r_IC_temperature_amplitude$ispecies", 0.0)
+    species.ion[1].r_IC.temperature_phase = get(scan_input, "r_IC_temperature_phase$ispecies", 0.0)
     species.ion[1].vpa_IC.initialization_option = get(scan_input, "vpa_IC_option$ispecies", "gaussian")
     species.ion[1].vpa_IC.density_amplitude = get(scan_input, "vpa_IC_density_amplitude$ispecies", 1.000)
     species.ion[1].vpa_IC.width = get(scan_input, "vpa_IC_width$ispecies", 1.0)
@@ -130,45 +138,12 @@
     species.ion[1].vpa_IC.upar_phase = get(scan_input, "vpa_IC_upar_phase$ispecies", 0.0)
     species.ion[1].vpa_IC.temperature_amplitude = get(scan_input, "vpa_IC_temperature_amplitude$ispecies", 0.0)
     species.ion[1].vpa_IC.temperature_phase = get(scan_input, "vpa_IC_temperature_phase$ispecies", 0.0)
-=======
-    species.charged[1].z_IC.initialization_option = get(scan_input, "z_IC_option$ispecies", "gaussian")
-    species.charged[1].initial_density = get(scan_input, "initial_density$ispecies", 1.0)
-    species.charged[1].initial_temperature = get(scan_input, "initial_temperature$ispecies", 1.0)
-    species.charged[1].z_IC.width = get(scan_input, "z_IC_width$ispecies", 0.125)
-    species.charged[1].z_IC.wavenumber = get(scan_input, "z_IC_wavenumber$ispecies", 1)
-    species.charged[1].z_IC.density_amplitude = get(scan_input, "z_IC_density_amplitude$ispecies", 0.001)
-    species.charged[1].z_IC.density_phase = get(scan_input, "z_IC_density_phase$ispecies", 0.0)
-    species.charged[1].z_IC.upar_amplitude = get(scan_input, "z_IC_upar_amplitude$ispecies", 0.0)
-    species.charged[1].z_IC.upar_phase = get(scan_input, "z_IC_upar_phase$ispecies", 0.0)
-    species.charged[1].z_IC.temperature_amplitude = get(scan_input, "z_IC_temperature_amplitude$ispecies", 0.0)
-    species.charged[1].z_IC.temperature_phase = get(scan_input, "z_IC_temperature_phase$ispecies", 0.0)
-    species.charged[1].r_IC.initialization_option = get(scan_input, "r_IC_option$ispecies", "gaussian")
-    species.charged[1].r_IC.wavenumber = get(scan_input, "r_IC_wavenumber$ispecies", 1)
-    species.charged[1].r_IC.density_amplitude = get(scan_input, "r_IC_density_amplitude$ispecies", 0.0)
-    species.charged[1].r_IC.density_phase = get(scan_input, "r_IC_density_phase$ispecies", 0.0)
-    species.charged[1].r_IC.upar_amplitude = get(scan_input, "r_IC_upar_amplitude$ispecies", 0.0)
-    species.charged[1].r_IC.upar_phase = get(scan_input, "r_IC_upar_phase$ispecies", 0.0)
-    species.charged[1].r_IC.temperature_amplitude = get(scan_input, "r_IC_temperature_amplitude$ispecies", 0.0)
-    species.charged[1].r_IC.temperature_phase = get(scan_input, "r_IC_temperature_phase$ispecies", 0.0)
-    species.charged[1].vpa_IC.initialization_option = get(scan_input, "vpa_IC_option$ispecies", "gaussian")
-    species.charged[1].vpa_IC.density_amplitude = get(scan_input, "vpa_IC_density_amplitude$ispecies", 1.000)
-    species.charged[1].vpa_IC.width = get(scan_input, "vpa_IC_width$ispecies", 1.0)
-    species.charged[1].vpa_IC.density_phase = get(scan_input, "vpa_IC_density_phase$ispecies", 0.0)
-    species.charged[1].vpa_IC.upar_amplitude = get(scan_input, "vpa_IC_upar_amplitude$ispecies", 0.0)
-    species.charged[1].vpa_IC.upar_phase = get(scan_input, "vpa_IC_upar_phase$ispecies", 0.0)
-    species.charged[1].vpa_IC.temperature_amplitude = get(scan_input, "vpa_IC_temperature_amplitude$ispecies", 0.0)
-    species.charged[1].vpa_IC.temperature_phase = get(scan_input, "vpa_IC_temperature_phase$ispecies", 0.0)
->>>>>>> 188e13c0
     ispecies += 1
     if n_neutral_species > 0
         species.neutral[1].z_IC.initialization_option = get(scan_input, "z_IC_option$ispecies", "gaussian")
         species.neutral[1].initial_density = get(scan_input, "initial_density$ispecies", 1.0)
         species.neutral[1].initial_temperature = get(scan_input, "initial_temperature$ispecies", 1.0)
-<<<<<<< HEAD
         species.neutral[1].z_IC.width = get(scan_input, "z_IC_width$ispecies", species.ion[1].z_IC.width)
-=======
-        species.neutral[1].z_IC.width = get(scan_input, "z_IC_width$ispecies", species.charged[1].z_IC.width)
->>>>>>> 188e13c0
         species.neutral[1].z_IC.density_amplitude = get(scan_input, "z_IC_density_amplitude$ispecies", 0.001)
         species.neutral[1].z_IC.density_phase = get(scan_input, "z_IC_density_phase$ispecies", 0.0)
         species.neutral[1].z_IC.upar_amplitude = get(scan_input, "z_IC_upar_amplitude$ispecies", 0.0)
@@ -184,11 +159,7 @@
         species.neutral[1].r_IC.temperature_phase = get(scan_input, "r_IC_temperature_phase$ispecies", 0.0)
         species.neutral[1].vpa_IC.initialization_option = get(scan_input, "vpa_IC_option$ispecies", "gaussian")
         species.neutral[1].vpa_IC.density_amplitude = get(scan_input, "vpa_IC_density_amplitude$ispecies", 1.000)
-<<<<<<< HEAD
         species.neutral[1].vpa_IC.width = get(scan_input, "vpa_IC_width$ispecies", species.ion[1].vpa_IC.width)
-=======
-        species.neutral[1].vpa_IC.width = get(scan_input, "vpa_IC_width$ispecies", species.charged[1].vpa_IC.width)
->>>>>>> 188e13c0
         species.neutral[1].vpa_IC.density_phase = get(scan_input, "vpa_IC_density_phase$ispecies", 0.0)
         species.neutral[1].vpa_IC.upar_amplitude = get(scan_input, "vpa_IC_upar_amplitude$ispecies", 0.0)
         species.neutral[1].vpa_IC.upar_phase = get(scan_input, "vpa_IC_upar_phase$ispecies", 0.0)
@@ -204,10 +175,7 @@
     collisions.ionization_electron = get(scan_input, "electron_ionization_frequency", collisions.ionization)
     collisions.ionization_energy = get(scan_input, "ionization_energy", 0.0)
     collisions.constant_ionization_rate = get(scan_input, "constant_ionization_rate", false)
-<<<<<<< HEAD
     collisions.nu_ei = get(scan_input, "nu_ei", 0.0)
-
-=======
     collisions.krook_collisions_option = get(scan_input, "krook_collisions_option", "none")
     nuii_krook_default = setup_krook_collisions(reference_params)
     if collisions.krook_collisions_option == "reference_parameters"
@@ -224,7 +192,6 @@
     # set the Fokker-Planck collision frequency
     collisions.nuii = get(scan_input, "nuii", 0.0)
     
->>>>>>> 188e13c0
     # parameters related to the time stepping
     nstep = get(scan_input, "nstep", 5)
     dt = get(scan_input, "dt", 0.00025/sqrt(species.ion[1].initial_temperature))
@@ -235,15 +202,6 @@
     n_rk_stages = get(scan_input, "n_rk_stages", 4)
     split_operators = get(scan_input, "split_operators", false)
     runtime_plots = get(scan_input, "runtime_plots", false)
-<<<<<<< HEAD
-    use_manufactured_solns_for_advance = get(scan_input, "use_manufactured_solns_for_advance", false)
-    use_manufactured_solns_for_init = get(scan_input, "use_manufactured_solns_for_init", false)
-    if use_manufactured_solns_for_advance && !use_manufactured_solns_for_init
-        # if not (use_manufactured_solns_for_init == true) force use_manufactured_solns_for_init == true
-        use_manufactured_solns_for_init = true
-    end
-    #println("Info: The flag use_manufactured_solns is ",use_manufactured_solns)
-=======
     stopfile_name = joinpath(output_dir, "stop")
     steady_state_residual = get(scan_input, "steady_state_residual", false)
     converged_residual_value = get(scan_input, "converged_residual_value", -1.0)
@@ -272,7 +230,6 @@
         manufactured_solns_section["alpha_switch"] = 0.0
     end
     manufactured_solns_input = Dict_to_NamedTuple(manufactured_solns_section)
->>>>>>> 188e13c0
     
     # overwrite some default parameters related to the r grid
     # ngrid is number of grid points per element
@@ -326,15 +283,8 @@
     # supported options are "chebyshev_pseudospectral" and "finite_difference"
     vpa.discretization = get(scan_input, "vpa_discretization", "chebyshev_pseudospectral")
     vpa.fd_option = get(scan_input, "vpa_finite_difference_option", "third_order_upwind")
-<<<<<<< HEAD
-
-    num_diss_params = setup_numerical_dissipation(
-        get(scan_input, "numerical_dissipation", Dict{String,Any}()), true)
-
-=======
     vpa.element_spacing_option = get(scan_input, "vpa_element_spacing_option", "uniform")
     
->>>>>>> 188e13c0
     # overwrite some default parameters related to the vperp grid
     # ngrid is the number of grid points per element
     vperp.ngrid = get(scan_input, "vperp_ngrid", 1)
@@ -343,19 +293,7 @@
     # do not parallelise vperp with distributed-memory MPI
     vperp.nelement_local = vperp.nelement_global 
     # L is the box length in units of vthermal_species
-<<<<<<< HEAD
     vperp.L = get(scan_input, "vperp_L", 8.0*sqrt(species.ion[1].initial_temperature))
-    # determine the boundary condition
-    # only supported option at present is "zero" and "periodic"
-    # MRH probably need to add new bc option here
-    # MRH no vperp bc currently imposed so option below not used
-    vperp.bc = get(scan_input, "vperp_bc", "periodic")
-    # determine the discretization option for the vperp grid
-    # supported options are "finite_difference_vperp" "chebyshev_pseudospectral_vperp"
-    vperp.discretization = get(scan_input, "vperp_discretization", "chebyshev_pseudospectral_vperp")
-
-=======
-    vperp.L = get(scan_input, "vperp_L", 8.0*sqrt(species.charged[1].initial_temperature))
     # Note vperp.bc is set below, after numerical dissipation is initialized, so that it
     # can use the numerical dissipation settings to set its default value.
     #
@@ -363,8 +301,7 @@
     # supported options are "finite_difference_vperp" "chebyshev_pseudospectral"
     vperp.discretization = get(scan_input, "vperp_discretization", "chebyshev_pseudospectral")
     vperp.element_spacing_option = get(scan_input, "vperp_element_spacing_option", "uniform")
-    
->>>>>>> 188e13c0
+
     # overwrite some default parameters related to the gyrophase grid
     # ngrid is the number of grid points per element
     gyrophase.ngrid = get(scan_input, "gyrophase_ngrid", 17)
@@ -390,12 +327,8 @@
         # determine the discretization option for the vz grid
         # supported options are "chebyshev_pseudospectral" and "finite_difference"
         vz.discretization = get(scan_input, "vz_discretization", vpa.discretization)
-<<<<<<< HEAD
-
-=======
         vz.element_spacing_option = get(scan_input, "vz_element_spacing_option", "uniform")
-    
->>>>>>> 188e13c0
+
         # overwrite some default parameters related to the vr grid
         # ngrid is the number of grid points per element
         vr.ngrid = get(scan_input, "vr_ngrid", 1)
@@ -404,23 +337,15 @@
         # do not parallelise vz with distributed-memory MPI
         vr.nelement_local = vr.nelement_global
         # L is the box length in units of vthermal_species
-<<<<<<< HEAD
         vr.L = get(scan_input, "vr_L", 8.0*sqrt(species.ion[1].initial_temperature))
-=======
-        vr.L = get(scan_input, "vr_L", 8.0*sqrt(species.charged[1].initial_temperature))
->>>>>>> 188e13c0
         # determine the boundary condition
         # only supported option at present is "zero" and "periodic"
         vr.bc = get(scan_input, "vr_bc", "none")
         # determine the discretization option for the vr grid
         # supported options are "chebyshev_pseudospectral" and "finite_difference"
         vr.discretization = get(scan_input, "vr_discretization", "chebyshev_pseudospectral")
-<<<<<<< HEAD
-
-=======
         vr.element_spacing_option = get(scan_input, "vr_element_spacing_option", "uniform")
     
->>>>>>> 188e13c0
         # overwrite some default parameters related to the vzeta grid
         # ngrid is the number of grid points per element
         vzeta.ngrid = get(scan_input, "vzeta_ngrid", 1)
@@ -429,29 +354,20 @@
         # do not parallelise vz with distributed-memory MPI
         vzeta.nelement_local = vzeta.nelement_global
         # L is the box length in units of vthermal_species
-<<<<<<< HEAD
         vzeta.L = get(scan_input, "vzeta_L", 8.0*sqrt(species.ion[1].initial_temperature))
-=======
-        vzeta.L = get(scan_input, "vzeta_L", 8.0*sqrt(species.charged[1].initial_temperature))
->>>>>>> 188e13c0
         # determine the boundary condition
         # only supported option at present is "zero" and "periodic"
         vzeta.bc = get(scan_input, "vzeta_bc", "none")
         # determine the discretization option for the vzeta grid
         # supported options are "chebyshev_pseudospectral" and "finite_difference"
         vzeta.discretization = get(scan_input, "vzeta_discretization", "chebyshev_pseudospectral")
-<<<<<<< HEAD
-=======
         vzeta.element_spacing_option = get(scan_input, "vzeta_element_spacing_option", "uniform")
->>>>>>> 188e13c0
     end
 
     is_1V = (vperp.ngrid == vperp.nelement_global == 1 && vzeta.ngrid ==
              vzeta.nelement_global == 1 && vr.ngrid == vr.nelement_global == 1)
     num_diss_params = setup_numerical_dissipation(
         get(scan_input, "numerical_dissipation", Dict{String,Any}()), is_1V)
-<<<<<<< HEAD
-=======
 
     # vperp.bc is set here (a bit out of place) so that we can use
     # num_diss_params.vperp_dissipation_coefficient to set the default.
@@ -459,7 +375,6 @@
                    (collisions.nuii > 0.0 ||
                     num_diss_params.vperp_dissipation_coefficient > 0.0) ?
                     "zero" : "none")
->>>>>>> 188e13c0
     
     #########################################################################
     ########## end user inputs. do not modify following code! ###############
@@ -468,9 +383,6 @@
     # set up distributed-memory MPI information for z and r coords
     # need grid and MPI information to determine these values 
     # MRH just put dummy values now 
-<<<<<<< HEAD
-    irank_z, nrank_z, comm_sub_z, irank_r, nrank_r, comm_sub_r = setup_distributed_memory_MPI(z.nelement_global,z.nelement_local,r.nelement_global,r.nelement_local)
-=======
     if ignore_MPI
         irank_z = irank_r = 0
         nrank_z = nrank_r = 1
@@ -478,7 +390,6 @@
     else
         irank_z, nrank_z, comm_sub_z, irank_r, nrank_r, comm_sub_r = setup_distributed_memory_MPI(z.nelement_global,z.nelement_local,r.nelement_global,r.nelement_local)
     end
->>>>>>> 188e13c0
     #comm_sub_r = false
     #irank_r = 0
     #nrank_r = 0
@@ -487,15 +398,9 @@
     #nrank_z = 0
 
     t_input = time_input(nstep, dt, nwrite_moments, nwrite_dfns, n_rk_stages,
-<<<<<<< HEAD
-                         split_operators, runtime_plots,
-                         use_manufactured_solns_for_advance,
-                         use_manufactured_solns_for_init)
-=======
                          split_operators, runtime_plots, steady_state_residual,
                          converged_residual_value,
                          manufactured_solns_input.use_for_advance, stopfile_name)
->>>>>>> 188e13c0
     # replace mutable structures with immutable ones to optimize performance
     # and avoid possible misunderstandings	
 	z_advection_immutable = advection_input(z.advection.option, z.advection.constant_speed,
@@ -539,13 +444,18 @@
     for is ∈ 1:n_ion_species
         species_type = "ion"
         #    species_type = "electron"
-<<<<<<< HEAD
         z_IC = initial_condition_input(species.ion[is].z_IC.initialization_option,
             species.ion[is].z_IC.width, species.ion[is].z_IC.wavenumber,
             species.ion[is].z_IC.density_amplitude, species.ion[is].z_IC.density_phase,
             species.ion[is].z_IC.upar_amplitude, species.ion[is].z_IC.upar_phase,
             species.ion[is].z_IC.temperature_amplitude, species.ion[is].z_IC.temperature_phase,
             species.ion[is].z_IC.monomial_degree)
+        r_IC = initial_condition_input(species.ion[is].r_IC.initialization_option,
+            species.ion[is].r_IC.width, species.ion[is].r_IC.wavenumber,
+            species.ion[is].r_IC.density_amplitude, species.ion[is].r_IC.density_phase,
+            species.ion[is].r_IC.upar_amplitude, species.ion[is].r_IC.upar_phase,
+            species.ion[is].r_IC.temperature_amplitude, species.ion[is].r_IC.temperature_phase,
+            species.ion[is].r_IC.monomial_degree)
         vpa_IC = initial_condition_input(species.ion[is].vpa_IC.initialization_option,
             species.ion[is].vpa_IC.width, species.ion[is].vpa_IC.wavenumber,
             species.ion[is].vpa_IC.density_amplitude, species.ion[is].vpa_IC.density_phase,
@@ -553,29 +463,7 @@
             species.ion[is].vpa_IC.temperature_amplitude,
             species.ion[is].vpa_IC.temperature_phase, species.ion[is].vpa_IC.monomial_degree)
         species_ion_immutable[is] = species_parameters(species_type, species.ion[is].initial_temperature,
-            species.ion[is].initial_density, z_IC, vpa_IC)
-=======
-        z_IC = initial_condition_input(species.charged[is].z_IC.initialization_option,
-            species.charged[is].z_IC.width, species.charged[is].z_IC.wavenumber,
-            species.charged[is].z_IC.density_amplitude, species.charged[is].z_IC.density_phase,
-            species.charged[is].z_IC.upar_amplitude, species.charged[is].z_IC.upar_phase,
-            species.charged[is].z_IC.temperature_amplitude, species.charged[is].z_IC.temperature_phase,
-            species.charged[is].z_IC.monomial_degree)
-        r_IC = initial_condition_input(species.charged[is].r_IC.initialization_option,
-            species.charged[is].r_IC.width, species.charged[is].r_IC.wavenumber,
-            species.charged[is].r_IC.density_amplitude, species.charged[is].r_IC.density_phase,
-            species.charged[is].r_IC.upar_amplitude, species.charged[is].r_IC.upar_phase,
-            species.charged[is].r_IC.temperature_amplitude, species.charged[is].r_IC.temperature_phase,
-            species.charged[is].r_IC.monomial_degree)
-        vpa_IC = initial_condition_input(species.charged[is].vpa_IC.initialization_option,
-            species.charged[is].vpa_IC.width, species.charged[is].vpa_IC.wavenumber,
-            species.charged[is].vpa_IC.density_amplitude, species.charged[is].vpa_IC.density_phase,
-            species.charged[is].vpa_IC.upar_amplitude, species.charged[is].vpa_IC.upar_phase,
-            species.charged[is].vpa_IC.temperature_amplitude,
-            species.charged[is].vpa_IC.temperature_phase, species.charged[is].vpa_IC.monomial_degree)
-        species_charged_immutable[is] = species_parameters(species_type, species.charged[is].initial_temperature,
-            species.charged[is].initial_density, z_IC, r_IC, vpa_IC)
->>>>>>> 188e13c0
+            species.ion[is].initial_density, z_IC, r_IC, vpa_IC)
     end
     if n_neutral_species > 0
         for is ∈ 1:n_neutral_species
@@ -608,6 +496,12 @@
         species.electron.z_IC.upar_amplitude, species.electron.z_IC.upar_phase,
         species.electron.z_IC.temperature_amplitude, species.electron.z_IC.temperature_phase,
         species.electron.z_IC.monomial_degree)
+    r_IC = initial_condition_input(species.electron.r_IC.initialization_option,
+        species.electron.r_IC.width, species.electron.r_IC.wavenumber,
+        species.electron.r_IC.density_amplitude, species.electron.r_IC.density_phase,
+        species.electron.r_IC.upar_amplitude, species.electron.r_IC.upar_phase,
+        species.electron.r_IC.temperature_amplitude, species.electron.r_IC.temperature_phase,
+        species.electron.r_IC.monomial_degree)
     vpa_IC = initial_condition_input(species.electron.vpa_IC.initialization_option,
         species.electron.vpa_IC.width, species.electron.vpa_IC.wavenumber,
         species.electron.vpa_IC.density_amplitude, species.electron.vpa_IC.density_phase,
@@ -615,7 +509,7 @@
         species.electron.vpa_IC.temperature_amplitude,
         species.electron.vpa_IC.temperature_phase, species.electron.vpa_IC.monomial_degree)
     species_electron_immutable = species_parameters("electron", species.electron.initial_temperature,
-        species.electron.initial_density, z_IC, vpa_IC)
+        species.electron.initial_density, z_IC, r_IC, vpa_IC)
     species_immutable = (ion = species_ion_immutable, electron = species_electron_immutable, neutral = species_neutral_immutable)
     
     force_Er_zero = get(scan_input, "force_Er_zero_at_wall", false)
@@ -660,16 +554,10 @@
         io = devnull
     end
 
-<<<<<<< HEAD
-    # check input to catch errors/unsupported options
-    check_input(io, output_dir, nstep, dt, r_immutable, z_immutable, vpa_immutable,
-                composition, species_immutable, evolve_moments, num_diss_params)
-=======
     # check input (and initialized coordinate structs) to catch errors/unsupported options
     check_input(io, output_dir, nstep, dt, r, z, vpa, vperp, composition,
                 species_immutable, evolve_moments, num_diss_params, save_inputs_to_txt,
                 collisions)
->>>>>>> 188e13c0
 
     # return immutable structs for z, vpa, species and composition
     all_inputs = (io_immutable, evolve_moments, t_input, z, z_spectral, r, r_spectral,
@@ -1029,12 +917,7 @@
     recycling_fraction = 1.0
     composition = species_composition(n_species, n_ion_species, n_neutral_species,
         electron_physics, use_test_neutral_wall_pdf, T_e, T_wall, phi_wall, Er_constant,
-<<<<<<< HEAD
-        epsilon_offset, use_vpabar_in_mms_dfni, alpha_switch, mn_over_mi, me_over_mi,
-        allocate_float(n_species))
-=======
         mn_over_mi, me_over_mi, recycling_fraction, allocate_float(n_species))
->>>>>>> 188e13c0
     
     species_ion = Array{species_parameters_mutable,1}(undef,n_ion_species)
     species_neutral = Array{species_parameters_mutable,1}(undef,n_neutral_species)
@@ -1107,14 +990,9 @@
 
     # fill in entries in species struct corresponding to ion species
     for is ∈ 1:n_ion_species
-<<<<<<< HEAD
         species_ion[is] = species_parameters_mutable("ion", initial_temperature, initial_density,
-            deepcopy(z_initial_conditions), deepcopy(vpa_initial_conditions))
-=======
-        species_charged[is] = species_parameters_mutable("ion", initial_temperature, initial_density,
             deepcopy(z_initial_conditions), deepcopy(r_initial_conditions),
             deepcopy(vpa_initial_conditions))
->>>>>>> 188e13c0
     end
     # if there are neutrals, fill in corresponding entries in species struct
     if n_neutral_species > 0
@@ -1125,7 +1003,7 @@
         end
     end
     species_electron = species_parameters_mutable("electron", T_e, 1.0, deepcopy(z_initial_conditions),
-        deepcopy(vpa_initial_conditions))
+        deepcopy(r_initial_conditions), deepcopy(vpa_initial_conditions))
     species = (ion = species_ion, electron = species_electron, neutral = species_neutral)
     
     # if drive_phi = true, include external electrostatic potential of form
@@ -1145,19 +1023,14 @@
     # ionization energy cost
     ionization_energy = 0.0
     constant_ionization_rate = false
-<<<<<<< HEAD
     # electron-ion collision frequency
     nu_ei = 0.0
-    # set up the collisions struct, containing info on collision frequencies
-    collisions = collisions_input(charge_exchange, charge_exchange_electron, ionization, 
-                                  ionization_electron, ionization_energy, constant_ionization_rate, nu_ei)
-
-=======
     krook_collision_frequency_prefactor = -1.0
     nuii = 0.0
-    collisions = collisions_input(charge_exchange, ionization, constant_ionization_rate,
-                                  krook_collision_frequency_prefactor,"none", nuii)
->>>>>>> 188e13c0
+    collisions = collisions_input(charge_exchange, charge_exchange_electron, ionization,
+                                  ionization_electron, ionization_energy,
+                                  constant_ionization_rate, nu_ei,
+                                  krook_collision_frequency_prefactor, "none", nuii)
     Bzed = 1.0 # magnetic field component along z
     Bmag = 1.0 # magnetic field strength
     bzed = 1.0 # component of b unit vector along z
@@ -1172,13 +1045,8 @@
 """
 check various input options to ensure they are all valid/consistent
 """
-<<<<<<< HEAD
-function check_input(io, output_dir, nstep, dt, r, z, vpa,
-    composition, species, evolve_moments, num_diss_params)
-=======
 function check_input(io, output_dir, nstep, dt, r, z, vpa, vperp, composition, species,
                      evolve_moments, num_diss_params, save_inputs_to_txt, collisions)
->>>>>>> 188e13c0
     # copy the input file to the output directory to be saved
     if save_inputs_to_txt && global_rank[] == 0
         cp(joinpath(@__DIR__, "moment_kinetics_input.jl"), joinpath(output_dir, "moment_kinetics_input.jl"), force=true)
@@ -1188,10 +1056,7 @@
     check_coordinate_input(r, "r", io)
     check_coordinate_input(z, "z", io)
     check_coordinate_input(vpa, "vpa", io)
-<<<<<<< HEAD
-=======
     check_coordinate_input(vperp, "vperp", io)
->>>>>>> 188e13c0
     # if the parallel flow is evolved separately, then the density must also be evolved separately
     if evolve_moments.parallel_flow && !evolve_moments.density
         print(io,">evolve_moments.parallel_flow = true, but evolve_moments.density = false.")
@@ -1224,46 +1089,6 @@
     if coord.ngrid * coord.nelement_global == 1
         # Coordinate is not being used for this run
         return
-<<<<<<< HEAD
-    end
-
-    println(io)
-    println(io,"######## $coord_name-grid ########")
-    println(io)
-    # discretization_option determines discretization in coord
-    # supported options are chebyshev_pseudospectral and finite_difference
-    if coord.discretization == "chebyshev_pseudospectral"
-        print(io,">$coord_name.discretization = 'chebyshev_pseudospectral'.  ")
-        println(io,"using a Chebyshev pseudospectral method in $coord_name.")
-    elseif coord.discretization == "finite_difference"
-        println(io,">$coord_name.discretization = 'finite_difference', ",
-            "and $coord_name.fd_option = ", coord.fd_option,
-            "  using finite differences on an equally spaced grid in $coord_name.")
-        fd_check_option(coord.fd_option, coord.ngrid)
-    else
-        input_option_error("$coord_name.discretization", coord.discretization)
-    end
-    # boundary_option determines coord boundary condition
-    # supported options are "constant" and "periodic"
-    if coord.bc == "constant"
-        println(io,">$coord_name.bc = 'constant'.  enforcing constant incoming BC in $coord_name.")
-    elseif coord.bc == "zero"
-        println(io,">$coord_name.bc = 'zero'.  enforcing zero incoming BC in $coord_name.")
-    elseif coord.bc == "both_zero"
-        println(io,">$coord_name.bc = 'both_zero'.  enforcing zero BC in $coord_name.")
-    elseif coord.bc == "periodic"
-        println(io,">$coord_name.bc = 'periodic'.  enforcing periodicity in $coord_name.")
-    elseif coord_name == "z" && coord.bc == "wall"
-        println(io,">$coord_name.bc = 'wall'.  enforcing wall BC in $coord_name.")
-    elseif coord.bc == "none"
-        println(io,">$coord_name.bc = 'none'.  not enforcing any BC in $coord_name.")
-    else
-        input_option_error("$coord_name.bc", coord.bc)
-    end
-    println(io,">using ", coord.ngrid, " grid points per $coord_name element on ",
-            coord.nelement_global, " elements across the $coord_name domain [",
-            -0.5*coord.L, ",", 0.5*coord.L, "].")
-=======
     end
 
     println(io)
@@ -1317,7 +1142,6 @@
                 coord.nelement_global, " elements across the $coord_name domain [",
                 -0.5*coord.L, ",", 0.5*coord.L, "].")
     end
->>>>>>> 188e13c0
 end
 
 """
