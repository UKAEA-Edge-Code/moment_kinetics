module moment_kinetics_input

export mk_input
export performance_test
#export advective_form

using ..type_definitions: mk_float, mk_int
using ..array_allocation: allocate_float
using ..communication: block_rank, get_species_local_range
using ..file_io: input_option_error, open_output_file
using ..finite_differences: fd_check_option
using ..input_structs

@enum RunType single performance_test scan
const run_type = single

# Utility function for converting a string to an Enum when getting from a Dict, based on
# the type of the default value
import Base: get
function get(d::Dict, key, default::Enum)
    valstring = get(d, key, nothing)
    if valstring == nothing
        return default
    # instances(typeof(default)) gets the possible values of the Enum. Then convert to
    # Symbol, then to String.
    elseif valstring ∈ String.(Symbol.(instances(typeof(default))))
        return eval(Symbol(valstring))
    else
        error("Expected a $(typeof(default)), but '$valstring' is not in "
              * "$(instances(typeof(default)))")
    end
end

function mk_input(scan_input=Dict())

    # n_ion_species is the number of evolved ion species
    # currently only n_ion_species = 1 is supported
    n_ion_species = 1
    # n_neutral_species is the number of evolved neutral species
    # currently only n_neutral_species = 0 is supported
    n_neutral_species = 1
    # * if electron_physics=boltzmann_electron_response, then the electron density is
    #   fixed to be N_e*(eϕ/T_e)
    # * if electron_physics=boltzmann_electron_response_with_simple_sheath, then the
    #   electron density is fixed to be N_e*(eϕ/T_e) and N_e is calculated w.r.t a
    #   reference value using J_||e + J_||i = 0 at z = 0
    electron_physics = get(scan_input, "electron_physics", boltzmann_electron_response)
    
    z, vpa, species, composition, drive, evolve_moments, collisions =
        load_defaults(n_ion_species, n_neutral_species, electron_physics)

    # this is the prefix for all output files associated with this run
    run_name = get(scan_input, "run_name", "wallBC")
    # this is the directory where the simulation data will be stored
    base_directory = get(scan_input, "base_directory", "runs")
    output_dir = string(base_directory, "/", run_name)
    # if evolve_moments.density = true, evolve density via continuity eqn
    # and g = f/n via modified drift kinetic equation
    evolve_moments.density = get(scan_input, "evolve_moments_density", false)
    evolve_moments.parallel_flow = get(scan_input, "evolve_moments_parallel_flow", false)
    evolve_moments.parallel_pressure = get(scan_input, "evolve_moments_parallel_pressure", false)
    evolve_moments.conservation = get(scan_input, "evolve_moments_conservation", false)

    ####### specify any deviations from default inputs for evolved species #######
    # set initial Tₑ = 1
    composition.T_e = get(scan_input, "T_e", 1.0)
    # set wall temperature T_wall = Tw/Te
<<<<<<< HEAD
    composition.T_wall = 1.0
    composition.species_local_range, composition.first_proc_in_group =
        get_species_local_range(composition.n_species)
    composition.ion_species_local_range, composition.first_proc_in_ion_group =
        get_species_local_range(composition.n_ion_species)
    composition.neutral_species_local_range, composition.first_proc_in_neutral_group =
        get_species_local_range(composition.n_neutral_species, composition.n_ion_species)
=======
    composition.T_wall = get(scan_input, "T_wall", 1.0)
>>>>>>> 3056fab3
    # set initial neutral temperature Tn/Tₑ = 1
    # set initial nᵢ/Nₑ = 1.0
    # set phi_wall at z = 0
    composition.phi_wall = get(scan_input, "phi_wall", 0.0)
    
    
    species[1].z_IC.initialization_option = get(scan_input, "z_IC_option1", "gaussian")
    species[1].initial_density = get(scan_input, "initial_density1", 1.0)
    species[1].initial_temperature = get(scan_input, "initial_temperature1", 1.0)
    species[1].z_IC.density_amplitude = get(scan_input, "z_IC_density_amplitude1", 0.001)
    species[1].z_IC.density_phase = get(scan_input, "z_IC_density_phase1", 0.0)
    species[1].z_IC.upar_amplitude = get(scan_input, "z_IC_upar_amplitude1", 0.0)
    species[1].z_IC.upar_phase = get(scan_input, "z_IC_upar_phase1", 0.0)
    species[1].z_IC.temperature_amplitude = get(scan_input, "z_IC_temperature_amplitude1", 0.0)
    species[1].z_IC.temperature_phase = get(scan_input, "z_IC_temperature_phase1", 0.0)
    #species[1].z_IC.initialization_option = "bgk"
    # set initial neutral densiity = Nₑ
    species[1].vpa_IC.initialization_option = get(scan_input, "vpa_IC_option1", "gaussian")
    species[1].vpa_IC.density_amplitude = get(scan_input, "vpa_IC_density_amplitude1", 1.000)
    species[1].vpa_IC.density_phase = get(scan_input, "vpa_IC_density_phase1", 0.0)
    species[1].vpa_IC.upar_amplitude = get(scan_input, "vpa_IC_upar_amplitude1", 0.0)
    species[1].vpa_IC.upar_phase = get(scan_input, "vpa_IC_upar_phase1", 0.0)
    species[1].vpa_IC.temperature_amplitude = get(scan_input, "vpa_IC_temperature_amplitude1", 0.0)
    species[1].vpa_IC.temperature_phase = get(scan_input, "vpa_IC_temperature_phase1", 0.0)
    for (i, s) in enumerate(species[2:end])
        i = i+1
        s.z_IC.initialization_option = get(scan_input, "z_IC_option$i", species[1].z_IC.initialization_option)
        s.initial_density = get(scan_input, "initial_density$i", 0.5)
        s.initial_temperature = get(scan_input, "initial_temperature$i", species[1].initial_temperature)
        s.z_IC.density_amplitude = get(scan_input, "z_IC_density_amplitude$i", species[1].z_IC.density_amplitude)
        s.z_IC.density_phase = get(scan_input, "z_IC_density_phase$i", species[1].z_IC.density_phase)
        s.z_IC.upar_amplitude = get(scan_input, "z_IC_upar_amplitude$i", species[1].z_IC.upar_amplitude)
        s.z_IC.upar_phase = get(scan_input, "z_IC_upar_phase$i", species[1].z_IC.upar_phase)
        s.z_IC.temperature_amplitude = get(scan_input, "z_IC_temperature_amplitude$i", species[1].z_IC.temperature_amplitude)
        s.z_IC.temperature_phase = get(scan_input, "z_IC_temperature_phase$i", species[1].z_IC.temperature_phase)
        s.vpa_IC.initialization_option = get(scan_input, "vpa_IC_option$i", species[1].vpa_IC.initialization_option)
        s.vpa_IC.density_amplitude = get(scan_input, "vpa_IC_density_amplitude$i", species[1].vpa_IC.density_amplitude)
        s.vpa_IC.density_phase = get(scan_input, "vpa_IC_density_phase$i", species[1].vpa_IC.density_phase)
        s.vpa_IC.upar_amplitude = get(scan_input, "vpa_IC_upar_amplitude$i", species[1].vpa_IC.upar_amplitude)
        s.vpa_IC.upar_phase = get(scan_input, "vpa_IC_upar_phase$i", species[1].vpa_IC.upar_phase)
        s.vpa_IC.temperature_amplitude = get(scan_input, "vpa_IC_temperature_amplitude$i", species[1].vpa_IC.temperature_amplitude)
        s.vpa_IC.temperature_phase = get(scan_input, "vpa_IC_temperature_phase$i", species[1].vpa_IC.temperature_phase)
    end
    #################### end specification of species inputs #####################

    collisions.charge_exchange = get(scan_input, "charge_exchange_frequency", 2.0*sqrt(species[1].initial_temperature))
    collisions.ionization = get(scan_input, "ionization_frequency", collisions.charge_exchange)
    collisions.constant_ionization_rate = get(scan_input, "constant_ionization_rate", false)

    # parameters related to the time stepping
    nstep = get(scan_input, "nstep", 40000)
    dt = get(scan_input, "dt", 0.00025/sqrt(species[1].initial_temperature))
    nwrite = get(scan_input, "nwrite", 80)
    # use_semi_lagrange = true to use interpolation-free semi-Lagrange treatment
    # otherwise, solve problem solely using the discretization_option above
    use_semi_lagrange = get(scan_input, "use_semi_lagrange", false)
    # options are n_rk_stages = 1, 2, 3 or 4 (corresponding to forward Euler,
    # Heun's method, SSP RK3 and 4-stage SSP RK3)
    n_rk_stages = get(scan_input, "n_rk_stages", 4)
    split_operators = get(scan_input, "split_operators", false)

    # overwrite some default parameters related to the z grid
    # ngrid is number of grid points per element
    z.ngrid = get(scan_input, "z_ngrid", 9)
    # nelement is the number of elements
    z.nelement = get(scan_input, "z_nelement", 8)
    # determine the discretization option for the z grid
    # supported options are "chebyshev_pseudospectral" and "finite_difference"
    z.discretization = get(scan_input, "z_discretization", "chebyshev_pseudospectral")
    # determine the boundary condition to impose in z
    # supported options are "constant", "periodic" and "wall"
    z.bc = get(scan_input, "z_bc", "wall")

    # overwrite some default parameters related to the vpa grid
    # ngrid is the number of grid points per element
    vpa.ngrid = get(scan_input, "vpa_ngrid", 17)
    # nelement is the number of elements
    vpa.nelement = get(scan_input, "vpa_nelement", 10)
    # L is the box length in units of vthermal_species
    vpa.L = get(scan_input, "vpa_L", 8.0*sqrt(species[1].initial_temperature))
    # determine the boundary condition
    # only supported option at present is "zero" and "periodic"
    vpa.bc = get(scan_input, "vpa_bc", "periodic")
    # determine the discretization option for the vpa grid
    # supported options are "chebyshev_pseudospectral" and "finite_difference"
    vpa.discretization = get(scan_input, "vpa_discretization", "chebyshev_pseudospectral")

    #########################################################################
    ########## end user inputs. do not modify following code! ###############
    #########################################################################

    t = time_input(nstep, dt, nwrite, use_semi_lagrange, n_rk_stages, split_operators)
    # replace mutable structures with immutable ones to optimize performance
    # and avoid possible misunderstandings
    z_advection_immutable = advection_input(z.advection.option, z.advection.constant_speed,
        z.advection.frequency, z.advection.oscillation_amplitude)
    z_immutable = grid_input("z", z.ngrid, z.nelement, z.L,
        z.discretization, z.fd_option, z.bc, z_advection_immutable)
    vpa_advection_immutable = advection_input(vpa.advection.option, vpa.advection.constant_speed,
        vpa.advection.frequency, vpa.advection.oscillation_amplitude)
    vpa_immutable = grid_input("vpa", vpa.ngrid, vpa.nelement, vpa.L,
        vpa.discretization, vpa.fd_option, vpa.bc, vpa_advection_immutable)
    n_species = composition.n_species
    species_immutable = Array{species_parameters,1}(undef,n_species)
    for is ∈ 1:n_species
        if is <= n_ion_species
            species_type = "ion"
        elseif is <= n_ion_species + n_neutral_species
            species_type = "neutral"
        else
            species_type = "electron"
        end
        z_IC = initial_condition_input(species[is].z_IC.initialization_option,
            species[is].z_IC.width, species[is].z_IC.wavenumber,
            species[is].z_IC.density_amplitude, species[is].z_IC.density_phase,
            species[is].z_IC.upar_amplitude, species[is].z_IC.upar_phase,
            species[is].z_IC.temperature_amplitude, species[is].z_IC.temperature_phase,
            species[is].z_IC.monomial_degree)
        vpa_IC = initial_condition_input(species[is].vpa_IC.initialization_option,
            species[is].vpa_IC.width, species[is].vpa_IC.wavenumber,
            species[is].vpa_IC.density_amplitude, species[is].vpa_IC.density_phase,
            species[is].vpa_IC.upar_amplitude, species[is].vpa_IC.upar_phase,
            species[is].vpa_IC.temperature_amplitude,
            species[is].vpa_IC.temperature_phase, species[is].vpa_IC.monomial_degree)
        species_immutable[is] = species_parameters(species_type, species[is].initial_temperature,
            species[is].initial_density, z_IC, vpa_IC)
    end
    drive_immutable = drive_input(drive.force_phi, drive.amplitude, drive.frequency)

    # Make file to log some information about inputs into.
    # check to see if output_dir exists in the current directory
    # if not, create it
    if block_rank[] == 0
        isdir(output_dir) || mkdir(output_dir)
        io = open_output_file(string(output_dir,"/",run_name), "input")
    else
        io = devnull
    end

    # check input to catch errors/unsupported options
    check_input(io, output_dir, nstep, dt, use_semi_lagrange,
        z_immutable, vpa_immutable, composition, species_immutable, evolve_moments)

    # return immutable structs for z, vpa, species and composition
    all_inputs = (run_name, output_dir, evolve_moments, t, z_immutable, vpa_immutable,
                  composition, species_immutable, collisions, drive_immutable)
    println(io, "\nAll inputs returned from mk_input():")
    println(io, all_inputs)
    close(io)

    return all_inputs
end

function load_defaults(n_ion_species, n_neutral_species, electron_physics)
    ############## options related to the equations being solved ###############
    evolve_density = false
    evolve_parallel_flow = false
    evolve_parallel_pressure = false
    conservation = true
    #advective_form = false
    evolve_moments = evolve_moments_options(evolve_density, evolve_parallel_flow, evolve_parallel_pressure, conservation)#advective_form)
    #################### parameters related to the z grid ######################
    # ngrid_z is number of grid points per element
    ngrid_z = 100
    # nelement_z is the number of elements
    nelement_z = 1
    # L_z is the box length
    L_z = 1.0
    # determine the boundary condition in z
    # currently supported options are "constant" and "periodic"
    boundary_option_z = "periodic"
    #boundary_option_z = "constant"
    # determine the discretization option for the z grid
    # supported options are "chebyshev_pseudospectral" and "finite_difference"
    #discretization_option_z = "chebyshev_pseudospectral"
    discretization_option_z = "finite_difference"
    # if discretization_option_z = "finite_difference", then
    # finite_difference_option_z determines the finite difference scheme to be used
    # supported options are "third_order_upwind", "second_order_upwind" and "first_order_upwind"
    #finite_difference_option_z = "first_order_upwind"
    #finite_difference_option_z = "second_order_upwind"
    finite_difference_option_z = "third_order_upwind"
    # determine the option used for the advection speed in z
    # supported options are "constant" and "oscillating",
    # in addition to the "default" option which uses dz/dt = vpa as the advection speed
    advection_option_z = "default"
    # constant advection speed in z to use with advection_option_z = "constant"
    advection_speed_z = 1.0
    # for advection_option_z = "oscillating", advection speed is of form
    # speed = advection_speed_z*(1 + oscillation_amplitude_z*sinpi(frequency_z*t))
    frequency_z = 1.0
    oscillation_amplitude_z = 1.0
    # mutable struct containing advection speed options/inputs for z
    advection_z = advection_input_mutable(advection_option_z, advection_speed_z,
        frequency_z, oscillation_amplitude_z)
    # create a mutable structure containing the input info related to the z grid
    z = grid_input_mutable("z", ngrid_z, nelement_z, L_z,
        discretization_option_z, finite_difference_option_z, boundary_option_z,
        advection_z)
    ############################################################################
    ################### parameters related to the vpa grid #####################
    # ngrid_vpa is the number of grid points per element
    ngrid_vpa = 300
    # nelement_vpa is the number of elements
    nelement_vpa = 1
    # L_vpa is the box length in units of vthermal_species
    L_vpa = 6.0
    # determine the boundary condition
    # currently supported options are "zero" and "periodic"
    #boundary_option_vpa = "zero"
    boundary_option_vpa = "periodic"
    # determine the discretization option for the vpa grid
    # supported options are "chebyshev_pseudospectral" and "finite_difference"
    #discretization_option_vpa = "chebyshev_pseudospectral"
    discretization_option_vpa = "finite_difference"
    # if discretization_option_vpa = "finite_difference", then
    # finite_difference_option_vpa determines the finite difference scheme to be used
    # supported options are "third_order_upwind", "second_order_upwind" and "first_order_upwind"
    #finite_difference_option_vpa = "second_order_upwind"
    finite_difference_option_vpa = "third_order_upwind"
    # determine the option used for the advection speed in vpa
    # supported options are "constant" and "oscillating",
    # in addition to the "default" option which uses dvpa/dt = q*Ez/m as the advection speed
    advection_option_vpa = "default"
    # constant advection speed in vpa to use with advection_option_vpa = "constant"
    advection_speed_vpa = 1.0
    # for advection_option_vpa = "oscillating", advection speed is of form
    # speed = advection_speed_vpa*(1 + oscillation_amplitude_vpa*sinpi(frequency_vpa*t))
    frequency_vpa = 1.0
    oscillation_amplitude_vpa = 1.0
    # mutable struct containing advection speed options/inputs for z
    advection_vpa = advection_input_mutable(advection_option_vpa, advection_speed_vpa,
        frequency_vpa, oscillation_amplitude_vpa)
    # create a mutable structure containing the input info related to the vpa grid
    vpa = grid_input_mutable("vpa", ngrid_vpa, nelement_vpa, L_vpa,
        discretization_option_vpa, finite_difference_option_vpa, boundary_option_vpa,
        advection_vpa)
    #############################################################################
    # define default values and create corresponding mutable structs holding
    # information about the composition of the species and their initial conditions
    if electron_physics ∈ (boltzmann_electron_response, boltzmann_electron_response_with_simple_sheath)
        n_species = n_ion_species + n_neutral_species
    else
        n_species = n_ion_speces + n_neutral_species + 1
    end
    # electron temperature over reference temperature
    T_e = 1.0
    # temperature at the entrance to the wall in terms of the electron temperature
    T_wall = 1.0
    # wall potential at z = 0
    phi_wall = 0.0
    # ratio of the neutral particle mass to the ion particle mass
    mn_over_mi = 1.0
    # ratio of the electron particle mass to the ion particle mass
    me_over_mi = 1.0/1836.0
    composition = species_composition(n_species, n_ion_species, n_neutral_species,
<<<<<<< HEAD
        1:n_ion_species, n_ion_species+1:n_species, 1:n_species, true, 1:n_species,
        true, 1:0, false, boltzmann_electron_response, T_e, T_wall, mn_over_mi,
        allocate_float(n_species))
=======
        electron_physics, T_e, T_wall, phi_wall, mn_over_mi, me_over_mi)
>>>>>>> 3056fab3
    species = Array{species_parameters_mutable,1}(undef,n_species)
    # initial temperature for each species defaults to Tₑ
    initial_temperature = 1.0
    # initial density for each species defaults to Nₑ
    initial_density = 1.0
    # initialization inputs for z part of distribution function
    # supported options are "gaussian", "sinusoid" and "monomial"
    z_initialization_option = "sinusoid"
    # inputs for "gaussian" initial condition
    # width of the Gaussian in z
    z_width = 0.125
    # inputs for "sinusoid" initial condition
    # z_wavenumber should be an integer
    z_wavenumber = 1
    z_density_amplitude = 0.1
    z_density_phase = 0.0
    z_upar_amplitude = 0.0
    z_upar_phase = 0.0
    z_temperature_amplitude = 0.0
    z_temperature_phase = 0.0
    # inputs for "monomial" initial condition
    z_monomial_degree = 2
    z_initial_conditions = initial_condition_input_mutable(z_initialization_option,
        z_width, z_wavenumber, z_density_amplitude, z_density_phase, z_upar_amplitude,
        z_upar_phase, z_temperature_amplitude, z_temperature_phase, z_monomial_degree)
    # initialization inputs for vpa part of distribution function
    # supported options are "gaussian", "sinusoid" and "monomial"
    # inputs for 'gaussian' initial condition
    vpa_initialization_option = "gaussian"
    # if initializing a Maxwellian, vpa_width = 1.0 for each species
    # any temperature-dependence will be self-consistently treated using initial_temperature
    vpa_width = 1.0
    # inputs for "sinusoid" initial condition
    vpa_wavenumber = 1
    vpa_density_amplitude = 1.0
    vpa_density_phase = 0.0
    vpa_upar_amplitude = 0.0
    vpa_upar_phase = 0.0
    vpa_temperature_amplitude = 0.0
    vpa_temperature_phase = 0.0
    # inputs for "monomial" initial condition
    vpa_monomial_degree = 2
    vpa_initial_conditions = initial_condition_input_mutable(vpa_initialization_option,
        vpa_width, vpa_wavenumber, vpa_density_amplitude, vpa_density_phase,
        vpa_upar_amplitude, vpa_upar_phase, vpa_temperature_amplitude,
        vpa_temperature_phase, vpa_monomial_degree)

    # fill in entries in species struct corresponding to ion species
    for is ∈ 1:n_ion_species
        species[is] = species_parameters_mutable("ion", initial_temperature, initial_density,
            deepcopy(z_initial_conditions), deepcopy(vpa_initial_conditions))
    end
    # if there are neutrals, fill in corresponding entries in species struct
    if n_neutral_species > 0
        for is ∈ 1:n_neutral_species
            species[n_ion_species + is] = species_parameters_mutable("neutral", initial_temperature,
                initial_density, deepcopy(z_initial_conditions), deepcopy(vpa_initial_conditions))
        end
    end
    # if drive_phi = true, include external electrostatic potential of form
    # phi(z,t=0)*drive_amplitude*sinpi(time*drive_frequency)
    drive_phi = false
    drive_amplitude = 1.0
    drive_frequency = 1.0
    drive = drive_input_mutable(drive_phi, drive_amplitude, drive_frequency)
    # charge exchange collision frequency
    charge_exchange = 0.0
    # ionization collision frequency
    ionization = 0.0
    constant_ionization_rate = false
    collisions = collisions_input(charge_exchange, ionization, constant_ionization_rate)

    return z, vpa, species, composition, drive, evolve_moments, collisions
end

# check various input options to ensure they are all valid/consistent
function check_input(io, output_dir, nstep, dt, use_semi_lagrange, z, vpa,
    composition, species, evolve_moments)
    # copy the input file to the output directory to be saved
    if block_rank[] == 0
        cp(joinpath(@__DIR__, "moment_kinetics_input.jl"), joinpath(output_dir, "moment_kinetics_input.jl"), force=true)
    end
    # open ascii file in which informtaion about input choices will be written
    check_input_time_advance(nstep, dt, use_semi_lagrange, io)
    check_input_z(z, io)
    check_input_vpa(vpa, io)
    check_input_initialization(composition, species, io)
    # if the parallel flow is evolved separately, then the density must also be evolved separately
    if evolve_moments.parallel_flow && !evolve_moments.density
        print(io,">evolve_moments.parallel_flow = true, but evolve_moments.density = false.")
        println(io, "this is not a supported option.  forcing evolve_moments.density = true.")
        evolve_moments.density = true
    end
end
function check_input_time_advance(nstep, dt, use_semi_lagrange, io)
    println(io,"##### time advance #####")
    println(io)
    # use_semi_lagrange = true to use interpolation-free semi-Lagrange treatment
    # otherwise, solve problem solely using the discretization_option above
    if use_semi_lagrange
        print(io,">use_semi_lagrange set to true.  ")
        println(io,"using interpolation-free semi-Lagrange for advection terms.")
    end
    println(io,">running for ", nstep, " time steps, with step size ", dt, ".")
end
function check_input_z(z, io)
    println(io)
    println(io,"######## z-grid ########")
    println(io)
    # discretization_option determines discretization in z
    # supported options are chebyshev_pseudospectral and finite_difference
    if z.discretization == "chebyshev_pseudospectral"
        print(io,">z.discretization = 'chebyshev_pseudospectral'.  ")
        println(io,"using a Chebyshev pseudospectral method in z.")
    elseif z.discretization == "finite_difference"
        println(io,">z.discretization = 'finite_difference', ",
            "and z.fd_option = ", z.fd_option,
            "  using finite differences on an equally spaced grid in z.")
        fd_check_option(z.fd_option, z.ngrid)
    else
        input_option_error("z.discretization", z.discretization)
    end
    # boundary_option determines z boundary condition
    # supported options are "constant" and "periodic"
    if z.bc == "constant"
        println(io,">z.bc = 'constant'.  enforcing constant incoming BC in z.")
    elseif z.bc == "periodic"
        println(io,">z.bc = 'periodic'.  enforcing periodicity in z.")
    elseif z.bc == "wall"
        println(io,">z.bc = 'wall'.  enforcing wall BC in z.")
    else
        input_option_error("z.bc", z.bc)
    end
    println(io,">using ", z.ngrid, " grid points per z element on ", z.nelement,
        " elements across the z domain [", -0.5*z.L, ",", 0.5*z.L, "].")
end
function check_input_vpa(vpa, io)
    println(io)
    println(io,"######## vpa-grid ########")
    println(io)
    # discretization_option determines discretization in vpa
    # supported options are chebyshev_pseudospectral and finite_difference
    if vpa.discretization == "chebyshev_pseudospectral"
        print(io,">vpa.discretization = 'chebyshev_pseudospectral'.  ")
        println(io,"using a Chebyshev pseudospectral method in vpa.")
    elseif vpa.discretization == "finite_difference"
        println(io,">vpa.discretization = 'finite_difference', and ",
            "vpa.fd_option = ", vpa.fd_option,
            "  using finite differences on an equally spaced grid in vpa.")
        fd_check_option(vpa.fd_option, vpa.ngrid)
    else
        input_option_error("vpa.discretization", vpa.discretization)
    end
    # boundary_option determines vpa boundary condition
    # supported options are "zero" and "periodic"
    if vpa.bc == "zero"
        println(io,">vpa.bc = 'zero'.  enforcing zero incoming BC in vpa.")
    elseif vpa.bc == "periodic"
        println(io,">vpa.bc = 'periodic'.  enforcing periodicity in vpa.")
    else
        input_option_error("vpa.bc", vpa.bc)
    end
    println(io,">using ", vpa.ngrid, " grid points per vpa element on ", vpa.nelement,
        " elements across the vpa domain [", -0.5*vpa.L, ",", 0.5*vpa.L, "].")
end
function check_input_initialization(composition, species, io)
    println(io)
    println(io,"####### initialization #######")
    println(io)
    # xx_initialization_option determines the initial condition for coordinate xx
    # currently supported options are "gaussian" and "monomial"
    n_ion_species = composition.n_ion_species
    n_neutral_species = composition.n_neutral_species
    for is ∈ 1:composition.n_species
        if is <= n_ion_species
            print(io,">initial distribution function for ion species ", is)
        elseif is <= n_ion_species + n_neutral_species
            print(io,">initial distribution function for neutral species ", is-n_ion_species)
        else
            print(io,">initial distribution function for the electrons")
        end
        println(io," is of the form f(z,vpa,t=0)=F(z)*G(vpa).")
        if species[is].z_IC.initialization_option == "gaussian"
            print(io,">z intialization_option = 'gaussian'.")
            println(io,"  setting F(z) = initial_density + exp(-(z/z_width)^2).")
        elseif species[is].z_IC.initialization_option == "monomial"
            print(io,">z_intialization_option = 'monomial'.")
            println(io,"  setting F(z) = (z + L_z/2)^", species[is].z_IC.monomial_degree, ".")
        elseif species[is].z_IC.initialization_option == "sinusoid"
            print(io,">z_initialization_option = 'sinusoid'.")
            println(io,"  setting F(z) = initial_density + z_amplitude*sinpi(z_wavenumber*z/L_z).")
        elseif species[is].z_IC.initialization_option == "bgk"
            print(io,">z_initialization_option = 'bgk'.")
            println(io,"  setting F(z,vpa) = F(vpa^2 + phi), with phi_max = 0.")
        else
            input_option_error("z_initialization_option", species[is].z_IC.initialization_option)
        end
        if species[is].vpa_IC.initialization_option == "gaussian"
            print(io,">vpa_intialization_option = 'gaussian'.")
            println(io,"  setting G(vpa) = exp(-(vpa/vpa_width)^2).")
        elseif species[is].vpa_IC.initialization_option == "monomial"
            print(io,">vpa_intialization_option = 'monomial'.")
            println(io,"  setting G(vpa) = (vpa + L_vpa/2)^", species[is].vpa_IC._monomial_degree, ".")
        elseif species[is].vpa_IC.initialization_option == "sinusoid"
            print(io,">vpa_initialization_option = 'sinusoid'.")
            println(io,"  setting G(vpa) = vpa_amplitude*sinpi(vpa_wavenumber*vpa/L_vpa).")
        elseif species[is].vpa_IC.initialization_option == "bgk"
            print(io,">vpa_initialization_option = 'bgk'.")
            println(io,"  setting F(z,vpa) = F(vpa^2 + phi), with phi_max = 0.")
        elseif species[is].vpa_IC.initialization_option == "vpagaussian"
            print(io,">vpa_initialization_option = 'vpagaussian'.")
            println(io,"  setting G(vpa) = vpa^2*exp(-(vpa/vpa_width)^2).")
        else
            input_option_error("vpa_initialization_option", species[is].vpa_IC.initialization_option)
        end
        println(io)
    end
end

end<|MERGE_RESOLUTION|>--- conflicted
+++ resolved
@@ -65,17 +65,13 @@
     # set initial Tₑ = 1
     composition.T_e = get(scan_input, "T_e", 1.0)
     # set wall temperature T_wall = Tw/Te
-<<<<<<< HEAD
-    composition.T_wall = 1.0
+    composition.T_wall = get(scan_input, "T_wall", 1.0)
     composition.species_local_range, composition.first_proc_in_group =
         get_species_local_range(composition.n_species)
     composition.ion_species_local_range, composition.first_proc_in_ion_group =
         get_species_local_range(composition.n_ion_species)
     composition.neutral_species_local_range, composition.first_proc_in_neutral_group =
         get_species_local_range(composition.n_neutral_species, composition.n_ion_species)
-=======
-    composition.T_wall = get(scan_input, "T_wall", 1.0)
->>>>>>> 3056fab3
     # set initial neutral temperature Tn/Tₑ = 1
     # set initial nᵢ/Nₑ = 1.0
     # set phi_wall at z = 0
@@ -332,13 +328,9 @@
     # ratio of the electron particle mass to the ion particle mass
     me_over_mi = 1.0/1836.0
     composition = species_composition(n_species, n_ion_species, n_neutral_species,
-<<<<<<< HEAD
-        1:n_ion_species, n_ion_species+1:n_species, 1:n_species, true, 1:n_species,
-        true, 1:0, false, boltzmann_electron_response, T_e, T_wall, mn_over_mi,
-        allocate_float(n_species))
-=======
-        electron_physics, T_e, T_wall, phi_wall, mn_over_mi, me_over_mi)
->>>>>>> 3056fab3
+        boltzmann_electron_response, 1:n_ion_species, n_ion_species+1:n_species,
+        1:n_species, true, 1:n_species, true, 1:0, false, T_e, T_wall, phi_wall,
+        mn_over_mi, me_over_mi, allocate_float(n_species))
     species = Array{species_parameters_mutable,1}(undef,n_species)
     # initial temperature for each species defaults to Tₑ
     initial_temperature = 1.0
