"""
"""
module moment_kinetics_input

export input_from_TOML
export mk_input
export performance_test
#export advective_form
export read_input_file

using ..type_definitions: mk_float, mk_int
using ..array_allocation: allocate_float
using ..communication
using ..file_io: io_has_parallel, input_option_error, open_ascii_output_file
using ..finite_differences: fd_check_option
using ..input_structs
using ..numerical_dissipation: setup_numerical_dissipation

<<<<<<< HEAD
=======
using MPI
>>>>>>> a357c771
using TOML

@enum RunType single performance_test scan
const run_type = single

"""
Read input from a TOML file
"""
function read_input_file(input_filename::String)
    input = TOML.parsefile(input_filename)

    # Use input_filename (without the extension) as default for "run_name"
    if !("run_name" in keys(input))
        input["run_name"] = splitdir(splitext(s)[1])[end]
    end

    return input
end

import Base: get
"""
Utility method for converting a string to an Enum when getting from a Dict, based on the
type of the default value
"""
function get(d::Dict, key, default::Enum)
    valstring = get(d, key, nothing)
    if valstring == nothing
        return default
    # instances(typeof(default)) gets the possible values of the Enum. Then convert to
    # Symbol, then to String.
    elseif valstring ∈ (split(s, ".")[end] for s ∈ String.(Symbol.(instances(typeof(default)))))
        return eval(Symbol(valstring))
    else
        error("Expected a $(typeof(default)), but '$valstring' is not in "
              * "$(instances(typeof(default)))")
    end
end

function input_from_TOML(input_filepath::String)
    input = TOML.parsefile(input_filepath)

    if !("run_name" ∈ keys(input))
        # Construct default for the run_name option from the name of the input file, minus
        # the `.toml` extension
        input_filename = basename(input_filepath)
        default_run_name = splitext(input_filename)[1]
        input["run_name"] = default_run_name
    end

    return input
end

"""
"""
function mk_input(scan_input=Dict())

    # n_ion_species is the number of evolved ion species
    # currently only n_ion_species = 1 is supported
    n_ion_species = get(scan_input, "n_ion_species", 1)
    # n_neutral_species is the number of evolved neutral species
<<<<<<< HEAD
    # currently only n_neutral_species = 0 is supported
=======
    # currently only n_neutral_species = 0,1 is supported
>>>>>>> a357c771
    n_neutral_species = get(scan_input, "n_neutral_species", 1)
    # * if electron_physics=boltzmann_electron_response, then the electron density is
    #   fixed to be N_e*(eϕ/T_e)
    # * if electron_physics=boltzmann_electron_response_with_simple_sheath, then the
    #   electron density is fixed to be N_e*(eϕ/T_e) and N_e is calculated w.r.t a
    #   reference value using J_||e + J_||i = 0 at z = 0
    electron_physics = get(scan_input, "electron_physics", boltzmann_electron_response)
    
    z, r, vpa, vperp, gyrophase, vz, vr, vzeta, species, composition, drive, evolve_moments, collisions, geometry =
        load_defaults(n_ion_species, n_neutral_species, electron_physics)

    # this is the prefix for all output files associated with this run
    run_name = get(scan_input, "run_name", "wallBC")
    # this is the directory where the simulation data will be stored
    base_directory = get(scan_input, "base_directory", "runs")
    output_dir = string(base_directory, "/", run_name)
    # if evolve_moments.density = true, evolve density via continuity eqn
    # and g = f/n via modified drift kinetic equation
    evolve_moments.density = get(scan_input, "evolve_moments_density", false)
    evolve_moments.parallel_flow = get(scan_input, "evolve_moments_parallel_flow", false)
    evolve_moments.parallel_pressure = get(scan_input, "evolve_moments_parallel_pressure", false)
    evolve_moments.conservation = get(scan_input, "evolve_moments_conservation", false)

    ####### specify any deviations from default inputs for evolved species #######
    # set initial Tₑ = 1
    composition.T_e = get(scan_input, "T_e", 1.0)
    # set wall temperature T_wall = Tw/Te
    composition.T_wall = get(scan_input, "T_wall", 1.0)
    # set initial neutral temperature Tn/Tₑ = 1
    # set initial nᵢ/Nₑ = 1.0
    # set phi_wall at z = 0
    composition.phi_wall = get(scan_input, "phi_wall", 0.0)
    # if false use true Knudsen cosine for neutral wall bc
    composition.use_test_neutral_wall_pdf = get(scan_input, "use_test_neutral_wall_pdf", false)
    # constant to be used to test nonzero Er in wall boundary condition
    composition.Er_constant = get(scan_input, "Er_constant", 0.0)
    # constant to be used to control Ez divergence in MMS tests
    composition.epsilon_offset = get(scan_input, "epsilon_offset", 0.001)
    # bool to control if dfni is a function of vpa or vpabar in MMS test 
    composition.use_vpabar_in_mms_dfni = get(scan_input, "use_vpabar_in_mms_dfni", true)
    if composition.use_vpabar_in_mms_dfni
        alpha_switch = 1.0
    else
        alpha_switch = 0.0
    end
    composition.alpha_switch = alpha_switch
    
    ## set geometry_input
    geometry.Bzed = get(scan_input, "Bzed", 1.0)
    geometry.Bmag = get(scan_input, "Bmag", 1.0)
    geometry.bzed = geometry.Bzed/geometry.Bmag
    geometry.bzeta = sqrt(1.0 - geometry.bzed^2.0)
    geometry.Bzeta = geometry.Bmag*geometry.bzeta
    geometry.rhostar = get(scan_input, "rhostar", 0.0)
    #println("Info: Bzed is ",geometry.Bzed)
    #println("Info: Bmag is ",geometry.Bmag)
    #println("Info: rhostar is ",geometry.rhostar)
    
<<<<<<< HEAD
    species[1].z_IC.initialization_option = get(scan_input, "z_IC_option1", "gaussian")
    species[1].initial_density = get(scan_input, "initial_density1", 1.0)
    species[1].initial_temperature = get(scan_input, "initial_temperature1", 1.0)
    species[1].z_IC.density_amplitude = get(scan_input, "z_IC_density_amplitude1", 0.001)
    species[1].z_IC.density_phase = get(scan_input, "z_IC_density_phase1", 0.0)
    species[1].z_IC.upar_amplitude = get(scan_input, "z_IC_upar_amplitude1", 0.0)
    species[1].z_IC.upar_phase = get(scan_input, "z_IC_upar_phase1", 0.0)
    species[1].z_IC.temperature_amplitude = get(scan_input, "z_IC_temperature_amplitude1", 0.0)
    species[1].z_IC.temperature_phase = get(scan_input, "z_IC_temperature_phase1", 0.0)
    #species[1].z_IC.initialization_option = "bgk"
    # set initial neutral densiity = Nₑ
    species[1].vpa_IC.initialization_option = get(scan_input, "vpa_IC_option1", "gaussian")
    species[1].vpa_IC.density_amplitude = get(scan_input, "vpa_IC_density_amplitude1", 1.000)
    species[1].vpa_IC.density_phase = get(scan_input, "vpa_IC_density_phase1", 0.0)
    species[1].vpa_IC.upar_amplitude = get(scan_input, "vpa_IC_upar_amplitude1", 0.0)
    species[1].vpa_IC.upar_phase = get(scan_input, "vpa_IC_upar_phase1", 0.0)
    species[1].vpa_IC.temperature_amplitude = get(scan_input, "vpa_IC_temperature_amplitude1", 0.0)
    species[1].vpa_IC.temperature_phase = get(scan_input, "vpa_IC_temperature_phase1", 0.0)
    for (i, s) in enumerate(species[2:end])
        i = i+1
        s.z_IC.initialization_option = get(scan_input, "z_IC_option$i", species[1].z_IC.initialization_option)
        s.initial_density = get(scan_input, "initial_density$i", 0.5)
        s.initial_temperature = get(scan_input, "initial_temperature$i", species[1].initial_temperature)
        s.z_IC.width = get(scan_input, "z_IC_width$i", species[1].z_IC.width)
        s.z_IC.density_amplitude = get(scan_input, "z_IC_density_amplitude$i", species[1].z_IC.density_amplitude)
        s.z_IC.density_phase = get(scan_input, "z_IC_density_phase$i", species[1].z_IC.density_phase)
        s.z_IC.upar_amplitude = get(scan_input, "z_IC_upar_amplitude$i", species[1].z_IC.upar_amplitude)
        s.z_IC.upar_phase = get(scan_input, "z_IC_upar_phase$i", species[1].z_IC.upar_phase)
        s.z_IC.temperature_amplitude = get(scan_input, "z_IC_temperature_amplitude$i", species[1].z_IC.temperature_amplitude)
        s.z_IC.temperature_phase = get(scan_input, "z_IC_temperature_phase$i", species[1].z_IC.temperature_phase)
        s.vpa_IC.initialization_option = get(scan_input, "vpa_IC_option$i", species[1].vpa_IC.initialization_option)
        s.vpa_IC.width = get(scan_input, "vpa_IC_width$i", species[1].vpa_IC.width)
        s.vpa_IC.density_amplitude = get(scan_input, "vpa_IC_density_amplitude$i", species[1].vpa_IC.density_amplitude)
        s.vpa_IC.density_phase = get(scan_input, "vpa_IC_density_phase$i", species[1].vpa_IC.density_phase)
        s.vpa_IC.upar_amplitude = get(scan_input, "vpa_IC_upar_amplitude$i", species[1].vpa_IC.upar_amplitude)
        s.vpa_IC.upar_phase = get(scan_input, "vpa_IC_upar_phase$i", species[1].vpa_IC.upar_phase)
        s.vpa_IC.temperature_amplitude = get(scan_input, "vpa_IC_temperature_amplitude$i", species[1].vpa_IC.temperature_amplitude)
        s.vpa_IC.temperature_phase = get(scan_input, "vpa_IC_temperature_phase$i", species[1].vpa_IC.temperature_phase)
=======
    ispecies = 1
    species.charged[1].z_IC.initialization_option = get(scan_input, "z_IC_option$ispecies", "gaussian")
    species.charged[1].initial_density = get(scan_input, "initial_density$ispecies", 1.0)
    species.charged[1].initial_temperature = get(scan_input, "initial_temperature$ispecies", 1.0)
    species.charged[1].z_IC.density_amplitude = get(scan_input, "z_IC_density_amplitude$ispecies", 0.001)
    species.charged[1].z_IC.density_phase = get(scan_input, "z_IC_density_phase$ispecies", 0.0)
    species.charged[1].z_IC.upar_amplitude = get(scan_input, "z_IC_upar_amplitude$ispecies", 0.0)
    species.charged[1].z_IC.upar_phase = get(scan_input, "z_IC_upar_phase$ispecies", 0.0)
    species.charged[1].z_IC.temperature_amplitude = get(scan_input, "z_IC_temperature_amplitude$ispecies", 0.0)
    species.charged[1].z_IC.temperature_phase = get(scan_input, "z_IC_temperature_phase$ispecies", 0.0)
    species.charged[1].vpa_IC.initialization_option = get(scan_input, "vpa_IC_option$ispecies", "gaussian")
    species.charged[1].vpa_IC.density_amplitude = get(scan_input, "vpa_IC_density_amplitude$ispecies", 1.000)
    species.charged[1].vpa_IC.density_phase = get(scan_input, "vpa_IC_density_phase$ispecies", 0.0)
    species.charged[1].vpa_IC.upar_amplitude = get(scan_input, "vpa_IC_upar_amplitude$ispecies", 0.0)
    species.charged[1].vpa_IC.upar_phase = get(scan_input, "vpa_IC_upar_phase$ispecies", 0.0)
    species.charged[1].vpa_IC.temperature_amplitude = get(scan_input, "vpa_IC_temperature_amplitude$ispecies", 0.0)
    species.charged[1].vpa_IC.temperature_phase = get(scan_input, "vpa_IC_temperature_phase$ispecies", 0.0)
    ispecies += 1
    if n_neutral_species > 0
        species.neutral[1].z_IC.initialization_option = get(scan_input, "z_IC_option$ispecies", "gaussian")
        species.neutral[1].initial_density = get(scan_input, "initial_density$ispecies", 1.0)
        species.neutral[1].initial_temperature = get(scan_input, "initial_temperature$ispecies", 1.0)
        species.neutral[1].z_IC.density_amplitude = get(scan_input, "z_IC_density_amplitude$ispecies", 0.001)
        species.neutral[1].z_IC.density_phase = get(scan_input, "z_IC_density_phase$ispecies", 0.0)
        species.neutral[1].z_IC.upar_amplitude = get(scan_input, "z_IC_upar_amplitude$ispecies", 0.0)
        species.neutral[1].z_IC.upar_phase = get(scan_input, "z_IC_upar_phase$ispecies", 0.0)
        species.neutral[1].z_IC.temperature_amplitude = get(scan_input, "z_IC_temperature_amplitude$ispecies", 0.0)
        species.neutral[1].z_IC.temperature_phase = get(scan_input, "z_IC_temperature_phase$ispecies", 0.0)
        species.neutral[1].vpa_IC.initialization_option = get(scan_input, "vpa_IC_option$ispecies", "gaussian")
        species.neutral[1].vpa_IC.density_amplitude = get(scan_input, "vpa_IC_density_amplitude$ispecies", 1.000)
        species.neutral[1].vpa_IC.density_phase = get(scan_input, "vpa_IC_density_phase$ispecies", 0.0)
        species.neutral[1].vpa_IC.upar_amplitude = get(scan_input, "vpa_IC_upar_amplitude$ispecies", 0.0)
        species.neutral[1].vpa_IC.upar_phase = get(scan_input, "vpa_IC_upar_phase$ispecies", 0.0)
        species.neutral[1].vpa_IC.temperature_amplitude = get(scan_input, "vpa_IC_temperature_amplitude$ispecies", 0.0)
        species.neutral[1].vpa_IC.temperature_phase = get(scan_input, "vpa_IC_temperature_phase$ispecies", 0.0)
        ispecies += 1
>>>>>>> a357c771
    end
        #for (i, s) in enumerate(species[2:end])
        #    i = i+1
        #    s.z_IC.initialization_option = get(scan_input, "z_IC_option$i", species[1].z_IC.initialization_option)
        #    s.initial_density = get(scan_input, "initial_density$i", 0.5)
        #    s.initial_temperature = get(scan_input, "initial_temperature$i", species[1].initial_temperature)
        #    s.z_IC.density_amplitude = get(scan_input, "z_IC_density_amplitude$i", species[1].z_IC.density_amplitude)
        #    s.z_IC.density_phase = get(scan_input, "z_IC_density_phase$i", species[1].z_IC.density_phase)
        #    s.z_IC.upar_amplitude = get(scan_input, "z_IC_upar_amplitude$i", species[1].z_IC.upar_amplitude)
        #    s.z_IC.upar_phase = get(scan_input, "z_IC_upar_phase$i", species[1].z_IC.upar_phase)
        #    s.z_IC.temperature_amplitude = get(scan_input, "z_IC_temperature_amplitude$i", species[1].z_IC.temperature_amplitude)
        #    s.z_IC.temperature_phase = get(scan_input, "z_IC_temperature_phase$i", species[1].z_IC.temperature_phase)
        #    s.vpa_IC.initialization_option = get(scan_input, "vpa_IC_option$i", species[1].vpa_IC.initialization_option)
        #    s.vpa_IC.density_amplitude = get(scan_input, "vpa_IC_density_amplitude$i", species[1].vpa_IC.density_amplitude)
        #    s.vpa_IC.density_phase = get(scan_input, "vpa_IC_density_phase$i", species[1].vpa_IC.density_phase)
        #    s.vpa_IC.upar_amplitude = get(scan_input, "vpa_IC_upar_amplitude$i", species[1].vpa_IC.upar_amplitude)
        #    s.vpa_IC.upar_phase = get(scan_input, "vpa_IC_upar_phase$i", species[1].vpa_IC.upar_phase)
        #    s.vpa_IC.temperature_amplitude = get(scan_input, "vpa_IC_temperature_amplitude$i", species[1].vpa_IC.temperature_amplitude)
        #    s.vpa_IC.temperature_phase = get(scan_input, "vpa_IC_temperature_phase$i", species[1].vpa_IC.temperature_phase)
        #end
    #################### end specification of species inputs #####################

    collisions.charge_exchange = get(scan_input, "charge_exchange_frequency", 2.0*sqrt(species.charged[1].initial_temperature))
    collisions.ionization = get(scan_input, "ionization_frequency", collisions.charge_exchange)
    collisions.constant_ionization_rate = get(scan_input, "constant_ionization_rate", false)

    # parameters related to the time stepping
<<<<<<< HEAD
    nstep = get(scan_input, "nstep", 40000)
    dt = get(scan_input, "dt", 0.00025/sqrt(species[1].initial_temperature))
    nwrite = get(scan_input, "nwrite", 80)
=======
    nstep = get(scan_input, "nstep", 5)
    dt = get(scan_input, "dt", 0.00025/sqrt(species.charged[1].initial_temperature))
    nwrite_moments = get(scan_input, "nwrite", 1)
    nwrite_dfns = get(scan_input, "nwrite_dfns", nstep)
    # use_semi_lagrange = true to use interpolation-free semi-Lagrange treatment
    # otherwise, solve problem solely using the discretization_option above
    use_semi_lagrange = get(scan_input, "use_semi_lagrange", false)
>>>>>>> a357c771
    # options are n_rk_stages = 1, 2, 3 or 4 (corresponding to forward Euler,
    # Heun's method, SSP RK3 and 4-stage SSP RK3)
    n_rk_stages = get(scan_input, "n_rk_stages", 4)
    split_operators = get(scan_input, "split_operators", false)
<<<<<<< HEAD
    runtime_plots = get(scan_input, "runtime_plots", false)

=======
    use_manufactured_solns_for_advance = get(scan_input, "use_manufactured_solns_for_advance", false)
    use_manufactured_solns_for_init = get(scan_input, "use_manufactured_solns_for_init", false)
	if use_manufactured_solns_for_advance && !use_manufactured_solns_for_init
	# if not (use_manufactured_solns_for_init == true) force use_manufactured_solns_for_init == true
		use_manufactured_solns_for_init = true
	end
    #println("Info: The flag use_manufactured_solns is ",use_manufactured_solns)
    
>>>>>>> a357c771
    # overwrite some default parameters related to the r grid
    # ngrid is number of grid points per element
    r.ngrid = get(scan_input, "r_ngrid", 9)
    # nelement_global is the number of elements in total
    r.nelement_global = get(scan_input, "r_nelement", 8)
	# nelement_local is the number of elements on each process
    r.nelement_local = get(scan_input, "r_nelement_local", r.nelement_global)
    # determine the discretization option for the r grid
    # supported options are "chebyshev_pseudospectral" and "finite_difference"
    r.discretization = get(scan_input, "r_discretization", "finite_difference")
    r.fd_option = get(scan_input, "r_finite_difference_option", "third_order_upwind")
    # determine the boundary condition to impose in r
    # supported options are "periodic" and "Dirichlet"
    r.bc = get(scan_input, "r_bc", "periodic")

    # overwrite some default parameters related to the z grid
    # ngrid is number of grid points per element
    z.ngrid = get(scan_input, "z_ngrid", 9)
    # nelement_global is the number of elements in total
    z.nelement_global = get(scan_input, "z_nelement", 8)
    # nelement_local is the number of elements on each process
    z.nelement_local = get(scan_input, "z_nelement_local", z.nelement_global)
    # determine the discretization option for the z grid
    # supported options are "chebyshev_pseudospectral" and "finite_difference"
    z.discretization = get(scan_input, "z_discretization", "chebyshev_pseudospectral")
    z.fd_option = get(scan_input, "z_finite_difference_option", "third_order_upwind")
    # determine the boundary condition to impose in z
    # supported options are "constant", "periodic" and "wall"
    z.bc = get(scan_input, "z_bc", "wall")

    # overwrite some default parameters related to the vpa grid
    # ngrid is the number of grid points per element
    vpa.ngrid = get(scan_input, "vpa_ngrid", 17)
    # nelement is the number of elements
    vpa.nelement_global = get(scan_input, "vpa_nelement", 10)
	# do not parallelise vpa with distributed-memory MPI
    vpa.nelement_local = vpa.nelement_global 
    # L is the box length in units of vthermal_species
    vpa.L = get(scan_input, "vpa_L", 8.0*sqrt(species.charged[1].initial_temperature))
    # determine the boundary condition
    # only supported option at present is "zero" and "periodic"
    vpa.bc = get(scan_input, "vpa_bc", "periodic")
    # determine the discretization option for the vpa grid
    # supported options are "chebyshev_pseudospectral" and "finite_difference"
    vpa.discretization = get(scan_input, "vpa_discretization", "chebyshev_pseudospectral")
    vpa.fd_option = get(scan_input, "vpa_finite_difference_option", "third_order_upwind")

    num_diss_params = setup_numerical_dissipation(
        get(scan_input, "numerical_dissipation", Dict{String,Any}()))

    # overwrite some default parameters related to the vperp grid
    # ngrid is the number of grid points per element
    vperp.ngrid = get(scan_input, "vperp_ngrid", 1)
    # nelement is the number of elements
    vperp.nelement_global = get(scan_input, "vperp_nelement", 1)
	# do not parallelise vperp with distributed-memory MPI
    vperp.nelement_local = vperp.nelement_global 
    # L is the box length in units of vthermal_species
    vperp.L = get(scan_input, "vperp_L", 8.0*sqrt(species.charged[1].initial_temperature))
    # determine the boundary condition
    # only supported option at present is "zero" and "periodic"
    # MRH probably need to add new bc option here
    # MRH no vperp bc currently imposed so option below not used
    vperp.bc = get(scan_input, "vperp_bc", "periodic")
    # determine the discretization option for the vperp grid
    # supported options are "finite_difference_vperp" "chebyshev_pseudospectral_vperp"
    vperp.discretization = get(scan_input, "vperp_discretization", "chebyshev_pseudospectral_vperp")
    
    # overwrite some default parameters related to the gyrophase grid
    # ngrid is the number of grid points per element
    gyrophase.ngrid = get(scan_input, "gyrophase_ngrid", 17)
    # nelement is the number of elements
    gyrophase.nelement_global = get(scan_input, "gyrophase_nelement", 10)
    # do not parallelise gyrophase with distributed-memory MPI
	gyrophase.nelement_local = gyrophase.nelement_global
	
	if n_neutral_species > 0
		# overwrite some default parameters related to the vz grid
		# use vpa grid values as defaults
		# ngrid is the number of grid points per element
		vz.ngrid = get(scan_input, "vz_ngrid", vpa.ngrid)
		# nelement is the number of elements
		vz.nelement_global = get(scan_input, "vz_nelement", vpa.nelement_global)
		# do not parallelise vz with distributed-memory MPI
		vz.nelement_local = vz.nelement_global
		# L is the box length in units of vthermal_species
		vz.L = get(scan_input, "vz_L", vpa.L)
		# determine the boundary condition
		# only supported option at present is "zero" and "periodic"
		vz.bc = get(scan_input, "vz_bc", vpa.bc)
		# determine the discretization option for the vz grid
		# supported options are "chebyshev_pseudospectral" and "finite_difference"
		vz.discretization = get(scan_input, "vz_discretization", vpa.discretization)
		
		# overwrite some default parameters related to the vr grid
		# ngrid is the number of grid points per element
		vr.ngrid = get(scan_input, "vr_ngrid", 1)
		# nelement is the number of elements
		vr.nelement_global = get(scan_input, "vr_nelement", 1)
		# do not parallelise vz with distributed-memory MPI
		vr.nelement_local = vr.nelement_global
		# L is the box length in units of vthermal_species
		vr.L = get(scan_input, "vr_L", 8.0*sqrt(species.charged[1].initial_temperature))
		# determine the boundary condition
		# only supported option at present is "zero" and "periodic"
		vr.bc = get(scan_input, "vr_bc", "periodic")
		# determine the discretization option for the vr grid
		# supported options are "chebyshev_pseudospectral" and "finite_difference"
		vr.discretization = get(scan_input, "vr_discretization", "chebyshev_pseudospectral")

		# overwrite some default parameters related to the vzeta grid
		# ngrid is the number of grid points per element
		vzeta.ngrid = get(scan_input, "vzeta_ngrid", 1)
		# nelement is the number of elements
		vzeta.nelement_global = get(scan_input, "vzeta_nelement", 1)
		# do not parallelise vz with distributed-memory MPI
		vzeta.nelement_local = vzeta.nelement_global
		# L is the box length in units of vthermal_species
		vzeta.L = get(scan_input, "vzeta_L", 8.0*sqrt(species.charged[1].initial_temperature))
		# determine the boundary condition
		# only supported option at present is "zero" and "periodic"
		vzeta.bc = get(scan_input, "vzeta_bc", "periodic")
		# determine the discretization option for the vzeta grid
		# supported options are "chebyshev_pseudospectral" and "finite_difference"
		vzeta.discretization = get(scan_input, "vzeta_discretization", "chebyshev_pseudospectral")
	end
    
    num_diss_params = setup_numerical_dissipation(
        get(scan_input, "numerical_dissipation", Dict{String,Any}()))
    
    #########################################################################
    ########## end user inputs. do not modify following code! ###############
    #########################################################################

<<<<<<< HEAD
    t = time_input(nstep, dt, nwrite, n_rk_stages, split_operators, runtime_plots)
=======
	# set up distributed-memory MPI information for z and r coords
	# need grid and MPI information to determine these values 
	# MRH just put dummy values now 
	irank_z, nrank_z, comm_sub_z, irank_r, nrank_r, comm_sub_r = setup_distributed_memory_MPI(z.nelement_global,z.nelement_local,r.nelement_global,r.nelement_local)
    #comm_sub_r = false
	#irank_r = 0
	#nrank_r = 0
	#comm_sub_z = false
	#irank_z = 0
	#nrank_z = 0

    t_input = time_input(nstep, dt, nwrite_moments, nwrite_dfns, use_semi_lagrange, n_rk_stages, split_operators,
    	use_manufactured_solns_for_advance, use_manufactured_solns_for_init)
>>>>>>> a357c771
    # replace mutable structures with immutable ones to optimize performance
    # and avoid possible misunderstandings	
	z_advection_immutable = advection_input(z.advection.option, z.advection.constant_speed,
        z.advection.frequency, z.advection.oscillation_amplitude)
    z_immutable = grid_input("z", z.ngrid, z.nelement_global, z.nelement_local, nrank_z, irank_z, z.L, 
        z.discretization, z.fd_option, z.bc, z_advection_immutable, comm_sub_z)
    r_advection_immutable = advection_input(r.advection.option, r.advection.constant_speed,
        r.advection.frequency, r.advection.oscillation_amplitude)
    r_immutable = grid_input("r", r.ngrid, r.nelement_global, r.nelement_local, nrank_r, irank_r, r.L,
        r.discretization, r.fd_option, r.bc, r_advection_immutable, comm_sub_r)
	# for dimensions below which do not currently use distributed-memory MPI
	# assign dummy values to nrank, irank and comm of coord struct
    vpa_advection_immutable = advection_input(vpa.advection.option, vpa.advection.constant_speed,
        vpa.advection.frequency, vpa.advection.oscillation_amplitude)
    vpa_immutable = grid_input("vpa", vpa.ngrid, vpa.nelement_global, vpa.nelement_local, 1, 0, vpa.L,
        vpa.discretization, vpa.fd_option, vpa.bc, vpa_advection_immutable, MPI.COMM_NULL)
    vperp_advection_immutable = advection_input(vperp.advection.option, vperp.advection.constant_speed,
        vperp.advection.frequency, vperp.advection.oscillation_amplitude)
    vperp_immutable = grid_input("vperp", vperp.ngrid, vperp.nelement_global, vperp.nelement_local, 1, 0, vperp.L,
        vperp.discretization, vperp.fd_option, vperp.bc, vperp_advection_immutable, MPI.COMM_NULL)
    gyrophase_advection_immutable = advection_input(gyrophase.advection.option, gyrophase.advection.constant_speed,
        gyrophase.advection.frequency, gyrophase.advection.oscillation_amplitude)
    gyrophase_immutable = grid_input("gyrophase", gyrophase.ngrid, gyrophase.nelement_global, gyrophase.nelement_local, 1, 0, gyrophase.L,
        gyrophase.discretization, gyrophase.fd_option, gyrophase.bc, gyrophase_advection_immutable, MPI.COMM_NULL)
    vz_advection_immutable = advection_input(vz.advection.option, vz.advection.constant_speed,
        vz.advection.frequency, vz.advection.oscillation_amplitude)
    vz_immutable = grid_input("vz", vz.ngrid, vz.nelement_global, vz.nelement_local, 1, 0, vz.L,
        vz.discretization, vz.fd_option, vz.bc, vz_advection_immutable, MPI.COMM_NULL)
    vr_advection_immutable = advection_input(vr.advection.option, vr.advection.constant_speed,
        vr.advection.frequency, vr.advection.oscillation_amplitude)
    vr_immutable = grid_input("vr", vr.ngrid, vr.nelement_global, vr.nelement_local, 1, 0, vr.L,
        vr.discretization, vr.fd_option, vr.bc, vr_advection_immutable, MPI.COMM_NULL)
    vzeta_advection_immutable = advection_input(vzeta.advection.option, vzeta.advection.constant_speed,
        vzeta.advection.frequency, vzeta.advection.oscillation_amplitude)
    vzeta_immutable = grid_input("vzeta", vzeta.ngrid, vzeta.nelement_global, vzeta.nelement_local, 1, 0, vzeta.L,
        vzeta.discretization, vzeta.fd_option, vzeta.bc, vzeta_advection_immutable, MPI.COMM_NULL)
    
    species_charged_immutable = Array{species_parameters,1}(undef,n_ion_species)
    species_neutral_immutable = Array{species_parameters,1}(undef,n_neutral_species)
    
    for is ∈ 1:n_ion_species
        species_type = "ion"
        #    species_type = "electron"
        z_IC = initial_condition_input(species.charged[is].z_IC.initialization_option,
            species.charged[is].z_IC.width, species.charged[is].z_IC.wavenumber,
            species.charged[is].z_IC.density_amplitude, species.charged[is].z_IC.density_phase,
            species.charged[is].z_IC.upar_amplitude, species.charged[is].z_IC.upar_phase,
            species.charged[is].z_IC.temperature_amplitude, species.charged[is].z_IC.temperature_phase,
            species.charged[is].z_IC.monomial_degree)
        vpa_IC = initial_condition_input(species.charged[is].vpa_IC.initialization_option,
            species.charged[is].vpa_IC.width, species.charged[is].vpa_IC.wavenumber,
            species.charged[is].vpa_IC.density_amplitude, species.charged[is].vpa_IC.density_phase,
            species.charged[is].vpa_IC.upar_amplitude, species.charged[is].vpa_IC.upar_phase,
            species.charged[is].vpa_IC.temperature_amplitude,
            species.charged[is].vpa_IC.temperature_phase, species.charged[is].vpa_IC.monomial_degree)
        species_charged_immutable[is] = species_parameters(species_type, species.charged[is].initial_temperature,
            species.charged[is].initial_density, z_IC, vpa_IC)
    end
    if n_neutral_species > 0
        for is ∈ 1:n_neutral_species
            species_type = "neutral"
            z_IC = initial_condition_input(species.neutral[is].z_IC.initialization_option,
                species.neutral[is].z_IC.width, species.neutral[is].z_IC.wavenumber,
                species.neutral[is].z_IC.density_amplitude, species.neutral[is].z_IC.density_phase,
                species.neutral[is].z_IC.upar_amplitude, species.neutral[is].z_IC.upar_phase,
                species.neutral[is].z_IC.temperature_amplitude, species.neutral[is].z_IC.temperature_phase,
                species.neutral[is].z_IC.monomial_degree)
            vpa_IC = initial_condition_input(species.neutral[is].vpa_IC.initialization_option,
                species.neutral[is].vpa_IC.width, species.neutral[is].vpa_IC.wavenumber,
                species.neutral[is].vpa_IC.density_amplitude, species.neutral[is].vpa_IC.density_phase,
                species.neutral[is].vpa_IC.upar_amplitude, species.neutral[is].vpa_IC.upar_phase,
                species.neutral[is].vpa_IC.temperature_amplitude,
                species.neutral[is].vpa_IC.temperature_phase, species.neutral[is].vpa_IC.monomial_degree)
            species_neutral_immutable[is] = species_parameters(species_type, species.neutral[is].initial_temperature,
                species.neutral[is].initial_density, z_IC, vpa_IC)
        end
    end 
    species_immutable = (charged = species_charged_immutable, neutral = species_neutral_immutable)
    
    force_Er_zero = get(scan_input, "force_Er_zero_at_wall", false)
    drive_immutable = drive_input(drive.force_phi, drive.amplitude, drive.frequency, force_Er_zero)

    # inputs for file I/O
    # Make copy of the section to avoid modifying the passed-in Dict
    io_settings = copy(get(scan_input, "output", Dict{String,Any}()))
    io_settings["ascii_output"] = get(io_settings, "ascii_output", false)
    io_settings["binary_format"] = get(io_settings, "binary_format", hdf5)
    io_settings["parallel_io"] = get(io_settings, "parallel_io",
                                     io_has_parallel(Val(io_settings["binary_format"])))
    io_immutable = io_input(; output_dir=output_dir, run_name=run_name,
                              Dict(Symbol(k)=>v for (k,v) in io_settings)...)

    # Make file to log some information about inputs into.
    # check to see if output_dir exists in the current directory
    # if not, create it
    if global_rank[] == 0
        isdir(output_dir) || mkdir(output_dir)
        io = open_ascii_output_file(string(output_dir,"/",run_name), "input")
    else
        io = devnull
    end

    # check input to catch errors/unsupported options
<<<<<<< HEAD
    check_input(io, output_dir, nstep, dt, r_immutable, z_immutable, vpa_immutable,
                composition, species_immutable, evolve_moments)

    # return immutable structs for z, vpa, species and composition
    all_inputs = (run_name, output_dir, evolve_moments, t, z_immutable, r_immutable, vpa_immutable,
                  composition, species_immutable, collisions, drive_immutable, num_diss_params)
=======
    check_input(io, output_dir, nstep, dt, use_semi_lagrange,
        z_immutable, vpa_immutable, composition, species_immutable, evolve_moments, num_diss_params)

    # return immutable structs for z, vpa, species and composition
    all_inputs = (io_immutable, evolve_moments, t_input,
                  z_immutable, r_immutable, vpa_immutable, vperp_immutable, gyrophase_immutable, vz_immutable, vr_immutable, vzeta_immutable,
                  composition, species_immutable, collisions, geometry, drive_immutable, num_diss_params)
>>>>>>> a357c771
    println(io, "\nAll inputs returned from mk_input():")
    println(io, all_inputs)
    close(io)

    return all_inputs
end

"""
"""
function load_defaults(n_ion_species, n_neutral_species, electron_physics)
    ############## options related to the equations being solved ###############
    evolve_density = false
    evolve_parallel_flow = false
    evolve_parallel_pressure = false
    conservation = true
    #advective_form = false
    evolve_moments = evolve_moments_options(evolve_density, evolve_parallel_flow, evolve_parallel_pressure, conservation)#advective_form)
    #################### parameters related to the z grid ######################
    # ngrid_z is number of grid points per element
    ngrid_z = 100
    # nelement_z is the number of elements on each process
    nelement_local_z = 1
    # nelement_z is the number of elements in total
    nelement_global_z = 1
    # L_z is the box length in z
    L_z = 1.0
    # determine the boundary condition in z
    # currently supported options are "constant" and "periodic"
    boundary_option_z = "periodic"
    #boundary_option_z = "constant"
    # determine the discretization option for the z grid
    # supported options are "chebyshev_pseudospectral" and "finite_difference"
    #discretization_option_z = "chebyshev_pseudospectral"
    discretization_option_z = "finite_difference"
    # if discretization_option_z = "finite_difference", then
    # finite_difference_option_z determines the finite difference scheme to be used
    # supported options are "third_order_upwind", "second_order_upwind" and "first_order_upwind"
    #finite_difference_option_z = "first_order_upwind"
    #finite_difference_option_z = "second_order_upwind"
    finite_difference_option_z = "third_order_upwind"
    # determine the option used for the advection speed in z
    # supported options are "constant" and "oscillating",
    # in addition to the "default" option which uses dz/dt = vpa as the advection speed
    advection_option_z = "default"
    # constant advection speed in z to use with advection_option_z = "constant"
    advection_speed_z = 1.0
    # for advection_option_z = "oscillating", advection speed is of form
    # speed = advection_speed_z*(1 + oscillation_amplitude_z*sinpi(frequency_z*t))
    frequency_z = 1.0
    oscillation_amplitude_z = 1.0
    # mutable struct containing advection speed options/inputs for z
    advection_z = advection_input_mutable(advection_option_z, advection_speed_z,
        frequency_z, oscillation_amplitude_z)
    # create a mutable structure containing the input info related to the z grid
    z = grid_input_mutable("z", ngrid_z, nelement_global_z, nelement_local_z, L_z,
        discretization_option_z, finite_difference_option_z, boundary_option_z,
        advection_z)
    #################### parameters related to the r grid ######################
    # ngrid_r is number of grid points per element
    ngrid_r = 1
    # nelement_r is the number of elements in total
    nelement_global_r = 1
    # nelement_r is the number of elements on each process
    nelement_local_r = 1
    # L_r is the box length in r
    L_r = 1.0
    # determine the boundary condition in r
    # currently supported options are "constant" and "periodic"
    boundary_option_r = "periodic"
    #boundary_option_r = "constant"
    # determine the discretization option for the r grid
    # supported options are "chebyshev_pseudospectral" and "finite_difference"
    #discretization_option_r = "chebyshev_pseudospectral"
    discretization_option_r = "finite_difference"
    # if discretization_option_r = "finite_difference", then
    # finite_difference_option_r determines the finite difference scheme to be used
    # supported options are "third_order_upwind", "second_order_upwind" and "first_order_upwind"
    #finite_difference_option_r = "first_order_upwind"
    #finite_difference_option_r = "second_order_upwind"
    finite_difference_option_r = "third_order_upwind"
    # determine the option used for the advection speed in r
    # supported options are "constant" and "oscillating",
    # in addition to the "default" option which uses dr/dt = vpa as the advection speed
    advection_option_r = "default" # MRH -- NEED TO CHANGE THIS ASAP!
    # constant advection speed in r to use with advection_option_r = "constant"
    advection_speed_r = 1.0
    # for advection_option_r = "oscillating", advection speed is of form
    # speed = advection_speed_r*(1 + oscillation_amplitude_r*sinpi(frequency_r*t))
    frequency_r = 1.0
    oscillation_amplitude_r = 1.0
    # mutable struct containing advection speed options/inputs for r
    advection_r = advection_input_mutable(advection_option_r, advection_speed_r,
        frequency_r, oscillation_amplitude_r)
    # create a mutable structure containing the input info related to the r grid
    r = grid_input_mutable("r", ngrid_r, nelement_global_r, nelement_local_r, L_r,
        discretization_option_r, finite_difference_option_r, boundary_option_r,
        advection_r)
    ############################################################################
    ################### parameters related to the vpa grid #####################
    # ngrid_vpa is the number of grid points per element
    ngrid_vpa = 300
    # nelement_vpa is the number of elements
    nelement_vpa = 1
    # L_vpa is the box length in units of vthermal_species
    L_vpa = 6.0
    # determine the boundary condition
    # currently supported options are "zero" and "periodic"
    #boundary_option_vpa = "zero"
    boundary_option_vpa = "periodic"
    # determine the discretization option for the vpa grid
    # supported options are "chebyshev_pseudospectral" and "finite_difference"
    #discretization_option_vpa = "chebyshev_pseudospectral"
    discretization_option_vpa = "finite_difference"
    # if discretization_option_vpa = "finite_difference", then
    # finite_difference_option_vpa determines the finite difference scheme to be used
    # supported options are "third_order_upwind", "second_order_upwind" and "first_order_upwind"
    #finite_difference_option_vpa = "second_order_upwind"
    finite_difference_option_vpa = "third_order_upwind"
    # determine the option used for the advection speed in vpa
    # supported options are "constant" and "oscillating",
    # in addition to the "default" option which uses dvpa/dt = q*Ez/m as the advection speed
    advection_option_vpa = "default"
    # constant advection speed in vpa to use with advection_option_vpa = "constant"
    advection_speed_vpa = 1.0
    # for advection_option_vpa = "oscillating", advection speed is of form
    # speed = advection_speed_vpa*(1 + oscillation_amplitude_vpa*sinpi(frequency_vpa*t))
    frequency_vpa = 1.0
    oscillation_amplitude_vpa = 1.0
    # mutable struct containing advection speed options/inputs for z
    advection_vpa = advection_input_mutable(advection_option_vpa, advection_speed_vpa,
        frequency_vpa, oscillation_amplitude_vpa)
    # create a mutable structure containing the input info related to the vpa grid
    vpa = grid_input_mutable("vpa", ngrid_vpa, nelement_vpa, nelement_vpa, L_vpa,
        discretization_option_vpa, finite_difference_option_vpa, boundary_option_vpa,
        advection_vpa)
    ############################################################################
    ################### parameters related to the vperp grid #####################
    # ngrid_vperp is the number of grid points per element
    ngrid_vperp = 1
    # nelement_vperp is the number of elements
    nelement_vperp = 1
    # L_vperp is the box length in units of vthermal_species
    L_vperp = 6.0
    # determine the boundary condition
    # currently supported options are "zero" and "periodic"
    # MRH probably need new bc option here 
    #boundary_option_vperp = "zero"
    boundary_option_vperp = "periodic"
    # determine the discretization option for the vperp grid
    # supported options are "finite_difference_vperp"
    discretization_option_vperp = "finite_difference_vperp"
    # if discretization_option_vperp = "finite_difference_vperp", then
    # finite_difference_option_vperp determines the finite difference scheme to be used
    # supported options are "third_order_upwind", "second_order_upwind" and "first_order_upwind"
    #finite_difference_option_vperp = "second_order_upwind"
    finite_difference_option_vperp = "third_order_upwind"
    # determine the option used for the advection speed in vperp
    # supported options are "constant" and "oscillating",
    advection_option_vperp = "default"
    # constant advection speed in vperp to use with advection_option_vperp = "constant"
    advection_speed_vperp = 0.0
    # for advection_option_vperp = "oscillating", advection speed is of form
    # speed = advection_speed_vperp*(1 + oscillation_amplitude_vperp*sinpi(frequency_vperp*t))
    frequency_vperp = 1.0
    oscillation_amplitude_vperp = 1.0
    # mutable struct containing advection speed options/inputs for z
    advection_vperp = advection_input_mutable(advection_option_vperp, advection_speed_vperp,
        frequency_vperp, oscillation_amplitude_vperp)
    # create a mutable structure containing the input info related to the vperp grid
    vperp = grid_input_mutable("vperp", ngrid_vperp, nelement_vperp, nelement_vperp, L_vperp,
        discretization_option_vperp, finite_difference_option_vperp, boundary_option_vperp,
        advection_vperp)
    ############################################################################
    ################### parameters related to the gyrophase grid #####################
    # ngrid_gyrophase is the number of grid points per element
    ngrid_gyrophase = 300
    # nelement_gyrophase is the number of elements
    nelement_gyrophase = 1
    # L_gyrophase is the box length in units of vthermal_species
    L_gyrophase = 2*pi
    # determine the boundary condition
    # currently supported option is "periodic"
    boundary_option_gyrophase = "periodic"
    discretization_option_gyrophase = "finite_difference"
    finite_difference_option_gyrophase = "third_order_upwind"
    advection_option_gyrophase = "default"
    advection_speed_gyrophase = 0.0
    frequency_gyrophase = 1.0
    oscillation_amplitude_gyrophase = 1.0
    advection_gyrophase = advection_input_mutable(advection_option_gyrophase, advection_speed_gyrophase,
        frequency_gyrophase, oscillation_amplitude_gyrophase)
    # create a mutable structure containing the input info related to the gyrophase grid
    gyrophase = grid_input_mutable("gyrophase", ngrid_gyrophase, nelement_gyrophase, nelement_gyrophase, L_gyrophase,
        discretization_option_gyrophase, finite_difference_option_gyrophase, boundary_option_gyrophase,
        advection_gyrophase)
    ############################################################################
    ################### parameters related to the vr grid #####################
    # ngrid_vr is the number of grid points per element
    ngrid_vr = 1
    # nelement_vr is the number of elements
    nelement_vr = 1
    # L_vr is the box length in units of vthermal_species
    L_vr = 1.0
    # determine the boundary condition
    # currently supported options are "zero" and "periodic"
    boundary_option_vr = "periodic"
    # determine the discretization option for the vr grid
    # supported options are "finite_difference" "chebyshev_pseudospectral"
    discretization_option_vr = "chebyshev_pseudospectral"
    # if discretization_option_vr = "finite_difference", then
    # finite_difference_option_vr determines the finite difference scheme to be used
    # supported options are "third_order_upwind", "second_order_upwind" and "first_order_upwind"
    #finite_difference_option_vr = "second_order_upwind"
    finite_difference_option_vr = "third_order_upwind"
    # determine the option used for the advection speed in vr
    # supported options are "constant" and "oscillating",
    advection_option_vr = "default"
    # constant advection speed in vr to use with advection_option_vr = "constant"
    advection_speed_vr = 0.0
    # for advection_option_vr = "oscillating", advection speed is of form
    # speed = advection_speed_vr*(1 + oscillation_amplitude_vr*sinpi(frequency_vr*t))
    frequency_vr = 1.0
    oscillation_amplitude_vr = 1.0
    # mutable struct containing advection speed options/inputs for z
    advection_vr = advection_input_mutable(advection_option_vr, advection_speed_vr,
        frequency_vr, oscillation_amplitude_vr)
    # create a mutable structure containing the input info related to the vr grid
    vr = grid_input_mutable("vr", ngrid_vr, nelement_vr, nelement_vr, L_vr,
        discretization_option_vr, finite_difference_option_vr, boundary_option_vr,
        advection_vr)
    ############################################################################
    ################### parameters related to the vz grid #####################
    # ngrid_vz is the number of grid points per element
    ngrid_vz = 1
    # nelement_vz is the number of elements
    nelement_vz = 1
    # L_vz is the box length in units of vthermal_species
    L_vz = 1.0
    # determine the boundary condition
    # currently supported options are "zero" and "periodic"
    boundary_option_vz = "periodic"
    # determine the discretization option for the vz grid
    # supported options are "finite_difference" "chebyshev_pseudospectral"
    discretization_option_vz = "chebyshev_pseudospectral"
    # if discretization_option_vz = "finite_difference", then
    # finite_difference_option_vz determines the finite difference scheme to be used
    # supported options are "third_order_upwind", "second_order_upwind" and "first_order_upwind"
    #finite_difference_option_vz = "second_order_upwind"
    finite_difference_option_vz = "third_order_upwind"
    # determine the option used for the advection speed in vz
    # supported options are "constant" and "oscillating",
    advection_option_vz = "default"
    # constant advection speed in vz to use with advection_option_vz = "constant"
    advection_speed_vz = 0.0
    # for advection_option_vz = "oscillating", advection speed is of form
    # speed = advection_speed_vz*(1 + oscillation_amplitude_vz*sinpi(frequency_vz*t))
    frequency_vz = 1.0
    oscillation_amplitude_vz = 1.0
    # mutable struct containing advection speed options/inputs for z
    advection_vz = advection_input_mutable(advection_option_vz, advection_speed_vz,
        frequency_vz, oscillation_amplitude_vz)
    # create a mutable structure containing the input info related to the vz grid
    vz = grid_input_mutable("vz", ngrid_vz, nelement_vz, nelement_vz, L_vz,
        discretization_option_vz, finite_difference_option_vz, boundary_option_vz,
        advection_vz)
    ############################################################################
    ################### parameters related to the vzeta grid #####################
    # ngrid_vzeta is the number of grid points per element
    ngrid_vzeta = 1
    # nelement_vzeta is the number of elements
    nelement_vzeta = 1
    # L_vzeta is the box length in units of vthermal_species
    L_vzeta =1.0
    # determine the boundary condition
    # currently supported options are "zero" and "periodic"
    boundary_option_vzeta = "periodic"
    # determine the discretization option for the vzeta grid
    # supported options are "finite_difference" "chebyshev_pseudospectral"
    discretization_option_vzeta = "chebyshev_pseudospectral"
    # if discretization_option_vzeta = "finite_difference", then
    # finite_difference_option_vzeta determines the finite difference scheme to be used
    # supported options are "third_order_upwind", "second_order_upwind" and "first_order_upwind"
    #finite_difference_option_vzeta = "second_order_upwind"
    finite_difference_option_vzeta = "third_order_upwind"
    # determine the option used for the advection speed in vzeta
    # supported options are "constant" and "oscillating",
    advection_option_vzeta = "default"
    # constant advection speed in vzeta to use with advection_option_vzeta = "constant"
    advection_speed_vzeta = 0.0
    # for advection_option_vzeta = "oscillating", advection speed is of form
    # speed = advection_speed_vzeta*(1 + oscillation_amplitude_vzeta*sinpi(frequency_vzeta*t))
    frequency_vzeta = 1.0
    oscillation_amplitude_vzeta = 1.0
    # mutable struct containing advection speed options/inputs for z
    advection_vzeta = advection_input_mutable(advection_option_vzeta, advection_speed_vzeta,
        frequency_vzeta, oscillation_amplitude_vzeta)
    # create a mutable structure containing the input info related to the vzeta grid
    vzeta = grid_input_mutable("vzeta", ngrid_vzeta, nelement_vzeta, nelement_vzeta, L_vzeta,
        discretization_option_vzeta, finite_difference_option_vzeta, boundary_option_vzeta,
        advection_vzeta)
    #############################################################################
    # define default values and create corresponding mutable structs holding
    # information about the composition of the species and their initial conditions
    if electron_physics ∈ (boltzmann_electron_response, boltzmann_electron_response_with_simple_sheath)
        n_species = n_ion_species + n_neutral_species
    else
        n_species = n_ion_speces + n_neutral_species + 1
    end
    use_test_neutral_wall_pdf = false
    # electron temperature over reference temperature
    T_e = 1.0
    # temperature at the entrance to the wall in terms of the electron temperature
    T_wall = 1.0
    # wall potential at z = 0
    phi_wall = 0.0
    # constant to test nonzero Er
    Er_constant = 0.0
    # constant to control Ez divergence 
    epsilon_offset = 0.001
    # bool to control functional form of dfni in MMS test
    use_vpabar_in_mms_dfni = true
    # float to control form of MMS density/potential/Er/Ez
    alpha_switch = 1.0
    # ratio of the neutral particle mass to the ion particle mass
    mn_over_mi = 1.0
    # ratio of the electron particle mass to the ion particle mass
    me_over_mi = 1.0/1836.0
    composition = species_composition(n_species, n_ion_species, n_neutral_species,
        electron_physics, use_test_neutral_wall_pdf, 1:n_ion_species, n_ion_species+1:n_species, T_e, T_wall,
        phi_wall, Er_constant, epsilon_offset, use_vpabar_in_mms_dfni, alpha_switch, mn_over_mi, me_over_mi, allocate_float(n_species))
    
    species_charged = Array{species_parameters_mutable,1}(undef,n_ion_species)
    species_neutral = Array{species_parameters_mutable,1}(undef,n_neutral_species)
    
    # initial temperature for each species defaults to Tₑ
    initial_temperature = 1.0
    # initial density for each species defaults to Nₑ
    initial_density = 1.0
    # initialization inputs for z part of distribution function
    # supported options are "gaussian", "sinusoid" and "monomial"
    z_initialization_option = "sinusoid"
    # inputs for "gaussian" initial condition
    # width of the Gaussian in z
    z_width = 0.125
    # inputs for "sinusoid" initial condition
    # z_wavenumber should be an integer
    z_wavenumber = 1
    z_density_amplitude = 0.1
    z_density_phase = 0.0
    z_upar_amplitude = 0.0
    z_upar_phase = 0.0
    z_temperature_amplitude = 0.0
    z_temperature_phase = 0.0
    # inputs for "monomial" initial condition
    z_monomial_degree = 2
    z_initial_conditions = initial_condition_input_mutable(z_initialization_option,
        z_width, z_wavenumber, z_density_amplitude, z_density_phase, z_upar_amplitude,
        z_upar_phase, z_temperature_amplitude, z_temperature_phase, z_monomial_degree)
    # initialization inputs for vpa part of distribution function
    # supported options are "gaussian", "sinusoid" and "monomial"
    # inputs for 'gaussian' initial condition
    vpa_initialization_option = "gaussian"
    # if initializing a Maxwellian, vpa_width = 1.0 for each species
    # any temperature-dependence will be self-consistently treated using initial_temperature
    vpa_width = 1.0
    # inputs for "sinusoid" initial condition
    vpa_wavenumber = 1
    vpa_density_amplitude = 1.0
    vpa_density_phase = 0.0
    vpa_upar_amplitude = 0.0
    vpa_upar_phase = 0.0
    vpa_temperature_amplitude = 0.0
    vpa_temperature_phase = 0.0
    # inputs for "monomial" initial condition
    vpa_monomial_degree = 2
    vpa_initial_conditions = initial_condition_input_mutable(vpa_initialization_option,
        vpa_width, vpa_wavenumber, vpa_density_amplitude, vpa_density_phase,
        vpa_upar_amplitude, vpa_upar_phase, vpa_temperature_amplitude,
        vpa_temperature_phase, vpa_monomial_degree)

    # fill in entries in species struct corresponding to ion species
    for is ∈ 1:n_ion_species
        species_charged[is] = species_parameters_mutable("ion", initial_temperature, initial_density,
            deepcopy(z_initial_conditions), deepcopy(vpa_initial_conditions))
    end
    # if there are neutrals, fill in corresponding entries in species struct
    if n_neutral_species > 0
        for is ∈ 1:n_neutral_species
            species_neutral[is] = species_parameters_mutable("neutral", initial_temperature,
                initial_density, deepcopy(z_initial_conditions), deepcopy(vpa_initial_conditions))
        end
    end
    species = (charged = species_charged, neutral = species_neutral)
    
    # if drive_phi = true, include external electrostatic potential of form
    # phi(z,t=0)*drive_amplitude*sinpi(time*drive_frequency)
    drive_phi = false
    drive_amplitude = 1.0
    drive_frequency = 1.0
    drive = drive_input_mutable(drive_phi, drive_amplitude, drive_frequency)
    # charge exchange collision frequency
    charge_exchange = 0.0
    # ionization collision frequency
    ionization = 0.0
    constant_ionization_rate = false
    collisions = collisions_input(charge_exchange, ionization, constant_ionization_rate)

    Bzed = 1.0 # magnetic field component along z
    Bmag = 1.0 # magnetic field strength
    bzed = 1.0 # component of b unit vector along z
    bzeta = 0.0 # component of b unit vector along zeta
    Bzeta = 0.0 # magnetic field component along zeta
    rhostar = 0.0 #rhostar of ions for ExB drift
    geometry = geometry_input(Bzed,Bmag,bzed,bzeta,Bzeta,rhostar)

    return z, r, vpa, vperp, gyrophase, vz, vr, vzeta, species, composition, drive, evolve_moments, collisions, geometry
end

"""
check various input options to ensure they are all valid/consistent
"""
<<<<<<< HEAD
function check_input(io, output_dir, nstep, dt, r, z, vpa,
    composition, species, evolve_moments)
=======
function check_input(io, output_dir, nstep, dt, use_semi_lagrange, z, vpa,
    composition, species, evolve_moments, num_diss_params)
>>>>>>> a357c771
    # copy the input file to the output directory to be saved
    if global_rank[] == 0
        cp(joinpath(@__DIR__, "moment_kinetics_input.jl"), joinpath(output_dir, "moment_kinetics_input.jl"), force=true)
    end
    # open ascii file in which informtaion about input choices will be written
<<<<<<< HEAD
    check_input_time_advance(nstep, dt, io)
    check_coordinate_input(r, "r", io)
    check_coordinate_input(z, "z", io)
    check_coordinate_input(vpa, "vpa", io)
    check_input_initialization(composition, species, io)
=======
    check_input_time_advance(nstep, dt, use_semi_lagrange, io)
    check_input_z(z, io)
    check_input_vpa(vpa, io, num_diss_params.vpa_dissipation_coefficient)
    #check_input_initialization(composition, species, io) MRH Need to update
>>>>>>> a357c771
    # if the parallel flow is evolved separately, then the density must also be evolved separately
    if evolve_moments.parallel_flow && !evolve_moments.density
        print(io,">evolve_moments.parallel_flow = true, but evolve_moments.density = false.")
        println(io, "this is not a supported option.  forcing evolve_moments.density = true.")
        evolve_moments.density = true
    end
end

"""
"""
function check_input_time_advance(nstep, dt, io)
    println(io,"##### time advance #####")
    println(io)
    println(io,">running for ", nstep, " time steps, with step size ", dt, ".")
end

"""
Check input for a coordinate
"""
function check_coordinate_input(coord, coord_name, io)
    if coord.ngrid * coord.nelement == 1
        # Coordinate is not being used for this run
        return
    end
<<<<<<< HEAD

=======
    println(io,">using ", z.ngrid, " grid points per z element on ", z.nelement_global,
        " elements across the z domain [", -0.5*z.L, ",", 0.5*z.L, "].")
end

"""
"""
function check_input_vpa(vpa, io, vpa_dissipation_coefficient)
>>>>>>> a357c771
    println(io)
    println(io,"######## $coord_name-grid ########")
    println(io)
    # discretization_option determines discretization in coord
    # supported options are chebyshev_pseudospectral and finite_difference
    if coord.discretization == "chebyshev_pseudospectral"
        print(io,">$coord_name.discretization = 'chebyshev_pseudospectral'.  ")
        println(io,"using a Chebyshev pseudospectral method in $coord_name.")
    elseif coord.discretization == "finite_difference"
        println(io,">$coord_name.discretization = 'finite_difference', ",
            "and $coord_name.fd_option = ", coord.fd_option,
            "  using finite differences on an equally spaced grid in $coord_name.")
        fd_check_option(coord.fd_option, coord.ngrid)
    else
        input_option_error("$coord_name.discretization", coord.discretization)
    end
<<<<<<< HEAD
    # boundary_option determines coord boundary condition
    # supported options are "constant" and "periodic"
    if coord.bc == "constant"
        println(io,">$coord_name.bc = 'constant'.  enforcing constant incoming BC in $coord_name.")
    elseif coord.bc == "zero"
        println(io,">$coord_name.bc = 'zero'.  enforcing zero incoming BC in $coord_name.")
    elseif coord.bc == "both_zero"
        println(io,">$coord_name.bc = 'both_zero'.  enforcing zero BC in $coord_name.")
    elseif coord.bc == "periodic"
        println(io,">$coord_name.bc = 'periodic'.  enforcing periodicity in $coord_name.")
    elseif coord_name == "z" && coord.bc == "wall"
        println(io,">$coord_name.bc = 'wall'.  enforcing wall BC in $coord_name.")
=======
    # boundary_option determines vpa boundary condition
    # supported options are "zero" and "periodic"
    if vpa.bc == "zero" && vpa_dissipation_coefficient <= 0.0
        println(io,">vpa.bc = 'zero'.  enforcing zero incoming BC in vpa.")
    elseif vpa.bc == "zero" && vpa_dissipation_coefficient > 0.0
        println(io,">vpa.bc = 'zero', with vpa collision/diffusion terms: enforcing zero BC in vpa.")
    elseif vpa.bc == "periodic"
        println(io,">vpa.bc = 'periodic'.  enforcing periodicity in vpa.")
>>>>>>> a357c771
    else
        input_option_error("$coord_name.bc", coord.bc)
    end
<<<<<<< HEAD
    println(io,">using ", coord.ngrid, " grid points per $coord_name element on ", coord.nelement,
        " elements across the $coord_name domain [", -0.5*coord.L, ",", 0.5*coord.L, "].")
=======
    println(io,">using ", vpa.ngrid, " grid points per vpa element on ", vpa.nelement_global,
        " elements across the vpa domain [", -0.5*vpa.L, ",", 0.5*vpa.L, "].")
>>>>>>> a357c771
end

"""
"""
function check_input_initialization(composition, species, io)
    println(io)
    println(io,"####### initialization #######")
    println(io)
    # xx_initialization_option determines the initial condition for coordinate xx
    # currently supported options are "gaussian" and "monomial"
    n_ion_species = composition.n_ion_species
    n_neutral_species = composition.n_neutral_species
    for is ∈ 1:composition.n_species
        if is <= n_ion_species
            print(io,">initial distribution function for ion species ", is)
        elseif is <= n_ion_species + n_neutral_species
            print(io,">initial distribution function for neutral species ", is-n_ion_species)
        else
            print(io,">initial distribution function for the electrons")
        end
        println(io," is of the form f(z,vpa,t=0)=F(z)*G(vpa).")
        if species[is].z_IC.initialization_option == "gaussian"
            print(io,">z intialization_option = 'gaussian'.")
            println(io,"  setting F(z) = initial_density + exp(-(z/z_width)^2).")
        elseif species[is].z_IC.initialization_option == "monomial"
            print(io,">z_intialization_option = 'monomial'.")
            println(io,"  setting F(z) = (z + L_z/2)^", species[is].z_IC.monomial_degree, ".")
        elseif species[is].z_IC.initialization_option == "sinusoid"
            print(io,">z_initialization_option = 'sinusoid'.")
            println(io,"  setting F(z) = initial_density + z_amplitude*sinpi(z_wavenumber*z/L_z).")
        elseif species[is].z_IC.initialization_option == "bgk"
            print(io,">z_initialization_option = 'bgk'.")
            println(io,"  setting F(z,vpa) = F(vpa^2 + phi), with phi_max = 0.")
        else
            input_option_error("z_initialization_option", species[is].z_IC.initialization_option)
        end
        if species[is].vpa_IC.initialization_option == "gaussian"
            print(io,">vpa_intialization_option = 'gaussian'.")
            println(io,"  setting G(vpa) = exp(-(vpa/vpa_width)^2).")
        elseif species[is].vpa_IC.initialization_option == "monomial"
            print(io,">vpa_intialization_option = 'monomial'.")
            println(io,"  setting G(vpa) = (vpa + L_vpa/2)^", species[is].vpa_IC._monomial_degree, ".")
        elseif species[is].vpa_IC.initialization_option == "sinusoid"
            print(io,">vpa_initialization_option = 'sinusoid'.")
            println(io,"  setting G(vpa) = vpa_amplitude*sinpi(vpa_wavenumber*vpa/L_vpa).")
        elseif species[is].vpa_IC.initialization_option == "bgk"
            print(io,">vpa_initialization_option = 'bgk'.")
            println(io,"  setting F(z,vpa) = F(vpa^2 + phi), with phi_max = 0.")
        elseif species[is].vpa_IC.initialization_option == "vpagaussian"
            print(io,">vpa_initialization_option = 'vpagaussian'.")
            println(io,"  setting G(vpa) = vpa^2*exp(-(vpa/vpa_width)^2).")
        else
            input_option_error("vpa_initialization_option", species[is].vpa_IC.initialization_option)
        end
        println(io)
    end
end

end<|MERGE_RESOLUTION|>--- conflicted
+++ resolved
@@ -2,7 +2,6 @@
 """
 module moment_kinetics_input
 
-export input_from_TOML
 export mk_input
 export performance_test
 #export advective_form
@@ -16,10 +15,7 @@
 using ..input_structs
 using ..numerical_dissipation: setup_numerical_dissipation
 
-<<<<<<< HEAD
-=======
 using MPI
->>>>>>> a357c771
 using TOML
 
 @enum RunType single performance_test scan
@@ -33,7 +29,7 @@
 
     # Use input_filename (without the extension) as default for "run_name"
     if !("run_name" in keys(input))
-        input["run_name"] = splitdir(splitext(s)[1])[end]
+        input["run_name"] = splitdir(splitext(input_filename)[1])[end]
     end
 
     return input
@@ -58,20 +54,6 @@
     end
 end
 
-function input_from_TOML(input_filepath::String)
-    input = TOML.parsefile(input_filepath)
-
-    if !("run_name" ∈ keys(input))
-        # Construct default for the run_name option from the name of the input file, minus
-        # the `.toml` extension
-        input_filename = basename(input_filepath)
-        default_run_name = splitext(input_filename)[1]
-        input["run_name"] = default_run_name
-    end
-
-    return input
-end
-
 """
 """
 function mk_input(scan_input=Dict())
@@ -80,11 +62,7 @@
     # currently only n_ion_species = 1 is supported
     n_ion_species = get(scan_input, "n_ion_species", 1)
     # n_neutral_species is the number of evolved neutral species
-<<<<<<< HEAD
-    # currently only n_neutral_species = 0 is supported
-=======
     # currently only n_neutral_species = 0,1 is supported
->>>>>>> a357c771
     n_neutral_species = get(scan_input, "n_neutral_species", 1)
     # * if electron_physics=boltzmann_electron_response, then the electron density is
     #   fixed to be N_e*(eϕ/T_e)
@@ -143,50 +121,11 @@
     #println("Info: Bmag is ",geometry.Bmag)
     #println("Info: rhostar is ",geometry.rhostar)
     
-<<<<<<< HEAD
-    species[1].z_IC.initialization_option = get(scan_input, "z_IC_option1", "gaussian")
-    species[1].initial_density = get(scan_input, "initial_density1", 1.0)
-    species[1].initial_temperature = get(scan_input, "initial_temperature1", 1.0)
-    species[1].z_IC.density_amplitude = get(scan_input, "z_IC_density_amplitude1", 0.001)
-    species[1].z_IC.density_phase = get(scan_input, "z_IC_density_phase1", 0.0)
-    species[1].z_IC.upar_amplitude = get(scan_input, "z_IC_upar_amplitude1", 0.0)
-    species[1].z_IC.upar_phase = get(scan_input, "z_IC_upar_phase1", 0.0)
-    species[1].z_IC.temperature_amplitude = get(scan_input, "z_IC_temperature_amplitude1", 0.0)
-    species[1].z_IC.temperature_phase = get(scan_input, "z_IC_temperature_phase1", 0.0)
-    #species[1].z_IC.initialization_option = "bgk"
-    # set initial neutral densiity = Nₑ
-    species[1].vpa_IC.initialization_option = get(scan_input, "vpa_IC_option1", "gaussian")
-    species[1].vpa_IC.density_amplitude = get(scan_input, "vpa_IC_density_amplitude1", 1.000)
-    species[1].vpa_IC.density_phase = get(scan_input, "vpa_IC_density_phase1", 0.0)
-    species[1].vpa_IC.upar_amplitude = get(scan_input, "vpa_IC_upar_amplitude1", 0.0)
-    species[1].vpa_IC.upar_phase = get(scan_input, "vpa_IC_upar_phase1", 0.0)
-    species[1].vpa_IC.temperature_amplitude = get(scan_input, "vpa_IC_temperature_amplitude1", 0.0)
-    species[1].vpa_IC.temperature_phase = get(scan_input, "vpa_IC_temperature_phase1", 0.0)
-    for (i, s) in enumerate(species[2:end])
-        i = i+1
-        s.z_IC.initialization_option = get(scan_input, "z_IC_option$i", species[1].z_IC.initialization_option)
-        s.initial_density = get(scan_input, "initial_density$i", 0.5)
-        s.initial_temperature = get(scan_input, "initial_temperature$i", species[1].initial_temperature)
-        s.z_IC.width = get(scan_input, "z_IC_width$i", species[1].z_IC.width)
-        s.z_IC.density_amplitude = get(scan_input, "z_IC_density_amplitude$i", species[1].z_IC.density_amplitude)
-        s.z_IC.density_phase = get(scan_input, "z_IC_density_phase$i", species[1].z_IC.density_phase)
-        s.z_IC.upar_amplitude = get(scan_input, "z_IC_upar_amplitude$i", species[1].z_IC.upar_amplitude)
-        s.z_IC.upar_phase = get(scan_input, "z_IC_upar_phase$i", species[1].z_IC.upar_phase)
-        s.z_IC.temperature_amplitude = get(scan_input, "z_IC_temperature_amplitude$i", species[1].z_IC.temperature_amplitude)
-        s.z_IC.temperature_phase = get(scan_input, "z_IC_temperature_phase$i", species[1].z_IC.temperature_phase)
-        s.vpa_IC.initialization_option = get(scan_input, "vpa_IC_option$i", species[1].vpa_IC.initialization_option)
-        s.vpa_IC.width = get(scan_input, "vpa_IC_width$i", species[1].vpa_IC.width)
-        s.vpa_IC.density_amplitude = get(scan_input, "vpa_IC_density_amplitude$i", species[1].vpa_IC.density_amplitude)
-        s.vpa_IC.density_phase = get(scan_input, "vpa_IC_density_phase$i", species[1].vpa_IC.density_phase)
-        s.vpa_IC.upar_amplitude = get(scan_input, "vpa_IC_upar_amplitude$i", species[1].vpa_IC.upar_amplitude)
-        s.vpa_IC.upar_phase = get(scan_input, "vpa_IC_upar_phase$i", species[1].vpa_IC.upar_phase)
-        s.vpa_IC.temperature_amplitude = get(scan_input, "vpa_IC_temperature_amplitude$i", species[1].vpa_IC.temperature_amplitude)
-        s.vpa_IC.temperature_phase = get(scan_input, "vpa_IC_temperature_phase$i", species[1].vpa_IC.temperature_phase)
-=======
     ispecies = 1
     species.charged[1].z_IC.initialization_option = get(scan_input, "z_IC_option$ispecies", "gaussian")
     species.charged[1].initial_density = get(scan_input, "initial_density$ispecies", 1.0)
     species.charged[1].initial_temperature = get(scan_input, "initial_temperature$ispecies", 1.0)
+    species.charged[1].z_IC.width = get(scan_input, "z_IC_width$ispecies", 0.125)
     species.charged[1].z_IC.density_amplitude = get(scan_input, "z_IC_density_amplitude$ispecies", 0.001)
     species.charged[1].z_IC.density_phase = get(scan_input, "z_IC_density_phase$ispecies", 0.0)
     species.charged[1].z_IC.upar_amplitude = get(scan_input, "z_IC_upar_amplitude$ispecies", 0.0)
@@ -195,6 +134,7 @@
     species.charged[1].z_IC.temperature_phase = get(scan_input, "z_IC_temperature_phase$ispecies", 0.0)
     species.charged[1].vpa_IC.initialization_option = get(scan_input, "vpa_IC_option$ispecies", "gaussian")
     species.charged[1].vpa_IC.density_amplitude = get(scan_input, "vpa_IC_density_amplitude$ispecies", 1.000)
+    species.charged[1].vpa_IC.width = get(scan_input, "vpa_IC_width$ispecies", 1.0)
     species.charged[1].vpa_IC.density_phase = get(scan_input, "vpa_IC_density_phase$ispecies", 0.0)
     species.charged[1].vpa_IC.upar_amplitude = get(scan_input, "vpa_IC_upar_amplitude$ispecies", 0.0)
     species.charged[1].vpa_IC.upar_phase = get(scan_input, "vpa_IC_upar_phase$ispecies", 0.0)
@@ -205,6 +145,7 @@
         species.neutral[1].z_IC.initialization_option = get(scan_input, "z_IC_option$ispecies", "gaussian")
         species.neutral[1].initial_density = get(scan_input, "initial_density$ispecies", 1.0)
         species.neutral[1].initial_temperature = get(scan_input, "initial_temperature$ispecies", 1.0)
+        species.neutral[1].z_IC.width = get(scan_input, "z_IC_width$ispecies", species.charged[1].z_IC.width)
         species.neutral[1].z_IC.density_amplitude = get(scan_input, "z_IC_density_amplitude$ispecies", 0.001)
         species.neutral[1].z_IC.density_phase = get(scan_input, "z_IC_density_phase$ispecies", 0.0)
         species.neutral[1].z_IC.upar_amplitude = get(scan_input, "z_IC_upar_amplitude$ispecies", 0.0)
@@ -213,33 +154,14 @@
         species.neutral[1].z_IC.temperature_phase = get(scan_input, "z_IC_temperature_phase$ispecies", 0.0)
         species.neutral[1].vpa_IC.initialization_option = get(scan_input, "vpa_IC_option$ispecies", "gaussian")
         species.neutral[1].vpa_IC.density_amplitude = get(scan_input, "vpa_IC_density_amplitude$ispecies", 1.000)
+        species.neutral[1].vpa_IC.width = get(scan_input, "vpa_IC_width$ispecies", species.charged[1].vpa_IC.width)
         species.neutral[1].vpa_IC.density_phase = get(scan_input, "vpa_IC_density_phase$ispecies", 0.0)
         species.neutral[1].vpa_IC.upar_amplitude = get(scan_input, "vpa_IC_upar_amplitude$ispecies", 0.0)
         species.neutral[1].vpa_IC.upar_phase = get(scan_input, "vpa_IC_upar_phase$ispecies", 0.0)
         species.neutral[1].vpa_IC.temperature_amplitude = get(scan_input, "vpa_IC_temperature_amplitude$ispecies", 0.0)
         species.neutral[1].vpa_IC.temperature_phase = get(scan_input, "vpa_IC_temperature_phase$ispecies", 0.0)
         ispecies += 1
->>>>>>> a357c771
-    end
-        #for (i, s) in enumerate(species[2:end])
-        #    i = i+1
-        #    s.z_IC.initialization_option = get(scan_input, "z_IC_option$i", species[1].z_IC.initialization_option)
-        #    s.initial_density = get(scan_input, "initial_density$i", 0.5)
-        #    s.initial_temperature = get(scan_input, "initial_temperature$i", species[1].initial_temperature)
-        #    s.z_IC.density_amplitude = get(scan_input, "z_IC_density_amplitude$i", species[1].z_IC.density_amplitude)
-        #    s.z_IC.density_phase = get(scan_input, "z_IC_density_phase$i", species[1].z_IC.density_phase)
-        #    s.z_IC.upar_amplitude = get(scan_input, "z_IC_upar_amplitude$i", species[1].z_IC.upar_amplitude)
-        #    s.z_IC.upar_phase = get(scan_input, "z_IC_upar_phase$i", species[1].z_IC.upar_phase)
-        #    s.z_IC.temperature_amplitude = get(scan_input, "z_IC_temperature_amplitude$i", species[1].z_IC.temperature_amplitude)
-        #    s.z_IC.temperature_phase = get(scan_input, "z_IC_temperature_phase$i", species[1].z_IC.temperature_phase)
-        #    s.vpa_IC.initialization_option = get(scan_input, "vpa_IC_option$i", species[1].vpa_IC.initialization_option)
-        #    s.vpa_IC.density_amplitude = get(scan_input, "vpa_IC_density_amplitude$i", species[1].vpa_IC.density_amplitude)
-        #    s.vpa_IC.density_phase = get(scan_input, "vpa_IC_density_phase$i", species[1].vpa_IC.density_phase)
-        #    s.vpa_IC.upar_amplitude = get(scan_input, "vpa_IC_upar_amplitude$i", species[1].vpa_IC.upar_amplitude)
-        #    s.vpa_IC.upar_phase = get(scan_input, "vpa_IC_upar_phase$i", species[1].vpa_IC.upar_phase)
-        #    s.vpa_IC.temperature_amplitude = get(scan_input, "vpa_IC_temperature_amplitude$i", species[1].vpa_IC.temperature_amplitude)
-        #    s.vpa_IC.temperature_phase = get(scan_input, "vpa_IC_temperature_phase$i", species[1].vpa_IC.temperature_phase)
-        #end
+    end
     #################### end specification of species inputs #####################
 
     collisions.charge_exchange = get(scan_input, "charge_exchange_frequency", 2.0*sqrt(species.charged[1].initial_temperature))
@@ -247,42 +169,29 @@
     collisions.constant_ionization_rate = get(scan_input, "constant_ionization_rate", false)
 
     # parameters related to the time stepping
-<<<<<<< HEAD
-    nstep = get(scan_input, "nstep", 40000)
-    dt = get(scan_input, "dt", 0.00025/sqrt(species[1].initial_temperature))
-    nwrite = get(scan_input, "nwrite", 80)
-=======
     nstep = get(scan_input, "nstep", 5)
     dt = get(scan_input, "dt", 0.00025/sqrt(species.charged[1].initial_temperature))
     nwrite_moments = get(scan_input, "nwrite", 1)
     nwrite_dfns = get(scan_input, "nwrite_dfns", nstep)
-    # use_semi_lagrange = true to use interpolation-free semi-Lagrange treatment
-    # otherwise, solve problem solely using the discretization_option above
-    use_semi_lagrange = get(scan_input, "use_semi_lagrange", false)
->>>>>>> a357c771
     # options are n_rk_stages = 1, 2, 3 or 4 (corresponding to forward Euler,
     # Heun's method, SSP RK3 and 4-stage SSP RK3)
     n_rk_stages = get(scan_input, "n_rk_stages", 4)
     split_operators = get(scan_input, "split_operators", false)
-<<<<<<< HEAD
     runtime_plots = get(scan_input, "runtime_plots", false)
-
-=======
     use_manufactured_solns_for_advance = get(scan_input, "use_manufactured_solns_for_advance", false)
     use_manufactured_solns_for_init = get(scan_input, "use_manufactured_solns_for_init", false)
-	if use_manufactured_solns_for_advance && !use_manufactured_solns_for_init
-	# if not (use_manufactured_solns_for_init == true) force use_manufactured_solns_for_init == true
-		use_manufactured_solns_for_init = true
-	end
+    if use_manufactured_solns_for_advance && !use_manufactured_solns_for_init
+        # if not (use_manufactured_solns_for_init == true) force use_manufactured_solns_for_init == true
+        use_manufactured_solns_for_init = true
+    end
     #println("Info: The flag use_manufactured_solns is ",use_manufactured_solns)
     
->>>>>>> a357c771
     # overwrite some default parameters related to the r grid
     # ngrid is number of grid points per element
     r.ngrid = get(scan_input, "r_ngrid", 9)
     # nelement_global is the number of elements in total
     r.nelement_global = get(scan_input, "r_nelement", 8)
-	# nelement_local is the number of elements on each process
+    # nelement_local is the number of elements on each process
     r.nelement_local = get(scan_input, "r_nelement_local", r.nelement_global)
     # determine the discretization option for the r grid
     # supported options are "chebyshev_pseudospectral" and "finite_difference"
@@ -332,7 +241,7 @@
     vperp.ngrid = get(scan_input, "vperp_ngrid", 1)
     # nelement is the number of elements
     vperp.nelement_global = get(scan_input, "vperp_nelement", 1)
-	# do not parallelise vperp with distributed-memory MPI
+    # do not parallelise vperp with distributed-memory MPI
     vperp.nelement_local = vperp.nelement_global 
     # L is the box length in units of vthermal_species
     vperp.L = get(scan_input, "vperp_L", 8.0*sqrt(species.charged[1].initial_temperature))
@@ -344,66 +253,66 @@
     # determine the discretization option for the vperp grid
     # supported options are "finite_difference_vperp" "chebyshev_pseudospectral_vperp"
     vperp.discretization = get(scan_input, "vperp_discretization", "chebyshev_pseudospectral_vperp")
-    
+
     # overwrite some default parameters related to the gyrophase grid
     # ngrid is the number of grid points per element
     gyrophase.ngrid = get(scan_input, "gyrophase_ngrid", 17)
     # nelement is the number of elements
     gyrophase.nelement_global = get(scan_input, "gyrophase_nelement", 10)
     # do not parallelise gyrophase with distributed-memory MPI
-	gyrophase.nelement_local = gyrophase.nelement_global
-	
-	if n_neutral_species > 0
-		# overwrite some default parameters related to the vz grid
-		# use vpa grid values as defaults
-		# ngrid is the number of grid points per element
-		vz.ngrid = get(scan_input, "vz_ngrid", vpa.ngrid)
-		# nelement is the number of elements
-		vz.nelement_global = get(scan_input, "vz_nelement", vpa.nelement_global)
-		# do not parallelise vz with distributed-memory MPI
-		vz.nelement_local = vz.nelement_global
-		# L is the box length in units of vthermal_species
-		vz.L = get(scan_input, "vz_L", vpa.L)
-		# determine the boundary condition
-		# only supported option at present is "zero" and "periodic"
-		vz.bc = get(scan_input, "vz_bc", vpa.bc)
-		# determine the discretization option for the vz grid
-		# supported options are "chebyshev_pseudospectral" and "finite_difference"
-		vz.discretization = get(scan_input, "vz_discretization", vpa.discretization)
-		
-		# overwrite some default parameters related to the vr grid
-		# ngrid is the number of grid points per element
-		vr.ngrid = get(scan_input, "vr_ngrid", 1)
-		# nelement is the number of elements
-		vr.nelement_global = get(scan_input, "vr_nelement", 1)
-		# do not parallelise vz with distributed-memory MPI
-		vr.nelement_local = vr.nelement_global
-		# L is the box length in units of vthermal_species
-		vr.L = get(scan_input, "vr_L", 8.0*sqrt(species.charged[1].initial_temperature))
-		# determine the boundary condition
-		# only supported option at present is "zero" and "periodic"
-		vr.bc = get(scan_input, "vr_bc", "periodic")
-		# determine the discretization option for the vr grid
-		# supported options are "chebyshev_pseudospectral" and "finite_difference"
-		vr.discretization = get(scan_input, "vr_discretization", "chebyshev_pseudospectral")
-
-		# overwrite some default parameters related to the vzeta grid
-		# ngrid is the number of grid points per element
-		vzeta.ngrid = get(scan_input, "vzeta_ngrid", 1)
-		# nelement is the number of elements
-		vzeta.nelement_global = get(scan_input, "vzeta_nelement", 1)
-		# do not parallelise vz with distributed-memory MPI
-		vzeta.nelement_local = vzeta.nelement_global
-		# L is the box length in units of vthermal_species
-		vzeta.L = get(scan_input, "vzeta_L", 8.0*sqrt(species.charged[1].initial_temperature))
-		# determine the boundary condition
-		# only supported option at present is "zero" and "periodic"
-		vzeta.bc = get(scan_input, "vzeta_bc", "periodic")
-		# determine the discretization option for the vzeta grid
-		# supported options are "chebyshev_pseudospectral" and "finite_difference"
-		vzeta.discretization = get(scan_input, "vzeta_discretization", "chebyshev_pseudospectral")
-	end
-    
+    gyrophase.nelement_local = gyrophase.nelement_global
+
+    if n_neutral_species > 0
+        # overwrite some default parameters related to the vz grid
+        # use vpa grid values as defaults
+        # ngrid is the number of grid points per element
+        vz.ngrid = get(scan_input, "vz_ngrid", vpa.ngrid)
+        # nelement is the number of elements
+        vz.nelement_global = get(scan_input, "vz_nelement", vpa.nelement_global)
+        # do not parallelise vz with distributed-memory MPI
+        vz.nelement_local = vz.nelement_global
+        # L is the box length in units of vthermal_species
+        vz.L = get(scan_input, "vz_L", vpa.L)
+        # determine the boundary condition
+        # only supported option at present is "zero" and "periodic"
+        vz.bc = get(scan_input, "vz_bc", "none")
+        # determine the discretization option for the vz grid
+        # supported options are "chebyshev_pseudospectral" and "finite_difference"
+        vz.discretization = get(scan_input, "vz_discretization", vpa.discretization)
+
+        # overwrite some default parameters related to the vr grid
+        # ngrid is the number of grid points per element
+        vr.ngrid = get(scan_input, "vr_ngrid", 1)
+        # nelement is the number of elements
+        vr.nelement_global = get(scan_input, "vr_nelement", 1)
+        # do not parallelise vz with distributed-memory MPI
+        vr.nelement_local = vr.nelement_global
+        # L is the box length in units of vthermal_species
+        vr.L = get(scan_input, "vr_L", 8.0*sqrt(species.charged[1].initial_temperature))
+        # determine the boundary condition
+        # only supported option at present is "zero" and "periodic"
+        vr.bc = get(scan_input, "vr_bc", "none")
+        # determine the discretization option for the vr grid
+        # supported options are "chebyshev_pseudospectral" and "finite_difference"
+        vr.discretization = get(scan_input, "vr_discretization", "chebyshev_pseudospectral")
+
+        # overwrite some default parameters related to the vzeta grid
+        # ngrid is the number of grid points per element
+        vzeta.ngrid = get(scan_input, "vzeta_ngrid", 1)
+        # nelement is the number of elements
+        vzeta.nelement_global = get(scan_input, "vzeta_nelement", 1)
+        # do not parallelise vz with distributed-memory MPI
+        vzeta.nelement_local = vzeta.nelement_global
+        # L is the box length in units of vthermal_species
+        vzeta.L = get(scan_input, "vzeta_L", 8.0*sqrt(species.charged[1].initial_temperature))
+        # determine the boundary condition
+        # only supported option at present is "zero" and "periodic"
+        vzeta.bc = get(scan_input, "vzeta_bc", "none")
+        # determine the discretization option for the vzeta grid
+        # supported options are "chebyshev_pseudospectral" and "finite_difference"
+        vzeta.discretization = get(scan_input, "vzeta_discretization", "chebyshev_pseudospectral")
+    end
+
     num_diss_params = setup_numerical_dissipation(
         get(scan_input, "numerical_dissipation", Dict{String,Any}()))
     
@@ -411,23 +320,21 @@
     ########## end user inputs. do not modify following code! ###############
     #########################################################################
 
-<<<<<<< HEAD
-    t = time_input(nstep, dt, nwrite, n_rk_stages, split_operators, runtime_plots)
-=======
-	# set up distributed-memory MPI information for z and r coords
-	# need grid and MPI information to determine these values 
-	# MRH just put dummy values now 
-	irank_z, nrank_z, comm_sub_z, irank_r, nrank_r, comm_sub_r = setup_distributed_memory_MPI(z.nelement_global,z.nelement_local,r.nelement_global,r.nelement_local)
+    # set up distributed-memory MPI information for z and r coords
+    # need grid and MPI information to determine these values 
+    # MRH just put dummy values now 
+    irank_z, nrank_z, comm_sub_z, irank_r, nrank_r, comm_sub_r = setup_distributed_memory_MPI(z.nelement_global,z.nelement_local,r.nelement_global,r.nelement_local)
     #comm_sub_r = false
-	#irank_r = 0
-	#nrank_r = 0
-	#comm_sub_z = false
-	#irank_z = 0
-	#nrank_z = 0
-
-    t_input = time_input(nstep, dt, nwrite_moments, nwrite_dfns, use_semi_lagrange, n_rk_stages, split_operators,
-    	use_manufactured_solns_for_advance, use_manufactured_solns_for_init)
->>>>>>> a357c771
+    #irank_r = 0
+    #nrank_r = 0
+    #comm_sub_z = false
+    #irank_z = 0
+    #nrank_z = 0
+
+    t_input = time_input(nstep, dt, nwrite_moments, nwrite_dfns, n_rk_stages,
+                         split_operators, runtime_plots,
+                         use_manufactured_solns_for_advance,
+                         use_manufactured_solns_for_init)
     # replace mutable structures with immutable ones to optimize performance
     # and avoid possible misunderstandings	
 	z_advection_immutable = advection_input(z.advection.option, z.advection.constant_speed,
@@ -531,22 +438,13 @@
     end
 
     # check input to catch errors/unsupported options
-<<<<<<< HEAD
     check_input(io, output_dir, nstep, dt, r_immutable, z_immutable, vpa_immutable,
-                composition, species_immutable, evolve_moments)
-
-    # return immutable structs for z, vpa, species and composition
-    all_inputs = (run_name, output_dir, evolve_moments, t, z_immutable, r_immutable, vpa_immutable,
-                  composition, species_immutable, collisions, drive_immutable, num_diss_params)
-=======
-    check_input(io, output_dir, nstep, dt, use_semi_lagrange,
-        z_immutable, vpa_immutable, composition, species_immutable, evolve_moments, num_diss_params)
+                composition, species_immutable, evolve_moments, num_diss_params)
 
     # return immutable structs for z, vpa, species and composition
     all_inputs = (io_immutable, evolve_moments, t_input,
                   z_immutable, r_immutable, vpa_immutable, vperp_immutable, gyrophase_immutable, vz_immutable, vr_immutable, vzeta_immutable,
                   composition, species_immutable, collisions, geometry, drive_immutable, num_diss_params)
->>>>>>> a357c771
     println(io, "\nAll inputs returned from mk_input():")
     println(io, all_inputs)
     close(io)
@@ -968,30 +866,17 @@
 """
 check various input options to ensure they are all valid/consistent
 """
-<<<<<<< HEAD
 function check_input(io, output_dir, nstep, dt, r, z, vpa,
-    composition, species, evolve_moments)
-=======
-function check_input(io, output_dir, nstep, dt, use_semi_lagrange, z, vpa,
     composition, species, evolve_moments, num_diss_params)
->>>>>>> a357c771
     # copy the input file to the output directory to be saved
     if global_rank[] == 0
         cp(joinpath(@__DIR__, "moment_kinetics_input.jl"), joinpath(output_dir, "moment_kinetics_input.jl"), force=true)
     end
     # open ascii file in which informtaion about input choices will be written
-<<<<<<< HEAD
     check_input_time_advance(nstep, dt, io)
     check_coordinate_input(r, "r", io)
     check_coordinate_input(z, "z", io)
     check_coordinate_input(vpa, "vpa", io)
-    check_input_initialization(composition, species, io)
-=======
-    check_input_time_advance(nstep, dt, use_semi_lagrange, io)
-    check_input_z(z, io)
-    check_input_vpa(vpa, io, num_diss_params.vpa_dissipation_coefficient)
-    #check_input_initialization(composition, species, io) MRH Need to update
->>>>>>> a357c771
     # if the parallel flow is evolved separately, then the density must also be evolved separately
     if evolve_moments.parallel_flow && !evolve_moments.density
         print(io,">evolve_moments.parallel_flow = true, but evolve_moments.density = false.")
@@ -1012,21 +897,11 @@
 Check input for a coordinate
 """
 function check_coordinate_input(coord, coord_name, io)
-    if coord.ngrid * coord.nelement == 1
+    if coord.ngrid * coord.nelement_global == 1
         # Coordinate is not being used for this run
         return
     end
-<<<<<<< HEAD
-
-=======
-    println(io,">using ", z.ngrid, " grid points per z element on ", z.nelement_global,
-        " elements across the z domain [", -0.5*z.L, ",", 0.5*z.L, "].")
-end
-
-"""
-"""
-function check_input_vpa(vpa, io, vpa_dissipation_coefficient)
->>>>>>> a357c771
+
     println(io)
     println(io,"######## $coord_name-grid ########")
     println(io)
@@ -1043,7 +918,6 @@
     else
         input_option_error("$coord_name.discretization", coord.discretization)
     end
-<<<<<<< HEAD
     # boundary_option determines coord boundary condition
     # supported options are "constant" and "periodic"
     if coord.bc == "constant"
@@ -1056,26 +930,14 @@
         println(io,">$coord_name.bc = 'periodic'.  enforcing periodicity in $coord_name.")
     elseif coord_name == "z" && coord.bc == "wall"
         println(io,">$coord_name.bc = 'wall'.  enforcing wall BC in $coord_name.")
-=======
-    # boundary_option determines vpa boundary condition
-    # supported options are "zero" and "periodic"
-    if vpa.bc == "zero" && vpa_dissipation_coefficient <= 0.0
-        println(io,">vpa.bc = 'zero'.  enforcing zero incoming BC in vpa.")
-    elseif vpa.bc == "zero" && vpa_dissipation_coefficient > 0.0
-        println(io,">vpa.bc = 'zero', with vpa collision/diffusion terms: enforcing zero BC in vpa.")
-    elseif vpa.bc == "periodic"
-        println(io,">vpa.bc = 'periodic'.  enforcing periodicity in vpa.")
->>>>>>> a357c771
+    elseif coord.bc == "none"
+        println(io,">$coord_name.bc = 'none'.  not enforcing any BC in $coord_name.")
     else
         input_option_error("$coord_name.bc", coord.bc)
     end
-<<<<<<< HEAD
-    println(io,">using ", coord.ngrid, " grid points per $coord_name element on ", coord.nelement,
-        " elements across the $coord_name domain [", -0.5*coord.L, ",", 0.5*coord.L, "].")
-=======
-    println(io,">using ", vpa.ngrid, " grid points per vpa element on ", vpa.nelement_global,
-        " elements across the vpa domain [", -0.5*vpa.L, ",", 0.5*vpa.L, "].")
->>>>>>> a357c771
+    println(io,">using ", coord.ngrid, " grid points per $coord_name element on ",
+            coord.nelement_global, " elements across the $coord_name domain [",
+            -0.5*coord.L, ",", 0.5*coord.L, "].")
 end
 
 """
