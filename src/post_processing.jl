"""
"""
module post_processing

export analyze_and_plot_data
export compare_charged_pdf_symbolic_test
export compare_moments_symbolic_test
export compare_neutral_pdf_symbolic_test
export compare_fields_symbolic_test
export read_distributed_zr_data!
export construct_global_zr_grids
export allocate_global_zr_charged_moments
export allocate_global_zr_neutral_moments
export allocate_global_zr_fields

# packages
using Plots
using IJulia
using LsqFit
using NCDatasets
using Statistics: mean
using SpecialFunctions: erfi
using LaTeXStrings
using Measures
# modules
using ..post_processing_input: pp
using ..quadrature: composite_simpson_weights
using ..array_allocation: allocate_float
using ..file_io: open_ascii_output_file
using ..type_definitions: mk_float, mk_int
using ..load_data: open_readonly_output_file, load_time_data
using ..load_data: load_fields_data, load_pdf_data
using ..load_data: load_charged_particle_moments_data, load_neutral_particle_moments_data
using ..load_data: load_neutral_pdf_data
using ..load_data: load_variable
using ..load_data: load_coordinate_data, load_block_data, load_rank_data, load_species_data
using ..analysis: analyze_fields_data, analyze_moments_data, analyze_pdf_data
using ..velocity_moments: integrate_over_vspace
using ..manufactured_solns: manufactured_solutions, manufactured_electric_fields
using ..moment_kinetics_input: mk_input, get
using ..input_structs: geometry_input, species_composition
using ..input_structs: electron_physics_type, boltzmann_electron_response, boltzmann_electron_response_with_simple_sheath
using TOML
import Base: get

"""
Calculate a moving average

```
result[i] = mean(v[i-n:i+n])
```
Except near the ends of the array where indices outside the range of v are skipped.
"""
function moving_average(v::AbstractVector, n::mk_int)
    if length(v) < 2*n+1
        error("Cannot take moving average with n=$n on vector of length=$(length(v))")
    end
    result = similar(v)
    for i ∈ 1:n
        result[i] = mean(v[begin:i+n])
    end
    for i ∈ n+1:length(v)-n-1
        result[i] = mean(v[i-n:i+n])
    end
    for i ∈ length(v)-n:length(v)
        result[i] = mean(v[i-n:end])
    end
    return result
end

"""
"""
function read_distributed_zr_data!(var::Array{mk_float,3}, var_name::String,
   run_name::String, file_key::String, nblocks::mk_int, nz_local::mk_int,nr_local::mk_int)
    # dimension of var is [z,r,t]
    
    for iblock in 0:nblocks-1
        fid = open_readonly_output_file(run_name,file_key,iblock=iblock,printout=false)
        var_local = load_variable(fid, string("dynamic_data/", var_name))
        
        z_irank, r_irank = load_rank_data(fid)
        
        # min index set to avoid double assignment of repeated points 
        # 1 if irank = 0, 2 otherwise
        imin_r = min(1,r_irank) + 1
        imin_z = min(1,z_irank) + 1
        for ir_local in imin_r:nr_local
            for iz_local in imin_z:nz_local
                ir_global = iglobal_func(ir_local,r_irank,nr_local)
                iz_global = iglobal_func(iz_local,z_irank,nz_local)
                var[iz_global,ir_global,:] .= var_local[iz_local,ir_local,:]
            end
        end
        close(fid)
    end
end

function read_distributed_zr_data!(var::Array{mk_float,4}, var_name::String,
   run_name::String, file_key::String, nblocks::mk_int, nz_local::mk_int,nr_local::mk_int)
    # dimension of var is [z,r,species,t]
    for iblock in 0:nblocks-1
        fid = open_readonly_output_file(run_name,file_key,iblock=iblock,printout=false)
        var_local = load_variable(fid, string("dynamic_data/", var_name))
        
        z_irank, r_irank = load_rank_data(fid)
        
        
        # min index set to avoid double assignment of repeated points 
        # 1 if irank = 0, 2 otherwise
        imin_r = min(1,r_irank) + 1
        imin_z = min(1,z_irank) + 1
        for ir_local in imin_r:nr_local
            for iz_local in imin_z:nz_local
                ir_global = iglobal_func(ir_local,r_irank,nr_local)
                iz_global = iglobal_func(iz_local,z_irank,nz_local)
                var[iz_global,ir_global,:,:] .= var_local[iz_local,ir_local,:,:]
            end
        end
        close(fid)
    end
end

function iglobal_func(ilocal,irank,nlocal)
    if irank == 0
        iglobal = ilocal
    elseif irank > 0 && ilocal > 1 
        iglobal = ilocal + irank*(nlocal - 1)
    else
        println("ERROR: Invalid call to iglobal_func") 
    end
    return iglobal
end

function construct_global_zr_grids(run_name::String,file_key::String,nz_global::mk_int,nr_global::mk_int,nblocks::mk_int)
    zgrid = allocate_float(nz_global)
    zwgts = allocate_float(nz_global)
    rgrid = allocate_float(nr_global)
    rwgts = allocate_float(nr_global)

    # current routine loops over blocks 
    # whereas the optimal routine would loop over a single z/r group
    for iblock in 0:nblocks-1
        fid = open_readonly_output_file(run_name,file_key,iblock=iblock,printout=false)
        nz_local, nz_global, z_local, z_local_wgts, Lz = load_coordinate_data(fid, "z")
        nr_local, nr_global, r_local, r_local_wgts, Lr = load_coordinate_data(fid, "r")
    
        z_irank, r_irank = load_rank_data(fid)
        # MRH should wgts at element boundaries be doubled 
        # MRH in the main code duplicated points have half the integration wgt
        if z_irank == 0
            zgrid[1] = z_local[1]
            zwgts[1] = z_local_wgts[1]
        end
        for iz_local in 2:nz_local
            iz_global = iglobal_func(iz_local,z_irank,nz_local)
            zgrid[iz_global] = z_local[iz_local]  
            zwgts[iz_global] = z_local_wgts[iz_local]  
        end

        if r_irank == 0
            rgrid[1] = r_local[1]
            rwgts[1] = r_local_wgts[1]
        end
        for ir_local in 2:nr_local
            ir_global = iglobal_func(ir_local,r_irank,nr_local)
            rgrid[ir_global] = r_local[ir_local]  
            rwgts[ir_global] = r_local_wgts[ir_local]  
        end
    end 
    return zgrid, zwgts, rgrid, rwgts
end 


"""
functions to allocate arrays that are used at run-time to postprocess
data that is stored in the netcdf files 
"""
function allocate_global_zr_fields(nz_global,nr_global,ntime)
    Er = allocate_float(nz_global,nr_global,ntime)
    Ez = allocate_float(nz_global,nr_global,ntime)
    phi = allocate_float(nz_global,nr_global,ntime)
    return phi, Ez, Er 
end

function allocate_global_zr_charged_moments(nz_global,nr_global,n_ion_species,ntime)
    density = allocate_float(nz_global,nr_global,n_ion_species,ntime)
    parallel_flow = allocate_float(nz_global,nr_global,n_ion_species,ntime)
    parallel_pressure = allocate_float(nz_global,nr_global,n_ion_species,ntime)
    parallel_heat_flux = allocate_float(nz_global,nr_global,n_ion_species,ntime)
    thermal_speed = allocate_float(nz_global,nr_global,n_ion_species,ntime)
    return density, parallel_flow, parallel_pressure, parallel_heat_flux, thermal_speed
end

function allocate_global_zr_neutral_moments(nz_global,nr_global,n_neutral_species,ntime)
    neutral_density = allocate_float(nz_global,nr_global,n_neutral_species,ntime)
    neutral_uz = allocate_float(nz_global,nr_global,n_neutral_species,ntime)
    neutral_pz = allocate_float(nz_global,nr_global,n_neutral_species,ntime)
    neutral_qz = allocate_float(nz_global,nr_global,n_neutral_species,ntime)
    neutral_thermal_speed = allocate_float(nz_global,nr_global,n_neutral_species,ntime)
    return neutral_density, neutral_uz, neutral_pz, neutral_qz, neutral_thermal_speed
end


"""
Function below duplicates code from moment_kinetics_input.jl
 -- need to make better functions there that can be called here
"""

function get_geometry_and_composition(scan_input,n_ion_species,n_neutral_species)
    # set geometry_input
    # MRH need to get this in way that does not duplicate code
    # MRH from moment_kinetics_input.jl
    Bzed = get(scan_input, "Bzed", 1.0)
    Bmag = get(scan_input, "Bmag", 1.0)
    bzed = Bzed/Bmag
    bzeta = sqrt(1.0 - bzed^2.0)
    Bzeta = Bmag*bzeta
    rhostar = get(scan_input, "rhostar", 0.0)
    geometry = geometry_input(Bzed,Bmag,bzed,bzeta,Bzeta,rhostar)

    # set composition input
    # MRH need to get this in way that does not duplicate code
    # MRH from moment_kinetics_input.jl
    electron_physics = get(scan_input, "electron_physics", boltzmann_electron_response)

    if electron_physics ∈ (boltzmann_electron_response, boltzmann_electron_response_with_simple_sheath)
        n_species = n_ion_species + n_neutral_species
    else
        n_species = n_ion_species + n_neutral_species + 1
    end
    T_e = get(scan_input, "T_e", 1.0)
    # set wall temperature T_wall = Tw/Te
    T_wall = get(scan_input, "T_wall", 1.0)
    # set initial neutral temperature Tn/Tₑ = 1
    # set initial nᵢ/Nₑ = 1.0
    # set phi_wall at z = 0
    phi_wall = get(scan_input, "phi_wall", 0.0)
    # if false use true Knudsen cosine for neutral wall bc
    use_test_neutral_wall_pdf = get(scan_input, "use_test_neutral_wall_pdf", false)
    # ratio of the neutral particle mass to the ion particle mass
    mn_over_mi = 1.0
    # ratio of the electron particle mass to the ion particle mass
    me_over_mi = 1.0/1836.0
    composition = species_composition(n_species, n_ion_species, n_neutral_species,
        electron_physics, use_test_neutral_wall_pdf, 1:n_ion_species, n_ion_species+1:n_species, T_e, T_wall,
        phi_wall, mn_over_mi, me_over_mi, allocate_float(n_species))
    return geometry, composition

end
"""
"""
function analyze_and_plot_data(path)
    # Create run_name from the path to the run directory
    path = realpath(path)
    run_name = joinpath(path, basename(path))
    input_filename = path * ".toml"
    scan_input = TOML.parsefile(input_filename)
    # get run-time input/composition/geometry/collisions/species info for convenience
    # run_name_internal, output_dir, evolve_moments,
    #    t_input, z_input, r_input,
    #    vpa_input, vperp_input, gyrophase_input,
    #    vz_input, vr_input, vzeta_input,
    #    composition, species, collisions, geometry, drive_input = mk_input(scan_input)

    # open the output file and give it the handle 'fid'
    fid = open_readonly_output_file(run_name,"moments")
    # load block data on iblock=0
    nblocks, iblock = load_block_data(fid)
         
    # load global and local sizes of grids stored on each output file 
    # z z_wgts r r_wgts may take different values on different blocks
    # we need to construct the global grid below
<<<<<<< HEAD
    nz, nz_global, z_local, z_local_wgts, Lz = load_coordinate_data(fid, "z")
    nr, nr_global, r_local, r_local_wgts, Lr = load_coordinate_data(fid, "r")
=======
    nz_local, z_local, z_local_wgts, Lz, nr_local, r_local, r_local_wgts, Lr = load_local_zr_coordinate_data(fid)
>>>>>>> f828c96e
    # load time data 
    ntime, time = load_time_data(fid)
    # load species data 
    n_ion_species, n_neutral_species = load_species_data(fid)

    close(fid)
    
    
    # allocate arrays to contain the global fields as a function of (z,r,t)
    phi, Ez, Er = allocate_global_zr_fields(nz_global,nr_global,ntime)
    density, parallel_flow, parallel_pressure, parallel_heat_flux, thermal_speed =
        allocate_global_zr_charged_moments(nz_global,nr_global,n_ion_species,ntime)
    if n_neutral_species > 0
        neutral_density, neutral_uz, neutral_pz, neutral_qz, neutral_thermal_speed =
            allocate_global_zr_neutral_moments(nz_global,nr_global,n_neutral_species,ntime)
    end 
    # read in the data from different block netcdf files
    # grids 
    z, z_wgts, r, r_wgts = construct_global_zr_grids(run_name,
       "moments",nz_global,nr_global,nblocks)
    #println("z: ",z)
    #println("r: ",r)
    
    # fields 
    read_distributed_zr_data!(phi,"phi",run_name,"moments",nblocks,nz_local,nr_local)
    read_distributed_zr_data!(Ez,"Ez",run_name,"moments",nblocks,nz_local,nr_local)
    read_distributed_zr_data!(Er,"Er",run_name,"moments",nblocks,nz_local,nr_local)
    # charged particle moments
    read_distributed_zr_data!(density,"density",run_name,"moments",nblocks,nz_local,nr_local)
    read_distributed_zr_data!(parallel_flow,"parallel_flow",run_name,"moments",nblocks,nz_local,nr_local)
    read_distributed_zr_data!(parallel_pressure,"parallel_pressure",run_name,"moments",nblocks,nz_local,nr_local)
    read_distributed_zr_data!(parallel_heat_flux,"parallel_heat_flux",run_name,"moments",nblocks,nz_local,nr_local)
    read_distributed_zr_data!(thermal_speed,"thermal_speed",run_name,"moments",nblocks,nz_local,nr_local)
    # neutral particle moments 
    if n_neutral_species > 0
        read_distributed_zr_data!(neutral_density,"density_neutral",run_name,"moments",nblocks,nz_local,nr_local)
        read_distributed_zr_data!(neutral_uz,"uz_neutral",run_name,"moments",nblocks,nz_local,nr_local)
        read_distributed_zr_data!(neutral_pz,"pz_neutral",run_name,"moments",nblocks,nz_local,nr_local)
        read_distributed_zr_data!(neutral_qz,"qz_neutral",run_name,"moments",nblocks,nz_local,nr_local)
        read_distributed_zr_data!(neutral_thermal_speed,"thermal_speed_neutral",run_name,"moments",nblocks,nz_local,nr_local)
    end 
    # load time data from `dfns' cdf
    fid_pdfs = open_readonly_output_file(run_name,"dfns")
    # note that ntime may differ in these output files
     
    ntime_pdfs, time_pdfs = load_time_data(fid_pdfs)
    
    # load local velocity coordinate data from `dfns' cdf
    # these values are currently the same for all blocks 
    nvpa, nvpa_global, vpa_local, vpa_local_wgts, Lvpa = load_coordinate_data(fid_pdfs, "vpa")
    nvperp, nvperp_global, vperp_local, vperp_local_wgts, Lvperp = load_coordinate_data(fid_pdfs, "vperp")
    if n_neutral_species > 0
        nvzeta, nvzeta_global, vzeta_local, vzeta_local_wgts, Lvzeta = load_coordinate_data(fid_pdfs, "vzeta")
        nvr, nvr_global, vr_local, vr_local_wgts, Lvr = load_coordinate_data(fid_pdfs, "vr")
        nvz, nvz_global, vz_local, vz_local_wgts, Lvz = load_coordinate_data(fid_pdfs, "vz")
    else # define nvz nvr nvzeta to avoid errors below
        nvz = 1
        nvr = 1
        nvzeta = 1
    end
	
	# initialise the post-processing input options
    nwrite_movie, itime_min, itime_max, ivpa0, ivperp0, iz0, ir0,
        ivz0, ivr0, ivzeta0 = init_postprocessing_options(pp, nvpa, nvperp, nz_global, nr_global, nvz, nvr, nvzeta, ntime)
    # load full (z,r,t) fields data
    #phi, Er, Ez = load_fields_data(fid)
    # load full (z,r,species,t) charged particle velocity moments data
    #density, parallel_flow, parallel_pressure, parallel_heat_flux,
    #    thermal_speed, evolve_ppar = load_charged_particle_moments_data(fid)
    
    # load full (vpa,vperp,z,r,species,t) charged particle distribution function (pdf) data
    ff = load_pdf_data(fid_pdfs)
    # load neutral particle data
    #if n_neutral_species > 0
    #    neutral_density, neutral_uz, neutral_pz, neutral_qz, neutral_thermal_speed = load_neutral_particle_moments_data(fid)
    #    neutral_ff = load_neutral_pdf_data(fid_pdfs)
    #end

    #evaluate 1D-1V diagnostics at fixed ir0
    diagnostics_1d = false
    if diagnostics_1d
        plot_1D_1V_diagnostics(run_name, fid, nwrite_movie, itime_min, itime_max, ivpa0, iz0, ir0, r,
            phi[:,ir0,:],
            density[:,ir0,:,:],
            parallel_flow[:,ir0,:,:],
            parallel_pressure[:,ir0,:,:],
            parallel_heat_flux[:,ir0,:,:],
            thermal_speed[:,ir0,:,:],
            ff[:,ivperp0,:,ir0,:,:],
            n_ion_species, evolve_ppar, nvpa, vpa, vpa_wgts,
            nz, z, z_wgts, Lz, ntime, time)
    end
    close(fid_pdfs)

    diagnostics_2d = false
    if diagnostics_2d
        # analyze the fields data
        phi_fldline_avg, delta_phi = analyze_fields_data(phi[iz0,:,:], ntime, nr, r_wgts, Lr)
        plot_fields_rt(phi[iz0,:,:], delta_phi, time, itime_min, itime_max, nwrite_movie,
        r, ir0, run_name, delta_phi, pp)
    end
    # make plots and animations of the phi, Ez and Er 
    plot_charged_moments_2D(density, parallel_flow, parallel_pressure, time, z, r, iz0, ir0, n_ion_species,
     itime_min, itime_max, nwrite_movie, run_name, pp)
    # make plots and animations of the phi, Ez and Er 
    plot_fields_2D(phi, Ez, Er, time, z, r, iz0, ir0,
     itime_min, itime_max, nwrite_movie, run_name, pp, "")
    # make plots and animations of the ion pdf
    # only if ntime == ntime_pdfs
    if ntime == ntime_pdfs && false 
        spec_type = "ion"
        plot_charged_pdf(ff, vpa, vperp, z, r, ivpa0, ivperp0, iz0, ir0,
            spec_type, n_ion_species,
            itime_min, itime_max, nwrite_movie, run_name, pp)
        # make plots and animations of the neutral pdf
        if n_neutral_species > 0
            spec_type = "neutral"
            plot_neutral_pdf(neutral_ff, vz, vr, vzeta, z, r,
                ivz0, ivr0, ivzeta0, iz0, ir0,
                spec_type, n_neutral_species,
                itime_min, itime_max, nwrite_movie, run_name, pp)
        end 
    end
    
    # MRH need to get some run-time data here without copy-paste from mk_input
    
    manufactured_solns_test = use_manufactured_solns_for_advance = get(scan_input, "use_manufactured_solns_for_advance", false)
    # Plots compare density and density_symbolic at last timestep
    #if(manufactured_solns_test && nr > 1)
    if(manufactured_solns_test)
        r_bc = get(scan_input, "r_bc", "periodic")
        z_bc = get(scan_input, "z_bc", "periodic")
        # avoid passing Lr = 0 into manufactured_solns functions
        if nr_local > 1
            Lr_in = Lr
        else
            Lr_in = 1.0
        end
        
        geometry, composition = get_geometry_and_composition(scan_input,n_ion_species,n_neutral_species)

        manufactured_solns_list = manufactured_solutions(Lr_in,Lz,r_bc,z_bc,geometry,composition,nr_local)
        dfni_func = manufactured_solns_list.dfni_func
        densi_func = manufactured_solns_list.densi_func
        dfnn_func = manufactured_solns_list.dfnn_func
        densn_func = manufactured_solns_list.densn_func
        manufactured_E_fields = manufactured_electric_fields(Lr_in,Lz,r_bc,z_bc,composition,nr_local)
        Er_func = manufactured_E_fields.Er_func
        Ez_func = manufactured_E_fields.Ez_func
        phi_func = manufactured_E_fields.phi_func

        # phi, Er, Ez test
        phi_sym = copy(phi[:,:,:])
        Er_sym = copy(phi[:,:,:])
        Ez_sym = copy(phi[:,:,:])
        for it in 1:ntime
            for ir in 1:nr_global
                for iz in 1:nz_global
                    phi_sym[iz,ir,it] = phi_func(z[iz],r[ir],time[it])
                    Ez_sym[iz,ir,it] = Ez_func(z[iz],r[ir],time[it])
                    Er_sym[iz,ir,it] = Er_func(z[iz],r[ir],time[it])
                end
            end
        end
        # make plots and animations of the phi, Ez and Er 
        #plot_fields_2D(phi_sym, Ez_sym, Er_sym, time, z, r, iz0, ir0,
        #    itime_min, itime_max, nwrite_movie, run_name, pp, "_sym")
    
        compare_fields_symbolic_test(run_name,phi,phi_sym,z,r,time,nz_global,nr_global,ntime,
         L"\widetilde{\phi}",L"\widetilde{\phi}^{sym}",L"\sqrt{\sum || \widetilde{\phi} - \widetilde{\phi}^{sym} ||^2 / N} ","phi")
        compare_fields_symbolic_test(run_name,Er,Er_sym,z,r,time,nz_global,nr_global,ntime,
         L"\widetilde{E_r}",L"\widetilde{E_r}^{sym}",L"\sqrt{\sum || \widetilde{E_r} - \widetilde{E_r}^{sym} ||^2 /N} ","Er")
        compare_fields_symbolic_test(run_name,Ez,Ez_sym,z,r,time,nz_global,nr_global,ntime,
         L"\widetilde{E_z}",L"\widetilde{E_z}^{sym}",L"\sqrt{\sum || \widetilde{E_z} - \widetilde{E_z}^{sym} ||^2 /N} ","Ez")

        # ion test
        density_sym = copy(density[:,:,:,:])
        is = 1
        for it in 1:ntime
            for ir in 1:nr_global
                for iz in 1:nz_global
                    density_sym[iz,ir,is,it] = densi_func(z[iz],r[ir],time[it])
                end
            end
        end
        compare_moments_symbolic_test(run_name,density,density_sym,"ion",z,r,time,nz_global,nr_global,ntime,
         L"\widetilde{n}_i",L"\widetilde{n}_i^{sym}",L"\sqrt{\sum || \widetilde{n}_i - \widetilde{n}_i^{sym} ||^2 / N }","dens")

        compare_charged_pdf_symbolic_test(run_name,manufactured_solns_list,"ion",
          L"\widetilde{f}_i",L"\widetilde{f}^{sym}_i",L"\sqrt{ \sum || \widetilde{f}_i - \widetilde{f}_i^{sym} ||^2 / N}","pdf")
        if n_neutral_species > 0
            # neutral test
            neutral_density_sym = copy(density[:,:,:,:])
            is = 1
            for it in 1:ntime
                for ir in 1:nr_global
                    for iz in 1:nz_global
                        neutral_density_sym[iz,ir,is,it] = densn_func(z[iz],r[ir],time[it])
                    end
                end
            end
            compare_moments_symbolic_test(run_name,neutral_density,neutral_density_sym,"neutral",z,r,time,nz_global,nr_global,ntime,
             L"\widetilde{n}_n",L"\widetilde{n}_n^{sym}",L"\sqrt{ \sum || \widetilde{n}_n - \widetilde{n}_n^{sym} ||^2 /N}","dens")
            
            compare_neutral_pdf_symbolic_test(run_name,manufactured_solns_list,"neutral",
             L"\widetilde{f}_n",L"\widetilde{f}^{sym}_n",L"\sqrt{\sum || \widetilde{f}_n - \widetilde{f}_n^{sym} ||^2 /N}","pdf")
        end
    end


end

"""
"""

function compare_fields_symbolic_test(run_name,field,field_sym,z,r,time,nz,nr,ntime,field_label,field_sym_label,norm_label,file_string)
	
	# plot last timestep field vs z at r0 
	if nr > 1 
		ir0 = div(nr,2)
	else
		ir0 = 1
	end
	fieldmin = minimum(field[:,ir0,end])
    fieldmax = maximum(field[:,ir0,end])
	@views plot(z, [field[:,ir0,end], field_sym[:,ir0,end] ], xlabel=L"z/L_z", ylabel=field_label, label=["num" "sym"], ylims = (fieldmin,fieldmax))
    outfile = string(run_name, "_"*file_string*"(r0,z)_vs_z.pdf")
    savefig(outfile)    
    
	if nr > 1
		# plot last timestep field vs r at z_wall 
		fieldmin = minimum(field[end,:,end])
		fieldmax = maximum(field[end,:,end])
		@views plot(r, [field[end,:,end], field_sym[end,:,end]], xlabel=L"r/L_r", ylabel=field_label, label=["num" "sym"], ylims = (fieldmin,fieldmax))
		outfile = string(run_name, "_"*file_string*"(r,z_wall)_vs_r.pdf")
		savefig(outfile)

        it = ntime
        fontsize = 20
        ticksfontsize = 10
        heatmap(r, z, field[:,:,it], xlabel=L"r / L_r", ylabel=L"z / L_z", title=field_label, c = :deep,
         #xtickfontsize = ticksfontsize, xguidefontsize = fontsize, ytickfontsize = ticksfontsize, yguidefontsize = fontsize, titlefontsize = fontsize)
         windowsize = (360,240), margin = 15pt)
        outfile = string(run_name, "_"*file_string*"_vs_r_z.pdf")
        savefig(outfile)

        heatmap(r, z, field_sym[:,:,it], xlabel=L"r / L_r", ylabel=L"z / L_z", title=field_sym_label, c = :deep,
        #xtickfontsize = ticksfontsize, xguidefontsize = fontsize, ytickfontsize = ticksfontsize, yguidefontsize = fontsize, titlefontsize = fontsize)
        windowsize = (360,240), margin = 15pt)
        outfile = string(run_name, "_"*file_string*"_sym_vs_r_z.pdf")
        savefig(outfile)
    end	
    
    field_norm = zeros(mk_float,ntime)
    for it in 1:ntime
        dummy = 0.0
        dummy_N = 0.0
        for ir in 1:nr
            for iz in 1:nz
                dummy += (field[iz,ir,it] - field_sym[iz,ir,it])^2
                dummy_N +=  (field_sym[iz,ir,it])^2
            end
        end
        #field_norm[it] = dummy/dummy_N
        field_norm[it] = sqrt(dummy/(nr*nz))
    end
    println("test: ",file_string,": ",field_norm)
    @views plot(time, field_norm[:], xlabel=L"t L_z/v_{ti}", ylabel=norm_label) #, yaxis=:log)
    outfile = string(run_name, "_"*file_string*"_norm_vs_t.pdf")
    savefig(outfile)

    return field_norm

end

function compare_moments_symbolic_test(run_name,moment,moment_sym,spec_string,z,r,time,nz,nr,ntime,moment_label,moment_sym_label,norm_label,file_string)
    
    is = 1
    # plot last timestep moment vs z at r0 
	if nr > 1 
		ir0 = div(nr,2)
	else
		ir0 = 1
	end
	momentmin = minimum(moment[:,ir0,is,end])
    momentmax = maximum(moment[:,ir0,is,end])
	@views plot(z, [moment[:,ir0,is,end], moment_sym[:,ir0,is,end] ], xlabel=L"z/L_z", ylabel=moment_label, label=["num" "sym"], ylims = (momentmin,momentmax))
    outfile = string(run_name, "_"*file_string*"(r0,z)_vs_z_", spec_string, ".pdf")
    savefig(outfile)
    
    
    if nr > 1
        it = ntime
        fontsize = 20
        heatmap(r, z, moment[:,:,is,it], xlabel=L"r / L_r", ylabel=L"z / L_z", title=moment_label, c = :deep,
        #xtickfontsize = fontsize, xguidefontsize = fontsize, ytickfontsize = fontsize, yguidefontsize = fontsize, titlefontsize = fontsize
        windowsize = (360,240), margin = 15pt)
        outfile = string(run_name, "_"*file_string*"_vs_r_z_", spec_string, ".pdf")
        savefig(outfile)

        heatmap(r, z, moment_sym[:,:,is,it], xlabel=L"r / L_r", ylabel=L"z / L_z", title=moment_sym_label, c = :deep,
        #xtickfontsize = fontsize, xguidefontsize = fontsize, ytickfontsize = fontsize, yguidefontsize = fontsize, titlefontsize = fontsize
        windowsize = (360,240), margin = 15pt)
        outfile = string(run_name, "_"*file_string*"_sym_vs_r_z_", spec_string, ".pdf")
        savefig(outfile)
    end 
    
    moment_norm = zeros(mk_float,ntime)
    for it in 1:ntime
        dummy = 0.0
        dummy_N = 0.0
        for ir in 1:nr
            for iz in 1:nz
                dummy += (moment[iz,ir,is,it] - moment_sym[iz,ir,is,it])^2
                dummy_N +=  (moment_sym[iz,ir,is,it])^2
            end
        end
        #moment_norm[it] = dummy/dummy_N
        moment_norm[it] = sqrt(dummy/(nr*nz))
    end
    println("test: ",file_string,": ",spec_string," ",moment_norm)
    @views plot(time, moment_norm[:], xlabel=L"t L_z/v_{ti}", ylabel=norm_label) #, yaxis=:log)
    outfile = string(run_name, "_"*file_string*"_norm_vs_t_", spec_string, ".pdf")
    savefig(outfile)

    return moment_norm

end

function compare_charged_pdf_symbolic_test(run_name,manufactured_solns_list,spec_string,
    pdf_label,pdf_sym_label,norm_label,file_string)
    fid = open_netcdf_file(run_name,"dfns", printout=false)
    # load block data on iblock=0
    nblocks, iblock = load_block_data(fid, printout=false)
    # load global sizes of grids that are distributed in memory
    nz_global, nr_global = load_global_zr_coordinate_data(fid, printout=false)
    # velocity grid data on iblock=0 (same for all blocks)
    nvpa, vpa, vpa_wgts, nvperp, vperp, vperp_wgts = load_charged_velocity_coordinate_data(fid, printout=false)
    # load time data (unique to pdf, may differ to moment values depending on user nwrite_dfns value)
    ntime, time = load_time_data(fid, printout=false)
    close(fid)
    # get the charged particle pdf
    dfni_func = manufactured_solns_list.dfni_func
    is = 1 # only one species supported currently
    
    pdf_norm = zeros(mk_float,ntime)
    for it in 1:ntime
        dummy = 0.0
        dummy_N = 0.0
        for iblock in 0:nblocks-1
            fid_pdfs = open_netcdf_file(run_name,"dfns",iblock=iblock, printout=false)
            z_irank, r_irank = load_rank_data(fid_pdfs,printout=false)
            pdf = load_pdf_data(fid_pdfs, printout=false)
            # local local grid data on iblock=0
            nz_local, z_local, z_local_wgts, Lz, nr_local, r_local, r_local_wgts, Lr = load_local_zr_coordinate_data(fid_pdfs, printout=false)
            close(fid_pdfs)
            imin_r = min(1,r_irank) + 1
            imin_z = min(1,z_irank) + 1
            for ir in imin_r:nr_local
                for iz in imin_z:nz_local
                    for ivperp in 1:nvperp
                        for ivpa in 1:nvpa
                            pdf_sym = dfni_func(vpa[ivpa],vperp[ivperp],z_local[iz],r_local[ir],time[it])
                            dummy += (pdf[ivpa,ivperp,iz,ir,is,it] - pdf_sym)^2
                            dummy_N += (pdf_sym)^2
                        end
                    end
                end
            end
        end
        #pdf_norm[it] = dummy/dummy_N
        pdf_norm[it] = sqrt(dummy/(nr_global*nz_global*nvpa*nvperp))
    end
    println("test: ",file_string,": ",spec_string," ",pdf_norm)
    @views plot(time, pdf_norm[:], xlabel=L"t L_z/v_{ti}", ylabel=norm_label) #, yaxis=:log)
    outfile = string(run_name, "_"*file_string*"_norm_vs_t_", spec_string, ".pdf")
    savefig(outfile)

    return pdf_norm
end

function compare_neutral_pdf_symbolic_test(run_name,manufactured_solns_list,spec_string,
    pdf_label,pdf_sym_label,norm_label,file_string)
    fid = open_netcdf_file(run_name,"dfns", printout=false)
    # load block data on iblock=0
    nblocks, iblock = load_block_data(fid, printout=false)
    # load global sizes of grids that are distributed in memory
    nz_global, nr_global = load_global_zr_coordinate_data(fid, printout=false)
    # velocity grid data on iblock=0 (same for all blocks)
    nvz, vz, vz_wgts, nvr, vr, vr_wgts, nvzeta, vzeta, vzeta_wgts = load_neutral_velocity_coordinate_data(fid, printout=false)# load time data (unique to pdf, may differ to moment values depending on user nwrite_dfns value)
    # load time data (unique to pdf, may differ to moment values depending on user nwrite_dfns value)
    ntime, time = load_time_data(fid, printout=false)
    close(fid)
    # get the charged particle pdf
    dfnn_func = manufactured_solns_list.dfnn_func
    is = 1 # only one species supported currently
    
    pdf_norm = zeros(mk_float,ntime)
    for it in 1:ntime
        dummy = 0.0
        dummy_N = 0.0
        for iblock in 0:nblocks-1
            fid_pdfs = open_netcdf_file(run_name,"dfns",iblock=iblock, printout=false)
            z_irank, r_irank = load_rank_data(fid_pdfs,printout=false)
            pdf = load_neutral_pdf_data(fid_pdfs, printout=false)
            # local local grid data
            nz_local, z_local, z_local_wgts, Lz, nr_local, r_local, r_local_wgts, Lr = load_local_zr_coordinate_data(fid_pdfs, printout=false)
            close(fid_pdfs)
            imin_r = min(1,r_irank) + 1
            imin_z = min(1,z_irank) + 1
            for ir in imin_r:nr_local
                for iz in imin_z:nz_local
                    for ivzeta in 1:nvzeta
                        for ivr in 1:nvr
                            for ivz in 1:nvz
                                pdf_sym = dfnn_func(vz[ivz],vr[ivr],vzeta[ivzeta],z_local[iz],r_local[ir],time[it])
                                dummy += (pdf[ivz,ivr,ivzeta,iz,ir,is,it] - pdf_sym)^2
                                dummy_N += (pdf_sym)^2
                            end
                        end
                    end
                end
            end
        end
        #pdf_norm[it] = dummy/dummy_N
        pdf_norm[it] = sqrt(dummy/(nr_global*nz_global*nvz*nvr*nvzeta))
    end
    println("test: ",file_string,": ",spec_string," ",pdf_norm)
    @views plot(time, pdf_norm[:], xlabel=L"t L_z/v_{ti}", ylabel=norm_label) #, yaxis=:log)
    outfile = string(run_name, "_"*file_string*"_norm_vs_t_", spec_string, ".pdf")
    savefig(outfile)

    return pdf_norm
end

function init_postprocessing_options(pp, nvpa, nvperp, nz, nr, nvz, nvr, nvzeta, ntime)
    print("Initializing the post-processing input options...")
    # nwrite_movie is the stride used when making animations
    nwrite_movie = pp.nwrite_movie
    # itime_min is the minimum time index at which to start animations
    if pp.itime_min > 0 && pp.itime_min <= ntime
        itime_min = pp.itime_min
    else
        itime_min = 1
    end
    # itime_max is the final time index at which to end animations
    # if itime_max < 0, the value used will be the total number of time slices
    if pp.itime_max > 0 && pp.itime_max <= ntime
        itime_max = pp.itime_max
    else
        itime_max = ntime
    end
    # ir0 is the ir index used when plotting data at a single r location
    # by default, it will be set to cld(nr,3) unless a non-negative value provided
    if pp.ir0 > 0
        ir0 = pp.ir0
    else
        ir0 = cld(nr,3)
    end
    # iz0 is the iz index used when plotting data at a single z location
    # by default, it will be set to cld(nz,3) unless a non-negative value provided
    if pp.iz0 > 0
        iz0 = pp.iz0
    else
        iz0 = cld(nz,3)
    end
    # ivperp0 is the iz index used when plotting data at a single vperp location
    # by default, it will be set to cld(nvperp,3) unless a non-negative value provided
    if pp.ivperp0 > 0
        ivperp0 = pp.ivperp0
    else
        ivperp0 = cld(nvperp,3)
    end
    # ivpa0 is the iz index used when plotting data at a single vpa location
    # by default, it will be set to cld(nvpa,3) unless a non-negative value provided
    if pp.ivpa0 > 0
        ivpa0 = pp.ivpa0
    else
        ivpa0 = cld(nvpa,3)
    end
    # ivz0 is the ivr index used when plotting data at a single vz location
    # by default, it will be set to cld(nvz,3) unless a non-negative value provided
    if pp.ivz0 > 0
        ivz0 = pp.ivz0
    else
        ivz0 = cld(nvz,3)
    end
    # ivr0 is the ivr index used when plotting data at a single vr location
    # by default, it will be set to cld(nvr,3) unless a non-negative value provided
    if pp.ivr0 > 0
        ivr0 = pp.ivr0
    else
        ivr0 = cld(nvr,3)
    end
    # ivzeta0 is the ivzeta index used when plotting data at a single vzeta location
    # by default, it will be set to cld(nvr,3) unless a non-negative value provided
    if pp.ivzeta0 > 0
        ivzeta0 = pp.ivzeta0
    else
        ivzeta0 = cld(nvzeta,3)
    end
    println("done.")
    return nwrite_movie, itime_min, itime_max, ivpa0, ivperp0, iz0, ir0, ivz0, ivr0, ivzeta0
end

"""
"""
function plot_1D_1V_diagnostics(run_name, fid, nwrite_movie, itime_min, itime_max, ivpa0, iz0, ir0, r,
 phi, density, parallel_flow, parallel_pressure, parallel_heat_flux,
     thermal_speed, ff, n_species, evolve_ppar, nvpa, vpa, vpa_wgts,
                                nz, z, z_wgts, Lz, ntime, time)
    # analyze the fields data
    phi_fldline_avg, delta_phi = analyze_fields_data(phi, ntime, nz, z_wgts, Lz)
    # use a fit to calculate and write to file the damping rate and growth rate of the
    # perturbed electrostatic potential
    frequency, growth_rate, shifted_time, fitted_delta_phi =
        calculate_and_write_frequencies(fid, run_name, ntime, time, z, itime_min,
                                        itime_max, iz0, delta_phi, pp)
    # create the requested plots of the fields
    plot_fields(phi, delta_phi, time, itime_min, itime_max, nwrite_movie,
                z, iz0, run_name, fitted_delta_phi, pp)
    # load velocity moments data
    # analyze the velocity moments data
    density_fldline_avg, upar_fldline_avg, ppar_fldline_avg, qpar_fldline_avg,
        delta_density, delta_upar, delta_ppar, delta_qpar =
        analyze_moments_data(density, parallel_flow, parallel_pressure, parallel_heat_flux,
                             ntime, n_species, nz, z_wgts, Lz)
    # create the requested plots of the moments
    plot_moments(density, delta_density, density_fldline_avg,
        parallel_flow, delta_upar, upar_fldline_avg,
        parallel_pressure, delta_ppar, ppar_fldline_avg,
        parallel_heat_flux, delta_qpar, qpar_fldline_avg,
        pp, run_name, time, itime_min, itime_max,
        nwrite_movie, z, iz0, n_species)
    # load particle distribution function (pdf) data
    # analyze the pdf data
    f_fldline_avg, delta_f, dens_moment, upar_moment, ppar_moment =
        analyze_pdf_data(ff, vpa, nvpa, nz, n_species, ntime, vpa_wgts, z_wgts,
                         Lz, thermal_speed, evolve_ppar)

    println("Plotting distribution function data...")
    cmlog(cmlin::ColorGradient) = RGB[cmlin[x] for x=LinRange(0,1,30)]
    logdeep = cgrad(:deep, scale=:log) |> cmlog
    for is ∈ 1:n_species
        if n_species > 1
            spec_string = string("_spec", string(is))
        else
            spec_string = ""
        end
        # plot difference between evolved density and ∫dvpa f; only possibly different if density removed from
        # normalised distribution function at run-time
        @views plot(time, density[iz0,is,:] .- dens_moment[iz0,is,:])
        outfile = string(run_name, "_intf0_vs_t", spec_string, ".pdf")
        savefig(outfile)
        # if evolve_upar = true, plot ∫dwpa wpa * f, which should equal zero
        # otherwise, this plots ∫dvpa vpa * f, which is dens*upar
        intwf0_max = maximum(abs.(upar_moment[iz0,is,:]))
        if intwf0_max < 1.0e-15
            @views plot(time, upar_moment[iz0,is,:], ylims = (-1.0e-15, 1.0e-15))
        else
            @views plot(time, upar_moment[iz0,is,:])
        end
        outfile = string(run_name, "_intwf0_vs_t", spec_string, ".pdf")
        savefig(outfile)
        # plot difference between evolved parallel pressure and ∫dvpa vpa^2 f;
        # only possibly different if density and thermal speed removed from
        # normalised distribution function at run-time
        @views plot(time, parallel_pressure[iz0,is,:] .- ppar_moment[iz0,is,:])
        outfile = string(run_name, "_intw2f0_vs_t", spec_string, ".pdf")
        savefig(outfile)
        #fmin = minimum(ff[:,:,is,:])
        #fmax = maximum(ff[:,:,is,:])
        if pp.animate_f_vs_vpa_z
            # make a gif animation of ln f(vpa,z,t)
            anim = @animate for i ∈ itime_min:nwrite_movie:itime_max
                #heatmap(z, vpa, log.(abs.(ff[:,:,i])), xlabel="z", ylabel="vpa", clims = (fmin,fmax), c = :deep)
                @views heatmap(z, vpa, log.(abs.(ff[:,:,is,i])), xlabel="z", ylabel="vpa", fillcolor = logdeep)
            end
            outfile = string(run_name, "_logf_vs_vpa_z", spec_string, ".gif")
            gif(anim, outfile, fps=5)
            # make a gif animation of f(vpa,z,t)
            anim = @animate for i ∈ itime_min:nwrite_movie:itime_max
                #heatmap(z, vpa, log.(abs.(ff[:,:,i])), xlabel="z", ylabel="vpa", clims = (fmin,fmax), c = :deep)
                @views heatmap(z, vpa, ff[:,:,is,i], xlabel="z", ylabel="vpa", c = :deep, interpolation = :cubic)
            end
            outfile = string(run_name, "_f_vs_vpa_z", spec_string, ".gif")
            gif(anim, outfile, fps=5)
            # make pdf of f(vpa,z,t_final) for each species
            str = string("spec ", string(is), " pdf")
            @views heatmap(z, vpa, ff[:,:,is,end], xlabel="z", ylabel="vpa", c = :deep, interpolation = :cubic, title=str)
            outfile = string(run_name, "_f_vs_z_vpa_final", spec_string, ".pdf")
            savefig(outfile)
        end
        if pp.animate_deltaf_vs_vpa_z
            # make a gif animation of δf(vpa,z,t)
            anim = @animate for i ∈ itime_min:nwrite_movie:itime_max
                @views heatmap(z, vpa, delta_f[:,:,is,i], xlabel="z", ylabel="vpa", c = :deep, interpolation = :cubic)
            end
            outfile = string(run_name, "_deltaf_vs_vpa_z", spec_string, ".gif")
            gif(anim, outfile, fps=5)
        end
        if pp.animate_f_vs_vpa_z0
            fmin = minimum(ff[ivpa0,:,is,:])
            fmax = maximum(ff[ivpa0,:,is,:])
            # make a gif animation of f(vpa0,z,t)
            anim = @animate for i ∈ itime_min:nwrite_movie:itime_max
                @views plot(z, ff[ivpa0,:,is,i], ylims = (fmin,fmax))
            end
            outfile = string(run_name, "_f_vs_z", spec_string, ".gif")
            gif(anim, outfile, fps=5)
        end
        if pp.animate_deltaf_vs_vpa_z0
            fmin = minimum(delta_f[ivpa0,:,is,:])
            fmax = maximum(delta_f[ivpa0,:,is,:])
            # make a gif animation of f(vpa0,z,t)
            anim = @animate for i ∈ itime_min:nwrite_movie:itime_max
                @views plot(z, delta_f[ivpa0,:,is,i], ylims = (fmin,fmax))
            end
            outfile = string(run_name, "_deltaf_vs_z", spec_string, ".gif")
            gif(anim, outfile, fps=5)
        end
        if pp.animate_f_vs_vpa_z0
            fmin = minimum(ff[:,iz0,is,:])
            fmax = maximum(ff[:,iz0,is,:])

            # if is == 1
            #     tmp = copy(ff)
            #     @. tmp[:,1,1,:] /= vpa^2
            #     bohm_integral = copy(time)
            #     for i ∈ 1:ntime
            #         @views bohm_integral[i] = integrate_over_vspace(tmp[1:cld(nvpa,2)-1,1,1,i],vpa_wgts[1:cld(nvpa,2)-1])/2.0
            #     end
            #     plot(time, bohm_integral, xlabel="time", label="Bohm integral")
            #     plot!(time, density[1,1,:], label="nᵢ(zmin)")
            #     outfile = string(run_name, "_Bohm_criterion.pdf")
            #     savefig(outfile)
            #     println()
            #     if bohm_integral[end] <= density[1,1,end]
            #         println("Bohm criterion: ", bohm_integral[end], " <= ", density[1,1,end], " is satisfied!")
            #     else
            #         println("Bohm criterion: ", bohm_integral[end], " <= ", density[1,1,end], " is not satisfied!")
            #     end
            #     println()
            #     for j ∈ 0:10
            #         println("j: ", j, "  Bohm integral: ", integrate_over_vspace(tmp[1:cld(nvpa,2)-j,1,1,end],vpa_wgts[1:cld(nvpa,2)-j,end])/2.0)
            #     end
            # end
            # make a gif animation of f(vpa,z0,t)
            anim = @animate for i ∈ itime_min:nwrite_movie:itime_max
                #@views plot(vpa, ff[iz0,:,is,i], ylims = (fmin,fmax))
                @views plot(vpa, ff[:,iz0,is,i])
            end
            outfile = string(run_name, "_f_vs_vpa", spec_string, ".gif")
            gif(anim, outfile, fps=5)
        end
        if pp.animate_deltaf_vs_vpa_z0
            fmin = minimum(delta_f[:,iz0,is,:])
            fmax = maximum(delta_f[:,iz0,is,:])
            # make a gif animation of f(vpa,z0,t)
            anim = @animate for i ∈ itime_min:nwrite_movie:itime_max
                @views plot(vpa, delta_f[:,iz0,is,i], ylims = (fmin,fmax))
            end
            outfile = string(run_name, "_deltaf_vs_vpa", spec_string, ".gif")
            gif(anim, outfile, fps=5)
        end
    end
    println("done.")

end

"""
"""
function calculate_and_write_frequencies(fid, run_name, ntime, time, z, itime_min,
                                         itime_max, iz0, delta_phi, pp)
    if pp.calculate_frequencies
        println("Calculating the frequency and damping/growth rate...")
        # shifted_time = t - t0
        shifted_time = allocate_float(ntime)
        @. shifted_time = time - time[itime_min]
        # assume phi(z0,t) = A*exp(growth_rate*t)*cos(ω*t + φ)
        # and fit phi(z0,t)/phi(z0,t0), which eliminates the constant A pre-factor
        @views phi_fit = fit_delta_phi_mode(shifted_time[itime_min:itime_max], z,
                                            delta_phi[:, itime_min:itime_max])
        frequency = phi_fit.frequency
        growth_rate = phi_fit.growth_rate

        # write info related to fit to file
        io = open_ascii_output_file(run_name, "frequency_fit.txt")
        println(io, "#growth_rate: ", phi_fit.growth_rate,
                "  frequency: ", phi_fit.frequency,
                " fit_errors: ", phi_fit.amplitude_fit_error, " ",
                phi_fit.offset_fit_error, " ", phi_fit.cosine_fit_error)
        println(io)

        # Calculate the fitted phi as a function of time at index iz0
        L = z[end] - z[begin]
        fitted_delta_phi =
            @. (phi_fit.amplitude0 * cos(2.0 * π * (z[iz0] + phi_fit.offset0) / L)
                * exp(phi_fit.growth_rate * shifted_time)
                * cos(phi_fit.frequency * shifted_time + phi_fit.phase))
        for i ∈ 1:ntime
            println(io, "time: ", time[i], "  delta_phi: ", delta_phi[iz0,i],
                    "  fitted_delta_phi: ", fitted_delta_phi[i])
        end
        close(io)
        # also save fit to NetCDF file
        function get_or_create(name, description, dims=())
            if name in fid
                return fid[name]
            else
                return defVar(fid, name, mk_float, dims,
                              attrib=Dict("description"=>description))
            end
        end
        var = get_or_create("growth_rate", "mode growth rate from fit")
        var[:] = phi_fit.growth_rate
        var = get_or_create("frequency","mode frequency from fit")
        var[:] = phi_fit.frequency
        var = get_or_create("delta_phi", "delta phi from simulation", ("nz", "ntime"))
        var[:,:] = delta_phi
        var = get_or_create("phi_amplitude", "amplitude of delta phi from fit over z",
                            ("ntime",))
        var[:,:] = phi_fit.amplitude
        var = get_or_create("phi_offset", "offset of delta phi from fit over z",
                            ("ntime",))
        var[:,:] = phi_fit.offset
        var = get_or_create("fitted_delta_phi","fit to delta phi", ("ntime",))
        var[:] = fitted_delta_phi
        var = get_or_create("amplitude_fit_error",
                            "RMS error on the fit of the ln(amplitude) of phi")
        var[:] = phi_fit.amplitude_fit_error
        var = get_or_create("offset_fit_error",
                            "RMS error on the fit of the offset of phi")
        var[:] = phi_fit.offset_fit_error
        var = get_or_create("cosine_fit_error",
                            "Maximum over time of the RMS error on the fit of a cosine "
                            * "to phi.")
        var[:] = phi_fit.cosine_fit_error
        println("done.")
    else
        frequency = 0.0
        growth_rate = 0.0
        phase = 0.0
        shifted_time = allocate_float(ntime)
        @. shifted_time = time - time[itime_min]
        fitted_delta_phi = zeros(ntime)

    end
    return frequency, growth_rate, shifted_time, fitted_delta_phi
end

"""
"""
function plot_fields(phi, delta_phi, time, itime_min, itime_max, nwrite_movie,
    z, iz0, run_name, fitted_delta_phi, pp)

    println("Plotting fields data...")
    phimin = minimum(phi)
    phimax = maximum(phi)
    if pp.plot_phi0_vs_t
        # plot the time trace of phi(z=z0)
        #plot(time, log.(phi[i,:]), yscale = :log10)
        @views plot(time, phi[iz0,:])
        outfile = string(run_name, "_phi0_vs_t.pdf")
        savefig(outfile)
        # plot the time trace of phi(z=z0)-phi_fldline_avg
        @views plot(time, abs.(delta_phi[iz0,:]), xlabel="t*Lz/vti", ylabel="δϕ", yaxis=:log)
        if pp.calculate_frequencies
            plot!(time, abs.(fitted_delta_phi))
        end
        outfile = string(run_name, "_delta_phi0_vs_t.pdf")
        savefig(outfile)
    end
    if pp.plot_phi_vs_z_t
        # make a heatmap plot of ϕ(z,t)
        heatmap(time, z, phi, xlabel="time", ylabel="z", title="ϕ", c = :deep)
        outfile = string(run_name, "_phi_vs_z_t.pdf")
        savefig(outfile)
    end
    if pp.animate_phi_vs_z
        # make a gif animation of ϕ(z) at different times
        anim = @animate for i ∈ itime_min:nwrite_movie:itime_max
            @views plot(z, phi[:,i], xlabel="z", ylabel="ϕ", ylims = (phimin,phimax))
        end
        outfile = string(run_name, "_phi_vs_z.gif")
        gif(anim, outfile, fps=5)
    end
    # nz = length(z)
    # izmid = cld(nz,2)
    # plot(z[izmid:end], phi[izmid:end,end] .- phi[izmid,end], xlabel="z/Lz - 1/2", ylabel="eϕ/Te", label = "data", linewidth=2)
    # plot!(exp.(-(phi[cld(nz,2),end] .- phi[izmid:end,end])) .* erfi.(sqrt.(abs.(phi[cld(nz,2),end] .- phi[izmid:end,end])))/sqrt(pi)/0.688, phi[izmid:end,end] .- phi[izmid,end], label = "analytical", linewidth=2)
    # outfile = string(run_name, "_harrison_comparison.pdf")
    # savefig(outfile)
    plot(z, phi[:,end], xlabel="z/Lz", ylabel="eϕ/Te", label="", linewidth=2)
    outfile = string(run_name, "_phi_final.pdf")
    savefig(outfile)

    println("done.")
end

"""
"""
function plot_moments(density, delta_density, density_fldline_avg,
    parallel_flow, delta_upar, upar_fldline_avg,
    parallel_pressure, delta_ppar, ppar_fldline_avg,
    parallel_heat_flux, delta_qpar, qpar_fldline_avg,
    pp, run_name, time, itime_min, itime_max, nwrite_movie,
    z, iz0, n_species)
    println("Plotting velocity moments data...")
    # plot the species-summed, field-line averaged vs time
    denstot = copy(density_fldline_avg)
    denstot .= sum(density_fldline_avg,dims=1)
    @. denstot /= denstot[1,1]
    denstot_min = minimum(denstot[1,:]) - 0.1
    denstot_max = maximum(denstot[1,:]) + 0.1
    @views plot(time, denstot[1,:], ylims=(denstot_min,denstot_max), xlabel="time", ylabel="∑ⱼn̅ⱼ(t)/∑ⱼn̅ⱼ(0)", label="", linewidth=2)
    outfile = string(run_name, "_denstot_vs_t.pdf")
    savefig(outfile)
    for is ∈ 1:n_species
        spec_string = string(is)
        dens_min = minimum(density[:,is,:])
        dens_max = maximum(density[:,is,:])
        if pp.plot_dens0_vs_t
            # plot the time trace of n_s(z=z0)
            @views plot(time, density[iz0,is,:])
            outfile = string(run_name, "_dens0_vs_t_spec", spec_string, ".pdf")
            savefig(outfile)
            # plot the time trace of n_s(z=z0)-density_fldline_avg
            @views plot(time, abs.(delta_density[iz0,is,:]), yaxis=:log)
            outfile = string(run_name, "_delta_dens0_vs_t_spec", spec_string, ".pdf")
            savefig(outfile)
            # plot the time trace of density_fldline_avg
            @views plot(time, density_fldline_avg[is,:], xlabel="time", ylabel="<ns/Nₑ>", ylims=(dens_min,dens_max))
            outfile = string(run_name, "_fldline_avg_dens_vs_t_spec", spec_string, ".pdf")
            savefig(outfile)
            # plot the deviation from conservation of density_fldline_avg
            @views plot(time, density_fldline_avg[is,:] .- density_fldline_avg[is,1], xlabel="time", ylabel="<(ns-ns(0))/Nₑ>")
            outfile = string(run_name, "_conservation_dens_spec", spec_string, ".pdf")
            savefig(outfile)
        end
        upar_min = minimum(parallel_flow[:,is,:])
        upar_max = maximum(parallel_flow[:,is,:])
        if pp.plot_upar0_vs_t
            # plot the time trace of n_s(z=z0)
            @views plot(time, parallel_flow[iz0,is,:])
            outfile = string(run_name, "_upar0_vs_t_spec", spec_string, ".pdf")
            savefig(outfile)
            # plot the time trace of n_s(z=z0)-density_fldline_avg
            @views plot(time, abs.(delta_upar[iz0,is,:]), yaxis=:log)
            outfile = string(run_name, "_delta_upar0_vs_t_spec", spec_string, ".pdf")
            savefig(outfile)
            # plot the time trace of ppar_fldline_avg
            @views plot(time, upar_fldline_avg[is,:], xlabel="time", ylabel="<upars/sqrt(2Te/ms)>", ylims=(upar_min,upar_max))
            outfile = string(run_name, "_fldline_avg_upar_vs_t_spec", spec_string, ".pdf")
            savefig(outfile)
        end
        ppar_min = minimum(parallel_pressure[:,is,:])
        ppar_max = maximum(parallel_pressure[:,is,:])
        if pp.plot_ppar0_vs_t
            # plot the time trace of n_s(z=z0)
            @views plot(time, parallel_pressure[iz0,is,:])
            outfile = string(run_name, "_ppar0_vs_t_spec", spec_string, ".pdf")
            savefig(outfile)
            # plot the time trace of n_s(z=z0)-density_fldline_avg
            @views plot(time, abs.(delta_ppar[iz0,is,:]), yaxis=:log)
            outfile = string(run_name, "_delta_ppar0_vs_t_spec", spec_string, ".pdf")
            savefig(outfile)
            # plot the time trace of ppar_fldline_avg
            @views plot(time, ppar_fldline_avg[is,:], xlabel="time", ylabel="<ppars/NₑTₑ>", ylims=(ppar_min,ppar_max))
            outfile = string(run_name, "_fldline_avg_ppar_vs_t_spec", spec_string, ".pdf")
            savefig(outfile)
        end
        qpar_min = minimum(parallel_heat_flux[:,is,:])
        qpar_max = maximum(parallel_heat_flux[:,is,:])
        if pp.plot_qpar0_vs_t
            # plot the time trace of n_s(z=z0)
            @views plot(time, parallel_heat_flux[iz0,is,:])
            outfile = string(run_name, "_qpar0_vs_t_spec", spec_string, ".pdf")
            savefig(outfile)
            # plot the time trace of n_s(z=z0)-density_fldline_avg
            @views plot(time, abs.(delta_qpar[iz0,is,:]), yaxis=:log)
            outfile = string(run_name, "_delta_qpar0_vs_t_spec", spec_string, ".pdf")
            savefig(outfile)
            # plot the time trace of ppar_fldline_avg
            @views plot(time, qpar_fldline_avg[is,:], xlabel="time", ylabel="<qpars/NₑTₑvth>", ylims=(qpar_min,qpar_max))
            outfile = string(run_name, "_fldline_avg_qpar_vs_t_spec", spec_string, ".pdf")
            savefig(outfile)
        end
        if pp.plot_dens_vs_z_t
            # make a heatmap plot of n_s(z,t)
            heatmap(time, z, density[:,is,:], xlabel="time", ylabel="z", title="ns/Nₑ", c = :deep)
            outfile = string(run_name, "_dens_vs_z_t_spec", spec_string, ".pdf")
            savefig(outfile)
        end
        if pp.plot_upar_vs_z_t
            # make a heatmap plot of upar_s(z,t)
            heatmap(time, z, parallel_flow[:,is,:], xlabel="time", ylabel="z", title="upars/vt", c = :deep)
            outfile = string(run_name, "_upar_vs_z_t_spec", spec_string, ".pdf")
            savefig(outfile)
        end
        if pp.plot_ppar_vs_z_t
            # make a heatmap plot of upar_s(z,t)
            heatmap(time, z, parallel_pressure[:,is,:], xlabel="time", ylabel="z", title="ppars/NₑTₑ", c = :deep)
            outfile = string(run_name, "_ppar_vs_z_t_spec", spec_string, ".pdf")
            savefig(outfile)
        end
        if pp.plot_qpar_vs_z_t
            # make a heatmap plot of upar_s(z,t)
            heatmap(time, z, parallel_heat_flux[:,is,:], xlabel="time", ylabel="z", title="qpars/NₑTₑvt", c = :deep)
            outfile = string(run_name, "_qpar_vs_z_t_spec", spec_string, ".pdf")
            savefig(outfile)
        end
        if pp.animate_dens_vs_z
            # make a gif animation of ϕ(z) at different times
            anim = @animate for i ∈ itime_min:nwrite_movie:itime_max
                @views plot(z, density[:,is,i], xlabel="z", ylabel="nᵢ/Nₑ", ylims = (dens_min,dens_max))
            end
            outfile = string(run_name, "_dens_vs_z_spec", spec_string, ".gif")
            gif(anim, outfile, fps=5)
        end
        if pp.animate_upar_vs_z
            # make a gif animation of ϕ(z) at different times
            anim = @animate for i ∈ itime_min:nwrite_movie:itime_max
                @views plot(z, parallel_flow[:,is,i], xlabel="z", ylabel="upars/vt", ylims = (upar_min,upar_max))
            end
            outfile = string(run_name, "_upar_vs_z_spec", spec_string, ".gif")
            gif(anim, outfile, fps=5)
        end
    end
    println("done.")
end

"""
Fit delta_phi to get the frequency and growth rate.

Note, expect the input to be a standing wave (as simulations are initialised with just a
density perturbation), so need to extract both frequency and growth rate from the
time-variation of the amplitude.

The function assumes that if the amplitude does not cross zero, then the mode is
non-oscillatory and so fits just an exponential, not exp*cos. The simulation used as
input should be long enough to contain at least ~1 period of oscillation if the mode is
oscillatory or the fit will not work.

Arguments
---------
z : Array{mk_float, 1}
    1d array of the grid point positions
t : Array{mk_float, 1}
    1d array of the time points
delta_phi : Array{mk_float, 2}
    2d array of the values of delta_phi(z, t)

Returns
-------
phi_fit_result struct whose fields are:
    growth_rate : mk_float
        Fitted growth rate of the mode
    amplitude0 : mk_float
        Fitted amplitude at t=0
    frequency : mk_float
        Fitted frequency of the mode
    offset0 : mk_float
        Fitted offset at t=0
    amplitude_fit_error : mk_float
        RMS error in fit to ln(amplitude) - i.e. ln(A)
    offset_fit_error : mk_float
        RMS error in fit to offset - i.e. δ
    cosine_fit_error : mk_float
        Maximum of the RMS errors of the cosine fits at each time point
    amplitude : Array{mk_float, 1}
        Values of amplitude from which growth_rate fit was calculated
    offset : Array{mk_float, 1}
        Values of offset from which frequency fit was calculated
"""
function fit_delta_phi_mode(t, z, delta_phi)
    # First fit a cosine to each time slice
    results = allocate_float(3, size(delta_phi)[2])
    amplitude_guess = 1.0
    offset_guess = 0.0
    for (i, phi_z) in enumerate(eachcol(delta_phi))
        results[:, i] .= fit_cosine(z, phi_z, amplitude_guess, offset_guess)
        (amplitude_guess, offset_guess) = results[1:2, i]
    end

    amplitude = results[1, :]
    offset = results[2, :]
    cosine_fit_error = results[3, :]

    L = z[end] - z[begin]

    # Choose initial amplitude to be positive, for convenience.
    if amplitude[1] < 0
        # 'Wrong sign' of amplitude is equivalent to a phase shift by π
        amplitude .*= -1.0
        offset .+= L / 2.0
    end

    # model for linear fits
    @. model(t, p) = p[1] * t + p[2]

    # Fit offset vs. time
    # Would give phase velocity for a travelling wave, but we expect either a standing
    # wave or a zero-frequency decaying mode, so expect the time variation of the offset
    # to be ≈0
    offset_fit = curve_fit(model, t, offset, [1.0, 0.0])
    doffsetdt = offset_fit.param[1]
    offset0 = offset_fit.param[2]
    offset_error = sqrt(mean(offset_fit.resid .^ 2))
    offset_tol = 2.e-5
    if abs(doffsetdt) > offset_tol
        println("WARNING: d(offset)/dt=", doffsetdt, " is non-negligible (>", offset_tol,
              ") but fit_delta_phi_mode expected either a standing wave or a ",
              "zero-frequency decaying mode.")
    end

    growth_rate = 0.0
    amplitude0 = 0.0
    frequency = 0.0
    phase = 0.0
    fit_error = 0.0
    if all(amplitude .> 0.0)
        # No zero crossing, so assume the mode is non-oscillatory (i.e. purely
        # growing/decaying).

        # Fit ln(amplitude) vs. time so we don't give extra weight to early time points
        amplitude_fit = curve_fit(model, t, log.(amplitude), [-1.0, 1.0])
        growth_rate = amplitude_fit.param[1]
        amplitude0 = exp(amplitude_fit.param[2])
        fit_error = sqrt(mean(amplitude_fit.resid .^ 2))
        frequency = 0.0
        phase = 0.0
    else
        converged = false
        maxiter = 100
        for iter ∈ 1:maxiter
            @views growth_rate_change, frequency, phase, fit_error =
                fit_phi0_vs_time(exp.(-growth_rate*t) .* amplitude, t)
            growth_rate += growth_rate_change
            println("growth_rate: ", growth_rate, "  growth_rate_change/growth_rate: ", growth_rate_change/growth_rate, "  fit_error: ", fit_error)
            if abs(growth_rate_change/growth_rate) < 1.0e-12 || fit_error < 1.0e-11
                converged = true
                break
            end
        end
        if !converged
            println("WARNING: Iteration to find growth rate failed to converge in ", maxiter, " iterations")
        end
        amplitude0 = amplitude[1] / cos(phase)
    end

    return (growth_rate=growth_rate, frequency=frequency, phase=phase,
            amplitude0=amplitude0, offset0=offset0, amplitude_fit_error=fit_error,
            offset_fit_error=offset_error, cosine_fit_error=maximum(cosine_fit_error),
            amplitude=amplitude, offset=offset)
end

function fit_phi0_vs_time(phi0, tmod)
    # the model we are fitting to the data is given by the function 'model':
    # assume phi(z0,t) = exp(γt)cos(ωt+φ) so that
    # phi(z0,t)/phi(z0,t0) = exp((t-t₀)γ)*cos((t-t₀)*ω + phase)/cos(phase),
    # where tmod = t-t0 and phase = ωt₀-φ
    @. model(t, p) = exp(p[1]*t) * cos(p[2]*t + p[3]) / cos(p[3])
    model_params = allocate_float(3)
    model_params[1] = -0.1
    model_params[2] = 8.6
    model_params[3] = 0.0
    @views fit = curve_fit(model, tmod, phi0/phi0[1], model_params)
    # get the confidence interval at 10% level for each fit parameter
    #se = standard_error(fit)
    #standard_deviation = Array{Float64,1}
    #@. standard_deviation = se * sqrt(size(tmod))

    fitted_function = model(tmod, fit.param)
    norm = moving_average(@.((abs(phi0/phi0[1]) + abs(fitted_function))^2), 1)
    fit_error = sqrt(mean(@.((phi0/phi0[1] - fitted_function)^2 / norm)))

    return fit.param[1], fit.param[2], fit.param[3], fit_error
end

"""
Fit a cosine to a 1d array

Fit function is A*cos(2*π*n*(z + δ)/L)

The domain z is taken to be periodic, with the first and last points identified, so
L=z[end]-z[begin]

Arguments
---------
z : Array
    1d array with positions of the grid points - should have the same length as data
data : Array
    1d array of the data to be fit
amplitude_guess : Float
    Initial guess for the amplitude (the value from the previous time point might be a
    good choice)
offset_guess : Float
    Initial guess for the offset (the value from the previous time point might be a good
    choice)
n : Int, default 1
    The periodicity used for the fit

Returns
-------
amplitude : Float
    The amplitude A of the cosine fit
offset : Float
    The offset δ of the cosine fit
error : Float
    The RMS of the difference between data and the fit
"""
function fit_cosine(z, data, amplitude_guess, offset_guess, n=1)
    # Length of domain
    L = z[end] - z[begin]

    @. model(z, p) = p[1] * cos(2*π*n*(z + p[2])/L)
    fit = curve_fit(model, z, data, [amplitude_guess, offset_guess])

    # calculate error
    error = sqrt(mean(fit.resid .^ 2))

    return fit.param[1], fit.param[2], error
end

#function advection_test_1d(fstart, fend)
#    rmserr = sqrt(sum((fend .- fstart).^2))/(size(fend,1)*size(fend,2)*size(fend,3))
#    println("advection_test_1d rms error: ", rmserr)
#end

function plot_fields_rt(phi, delta_phi, time, itime_min, itime_max, nwrite_movie,
    r, ir0, run_name, fitted_delta_phi, pp)

    println("Plotting fields data...")
    phimin = minimum(phi)
    phimax = maximum(phi)
    if pp.plot_phi0_vs_t
        # plot the time trace of phi(r=r0)
        #plot(time, log.(phi[i,:]), yscale = :log10)
        @views plot(time, phi[ir0,:])
        outfile = string(run_name, "_phi(r0,z0)_vs_t.pdf")
        savefig(outfile)
        # plot the time trace of phi(r=r0)-phi_fldline_avg
        @views plot(time, abs.(delta_phi[ir0,:]), xlabel="t*Lz/vti", ylabel="δϕ", yaxis=:log)
        if pp.calculate_frequencies
            plot!(time, abs.(fitted_delta_phi))
        end
        outfile = string(run_name, "_delta_phi(r0,z0)_vs_t.pdf")
        savefig(outfile)
    end
    if pp.plot_phi_vs_z_t
        # make a heatmap plot of ϕ(r,t)
        heatmap(time, r, phi, xlabel="time", ylabel="r", title="ϕ", c = :deep)
        outfile = string(run_name, "_phi_vs_r_t.pdf")
        savefig(outfile)
    end
    if pp.animate_phi_vs_z
        # make a gif animation of ϕ(r) at different times
        anim = @animate for i ∈ itime_min:nwrite_movie:itime_max
            @views plot(r, phi[:,i], xlabel="r", ylabel="ϕ", ylims = (phimin,phimax))
        end
        outfile = string(run_name, "_phi_vs_r.gif")
        gif(anim, outfile, fps=5)
    end
    # nz = length(z)
    # izmid = cld(nz,2)
    # plot(z[izmid:end], phi[izmid:end,end] .- phi[izmid,end], xlabel="z/Lz - 1/2", ylabel="eϕ/Te", label = "data", linewidth=2)
    # plot!(exp.(-(phi[cld(nz,2),end] .- phi[izmid:end,end])) .* erfi.(sqrt.(abs.(phi[cld(nz,2),end] .- phi[izmid:end,end])))/sqrt(pi)/0.688, phi[izmid:end,end] .- phi[izmid,end], label = "analytical", linewidth=2)
    # outfile = string(run_name, "_harrison_comparison.pdf")
    # savefig(outfile)
    plot(r, phi[:,end], xlabel="r/Lr", ylabel="eϕ/Te", label="", linewidth=2)
    outfile = string(run_name, "_phi(r)_final.pdf")
    savefig(outfile)

    println("done.")
end

"""
plots various slices of the ion pdf (1d and 2d, stills and animations)
"""
function plot_charged_pdf(pdf, vpa, vperp, z, r,
    ivpa0, ivperp0, iz0, ir0,
    spec_type, n_species,
    itime_min, itime_max, nwrite_movie, run_name, pp)

    print("Plotting ion distribution function data...")

    # set up a color scheme for heat maps
    cmlog(cmlin::ColorGradient) = RGB[cmlin[x] for x=LinRange(0,1,30)]
    logdeep = cgrad(:deep, scale=:log) |> cmlog
    # create strings to help identify phase space location and species
    # in file names
    ivpa0_string = string("_ivpa0", string(ivpa0))
    ivperp0_string = string("_ivperp0", string(ivperp0))
    iz0_string = string("_iz0", string(iz0))
    ir0_string = string("_ir0", string(ir0))
    # create animations of the ion pdf
    for is ∈ 1:n_species
        if n_species > 1
            spec_string = string("_", spec_type, "_spec", string(is))
        else
            spec_string = string("_", spec_type)
        end
        # make a gif animation of f(vpa,z,t) at a given (vperp,r) location
        if pp.animate_f_vs_vpa_z
            anim = @animate for i ∈ itime_min:nwrite_movie:itime_max
                @views heatmap(z, vpa, pdf[:,ivperp0,:,ir0,is,i], xlabel="z", ylabel="vpa", c = :deep, interpolation = :cubic)
            end
            outfile = string(run_name, "_pdf_vs_vpa_z", ivperp0_string, ir0_string, spec_string, ".gif")
            gif(anim, outfile, fps=5)
        end
        # make a gif animation of f(vpa,r,t) at a given (vperp,z) location
        if pp.animate_f_vs_vpa_r
            anim = @animate for i ∈ itime_min:nwrite_movie:itime_max
                @views heatmap(r, vpa, pdf[:,ivperp0,iz0,:,is,i], xlabel="r", ylabel="vpa", c = :deep, interpolation = :cubic)
            end
            outfile = string(run_name, "_pdf_vs_vpa_r", ivperp0_string, iz0_string, spec_string, ".gif")
            gif(anim, outfile, fps=5)
        end
        # make a gif animation of f(vperp,z,t) at a given (vpa,r) location
        if pp.animate_f_vs_vperp_z
            anim = @animate for i ∈ itime_min:nwrite_movie:itime_max
                @views heatmap(z, vperp, pdf[ivpa0,:,:,ir0,is,i], xlabel="z", ylabel="vperp", c = :deep, interpolation = :cubic)
            end
            outfile = string(run_name, "_pdf_vs_vperp_z", ivpa0_string, ir0_string, spec_string, ".gif")
            gif(anim, outfile, fps=5)
        end
        # make a gif animation of f(vperp,r,t) at a given (vpa,z) location
        if pp.animate_f_vs_vperp_r
            anim = @animate for i ∈ itime_min:nwrite_movie:itime_max
                @views heatmap(r, vperp, pdf[ivpa0,:,iz0,:,is,i], xlabel="r", ylabel="vperp", c = :deep, interpolation = :cubic)
            end
            outfile = string(run_name, "_pdf_vs_vperp_r", ivperp0_string, iz0_string, spec_string, ".gif")
            gif(anim, outfile, fps=5)
        end
        # make a gif animation of f(vpa,vperp,t) at a given (z,r) location
        if pp.animate_f_vs_vperp_vpa
            anim = @animate for i ∈ itime_min:nwrite_movie:itime_max
                @views heatmap(vperp, vpa, pdf[:,:,iz0,ir0,is,i], xlabel="vperp", ylabel="vpa", c = :deep, interpolation = :cubic)
            end
            outfile = string(run_name, "_pdf_vs_vperp_vpa", iz0_string, ir0_string, spec_string, ".gif")
            gif(anim, outfile, fps=5)
        end
        # make a gif animation of f(z,r,t) at a given (vpa,vperp) location
        if pp.animate_f_vs_r_z
            anim = @animate for i ∈ itime_min:nwrite_movie:itime_max
                @views heatmap(r, z, pdf[ivpa0,ivperp0,:,:,is,i], xlabel="r", ylabel="z", c = :deep, interpolation = :cubic)
            end
            outfile = string(run_name, "_pdf_vs_r_z", ivpa0_string, ivperp0_string, spec_string, ".gif")
            gif(anim, outfile, fps=5)
        end
    end
    println("done.")
end

"""
plots various slices of the neutral pdf (1d and 2d, stills and animations)
"""
function plot_neutral_pdf(pdf, vz, vr, vzeta, z, r,
    ivz0, ivr0, ivzeta0, iz0, ir0,
    spec_type, n_species,
    itime_min, itime_max, nwrite_movie, run_name, pp)

    print("Plotting neutral distribution function data...")

    # set up a color scheme for heat maps
    cmlog(cmlin::ColorGradient) = RGB[cmlin[x] for x=LinRange(0,1,30)]
    logdeep = cgrad(:deep, scale=:log) |> cmlog
    # create strings to help identify phase space location and species
    # in file names
    ivz0_string = string("_ivz0", string(ivz0))
    ivr0_string = string("_ivr0", string(ivr0))
    ivzeta0_string = string("_ivzeta0", string(ivzeta0))
    iz0_string = string("_iz0", string(iz0))
    ir0_string = string("_ir0", string(ir0))
    # create animations of the neutral pdf
    for is ∈ 1:n_species
        if n_species > 1
            spec_string = string("_", spec_type, "_spec", string(is))
        else
            spec_string = string("_", spec_type)
        end
        # make a gif animation of f(vz,z,t) at a given (vr,vzeta,r) location
        if pp.animate_f_vs_vz_z
            anim = @animate for i ∈ itime_min:nwrite_movie:itime_max
                @views heatmap(z, vz, pdf[:,ivr0,ivzeta0,:,ir0,is,i], xlabel="z", ylabel="vz", c = :deep, interpolation = :cubic)
            end
            outfile = string(run_name, "_pdf_vs_vz_z", ivr0_string, ivzeta0_string, ir0_string, spec_string, ".gif")
            gif(anim, outfile, fps=5)
        end
        # make a gif animation of f(vr,r,t) at a given (vz,vzeta,z) location
        if pp.animate_f_vs_vr_r
            anim = @animate for i ∈ itime_min:nwrite_movie:itime_max
                @views heatmap(r, vr, pdf[ivz0,:,ivzeta0,iz0,:,is,i], xlabel="r", ylabel="vr", c = :deep, interpolation = :cubic)
            end
            outfile = string(run_name, "_pdf_vs_vr_r", ivz0_string, ivzeta0_string, iz0_string, spec_string, ".gif")
            gif(anim, outfile, fps=5)
        end
        # make a gif animation of f(z,r,t) at a given (vz,vr,vzeta) location
        if pp.animate_f_vs_r_z
            anim = @animate for i ∈ itime_min:nwrite_movie:itime_max
                @views heatmap(r, z, pdf[ivz0,ivr0,ivzeta0,:,:,is,i], xlabel="r", ylabel="z", c = :deep, interpolation = :cubic)
            end
            outfile = string(run_name, "_pdf_vs_z_r", ivz0_string, ivr0_string, ivzeta0_string, spec_string, ".gif")
            gif(anim, outfile, fps=5)
        end
    end
    println("done.")
end

function plot_fields_2D(phi, Ez, Er, time, z, r, iz0, ir0,
    itime_min, itime_max, nwrite_movie, run_name, pp, description)
    nr = size(r,1)
    print("Plotting fields data...")
    phimin = minimum(phi)
    phimax = maximum(phi)
    if pp.plot_phi_vs_r0_z # plot last timestep phi[z,ir0]
        @views plot(z, phi[:,ir0,end], xlabel=L"z/L_z", ylabel=L"\phi")
        outfile = string(run_name, "_phi"*description*"(r0,z)_vs_z.pdf")
        savefig(outfile)    
    end
    if pp.animate_phi_vs_r_z && nr > 1
        # make a gif animation of ϕ(z) at different times
        anim = @animate for i ∈ itime_min:nwrite_movie:itime_max
            @views heatmap(r, z, phi[:,:,i], xlabel="r", ylabel="z", c = :deep, interpolation = :cubic)
        end
        outfile = string(run_name, "_phi"*description*"_vs_r_z.gif")
        gif(anim, outfile, fps=5)
    end
    Ezmin = minimum(Ez)
    Ezmax = maximum(Ez)
    if pp.plot_Ez_vs_r0_z # plot last timestep Ez[z,ir0]
        @views plot(z, Ez[:,ir0,end], xlabel=L"z/L_z", ylabel=L"E_z")
        outfile = string(run_name, "_Ez"*description*"(r0,z)_vs_z.pdf")
        savefig(outfile)    
    end
    if pp.plot_wall_Ez_vs_r && nr > 1 # plot last timestep Ez[z_wall,r]
        @views plot(r, Ez[end,:,end], xlabel=L"r/L_r", ylabel=L"E_z")
        outfile = string(run_name, "_Ez"*description*"(r,z_wall)_vs_r.pdf")
        savefig(outfile)
    end
    if pp.animate_Ez_vs_r_z && nr > 1
        # make a gif animation of ϕ(z) at different times
        anim = @animate for i ∈ itime_min:nwrite_movie:itime_max
            @views heatmap(r, z, Ez[:,:,i], xlabel="r", ylabel="z", c = :deep, interpolation = :cubic)
        end
        outfile = string(run_name, "_Ez"*description*"_vs_r_z.gif")
        gif(anim, outfile, fps=5)
    end
    Ermin = minimum(Er)
    Ermax = maximum(Er)
    if pp.plot_Er_vs_r0_z # plot last timestep Er[z,ir0]
        @views plot(z, Er[:,ir0,end], xlabel=L"z/L_z", ylabel=L"E_r")
        outfile = string(run_name, "_Er"*description*"(r0,z)_vs_z.pdf")
        savefig(outfile)    
    end
    if pp.plot_wall_Er_vs_r && nr > 1 # plot last timestep Er[z_wall,r]
        @views plot(r, Er[end,:,end], xlabel=L"r/L_r", ylabel=L"E_r")
        outfile = string(run_name, "_Er"*description*"(r,z_wall)_vs_r.pdf")
        savefig(outfile)
    end
    if pp.animate_Er_vs_r_z && nr > 1
        # make a gif animation of ϕ(z) at different times
        anim = @animate for i ∈ itime_min:nwrite_movie:itime_max
            @views heatmap(r, z, Er[:,:,i], xlabel="r", ylabel="z", c = :deep, interpolation = :cubic)
        end
        outfile = string(run_name, "_Er"*description*"_vs_r_z.gif")
        gif(anim, outfile, fps=5)
    end
    println("done.")
end

function plot_charged_moments_2D(density, parallel_flow, parallel_pressure, time, z, r, iz0, ir0, n_ion_species,
    itime_min, itime_max, nwrite_movie, run_name, pp)
    nr = size(r,1)
    print("Plotting charged moments data...")
    for is in 1:n_ion_species
		description = "_ion_spec"*string(is)*"_"
		# the density
		densitymin = minimum(density[:,:,is,:])
		densitymax = maximum(density)
		if pp.plot_density_vs_r0_z # plot last timestep density[z,ir0]
			@views plot(z, density[:,ir0,is,end], xlabel=L"z/L_z", ylabel=L"n_i")
			outfile = string(run_name, "_density"*description*"(r0,z)_vs_z.pdf")
			savefig(outfile)    
		end
		if pp.plot_wall_density_vs_r && nr > 1 # plot last timestep density[z_wall,r]
			@views plot(r, density[end,:,is,end], xlabel=L"r/L_r", ylabel=L"n_i")
			outfile = string(run_name, "_density"*description*"(r,z_wall)_vs_r.pdf")
			savefig(outfile)
		end
		if pp.animate_density_vs_r_z && nr > 1
			# make a gif animation of ϕ(z) at different times
			anim = @animate for i ∈ itime_min:nwrite_movie:itime_max
				@views heatmap(r, z, density[:,:,is,i], xlabel="r", ylabel="z", c = :deep, interpolation = :cubic)
			end
			outfile = string(run_name, "_density"*description*"_vs_r_z.gif")
			gif(anim, outfile, fps=5)
		end
		if pp.plot_density_vs_r_z && nr > 1
			@views heatmap(r, z, density[:,:,is,end], xlabel=L"r", ylabel=L"z", c = :deep, interpolation = :cubic,
			windowsize = (360,240), margin = 15pt)
			outfile = string(run_name, "_density"*description*"_vs_r_z.pdf")
			savefig(outfile)
		end
		
		# the parallel flow
		parallel_flowmin = minimum(parallel_flow[:,:,is,:])
		parallel_flowmax = maximum(parallel_flow)
		if pp.plot_parallel_flow_vs_r0_z # plot last timestep parallel_flow[z,ir0]
			@views plot(z, parallel_flow[:,ir0,is,end], xlabel=L"z/L_z", ylabel=L"n_i")
			outfile = string(run_name, "_parallel_flow"*description*"(r0,z)_vs_z.pdf")
			savefig(outfile)    
		end
		if pp.plot_wall_parallel_flow_vs_r && nr > 1 # plot last timestep parallel_flow[z_wall,r]
			@views plot(r, parallel_flow[end,:,is,end], xlabel=L"r/L_r", ylabel=L"n_i")
			outfile = string(run_name, "_parallel_flow"*description*"(r,z_wall)_vs_r.pdf")
			savefig(outfile)
		end
		if pp.animate_parallel_flow_vs_r_z && nr > 1
			# make a gif animation of ϕ(z) at different times
			anim = @animate for i ∈ itime_min:nwrite_movie:itime_max
				@views heatmap(r, z, parallel_flow[:,:,is,i], xlabel="r", ylabel="z", c = :deep, interpolation = :cubic)
			end
			outfile = string(run_name, "_parallel_flow"*description*"_vs_r_z.gif")
			gif(anim, outfile, fps=5)
		end
		if pp.plot_parallel_flow_vs_r_z && nr > 1
			@views heatmap(r, z, parallel_flow[:,:,is,end], xlabel=L"r", ylabel=L"z", c = :deep, interpolation = :cubic,
			windowsize = (360,240), margin = 15pt)
			outfile = string(run_name, "_parallel_flow"*description*"_vs_r_z.pdf")
			savefig(outfile)
		end
		
		# the parallel pressure
		parallel_pressuremin = minimum(parallel_pressure[:,:,is,:])
		parallel_pressuremax = maximum(parallel_pressure)
		if pp.plot_parallel_pressure_vs_r0_z # plot last timestep parallel_pressure[z,ir0]
			@views plot(z, parallel_pressure[:,ir0,is,end], xlabel=L"z/L_z", ylabel=L"n_i")
			outfile = string(run_name, "_parallel_pressure"*description*"(r0,z)_vs_z.pdf")
			savefig(outfile)    
		end
		if pp.plot_wall_parallel_pressure_vs_r && nr > 1 # plot last timestep parallel_pressure[z_wall,r]
			@views plot(r, parallel_pressure[end,:,is,end], xlabel=L"r/L_r", ylabel=L"n_i")
			outfile = string(run_name, "_parallel_pressure"*description*"(r,z_wall)_vs_r.pdf")
			savefig(outfile)
		end
		if pp.animate_parallel_pressure_vs_r_z && nr > 1
			# make a gif animation of ϕ(z) at different times
			anim = @animate for i ∈ itime_min:nwrite_movie:itime_max
				@views heatmap(r, z, parallel_pressure[:,:,is,i], xlabel="r", ylabel="z", c = :deep, interpolation = :cubic)
			end
			outfile = string(run_name, "_parallel_pressure"*description*"_vs_r_z.gif")
			gif(anim, outfile, fps=5)
		end
		if pp.plot_parallel_pressure_vs_r_z && nr > 1
			@views heatmap(r, z, parallel_pressure[:,:,is,end], xlabel=L"r", ylabel=L"z", c = :deep, interpolation = :cubic,
			windowsize = (360,240), margin = 15pt)
			outfile = string(run_name, "_parallel_pressure"*description*"_vs_r_z.pdf")
			savefig(outfile)
		end
	end
    println("done.")
end


end<|MERGE_RESOLUTION|>--- conflicted
+++ resolved
@@ -270,12 +270,8 @@
     # load global and local sizes of grids stored on each output file 
     # z z_wgts r r_wgts may take different values on different blocks
     # we need to construct the global grid below
-<<<<<<< HEAD
-    nz, nz_global, z_local, z_local_wgts, Lz = load_coordinate_data(fid, "z")
-    nr, nr_global, r_local, r_local_wgts, Lr = load_coordinate_data(fid, "r")
-=======
-    nz_local, z_local, z_local_wgts, Lz, nr_local, r_local, r_local_wgts, Lr = load_local_zr_coordinate_data(fid)
->>>>>>> f828c96e
+    nz_local, nz_global, z_local, z_local_wgts, Lz = load_coordinate_data(fid, "z")
+    nr_local, nr_global, r_local, r_local_wgts, Lr = load_coordinate_data(fid, "r")
     # load time data 
     ntime, time = load_time_data(fid)
     # load species data 
@@ -607,13 +603,15 @@
 
 function compare_charged_pdf_symbolic_test(run_name,manufactured_solns_list,spec_string,
     pdf_label,pdf_sym_label,norm_label,file_string)
-    fid = open_netcdf_file(run_name,"dfns", printout=false)
+    fid = open_readonly_output_file(run_name,"dfns", printout=false)
     # load block data on iblock=0
     nblocks, iblock = load_block_data(fid, printout=false)
     # load global sizes of grids that are distributed in memory
-    nz_global, nr_global = load_global_zr_coordinate_data(fid, printout=false)
+    nz_local, nz_global, z_local, z_wgts_local, Lz = load_coordinate_data(fid, "z", printout=false)
+    nr_local, nr_global, r_local, r_wgts_local, Lr = load_coordinate_data(fid, "r", printout=false)
     # velocity grid data on iblock=0 (same for all blocks)
-    nvpa, vpa, vpa_wgts, nvperp, vperp, vperp_wgts = load_charged_velocity_coordinate_data(fid, printout=false)
+    nvpa, _, vpa, vpa_wgts, Lvpa = load_coordinate_data(fid, "vpa", printout=false)
+    nvperp, _, vperp, vperp_wgts, Lvperp = load_coordinate_data(fid, "vperp", printout=false)
     # load time data (unique to pdf, may differ to moment values depending on user nwrite_dfns value)
     ntime, time = load_time_data(fid, printout=false)
     close(fid)
@@ -626,11 +624,12 @@
         dummy = 0.0
         dummy_N = 0.0
         for iblock in 0:nblocks-1
-            fid_pdfs = open_netcdf_file(run_name,"dfns",iblock=iblock, printout=false)
+            fid_pdfs = open_readonly_output_file(run_name,"dfns",iblock=iblock, printout=false)
             z_irank, r_irank = load_rank_data(fid_pdfs,printout=false)
             pdf = load_pdf_data(fid_pdfs, printout=false)
             # local local grid data on iblock=0
-            nz_local, z_local, z_local_wgts, Lz, nr_local, r_local, r_local_wgts, Lr = load_local_zr_coordinate_data(fid_pdfs, printout=false)
+            nz_local, _, z_local, z_wgts_local, Lz = load_coordinate_data(fid_pdfs, "z")
+            nr_local, _, r_local, r_wgts_local, Lr = load_coordinate_data(fid_pdfs, "r")
             close(fid_pdfs)
             imin_r = min(1,r_irank) + 1
             imin_z = min(1,z_irank) + 1
@@ -659,13 +658,16 @@
 
 function compare_neutral_pdf_symbolic_test(run_name,manufactured_solns_list,spec_string,
     pdf_label,pdf_sym_label,norm_label,file_string)
-    fid = open_netcdf_file(run_name,"dfns", printout=false)
+    fid = open_readonly_output_file(run_name,"dfns", printout=false)
     # load block data on iblock=0
     nblocks, iblock = load_block_data(fid, printout=false)
     # load global sizes of grids that are distributed in memory
-    nz_global, nr_global = load_global_zr_coordinate_data(fid, printout=false)
+    nz_local, nz_global, z_local, z_wgts_local, Lz = load_coordinate_data(fid, "z", printout=false)
+    nr_local, nr_global, r_local, r_wgts_local, Lr = load_coordinate_data(fid, "r", printout=false)
     # velocity grid data on iblock=0 (same for all blocks)
-    nvz, vz, vz_wgts, nvr, vr, vr_wgts, nvzeta, vzeta, vzeta_wgts = load_neutral_velocity_coordinate_data(fid, printout=false)# load time data (unique to pdf, may differ to moment values depending on user nwrite_dfns value)
+    nvz, _, vz, vz_wgts, Lvz = load_coordinate_data(fid, "vz", printout=false)
+    nvr, _, vr, vr_wgts, Lvr = load_coordinate_data(fid, "vr", printout=false)
+    nvzeta, _, vzeta, vzeta_wgts, Lvzeta = load_coordinate_data(fid, "vzeta", printout=false)
     # load time data (unique to pdf, may differ to moment values depending on user nwrite_dfns value)
     ntime, time = load_time_data(fid, printout=false)
     close(fid)
@@ -678,11 +680,12 @@
         dummy = 0.0
         dummy_N = 0.0
         for iblock in 0:nblocks-1
-            fid_pdfs = open_netcdf_file(run_name,"dfns",iblock=iblock, printout=false)
+            fid_pdfs = open_readonly_output_file(run_name,"dfns",iblock=iblock, printout=false)
             z_irank, r_irank = load_rank_data(fid_pdfs,printout=false)
             pdf = load_neutral_pdf_data(fid_pdfs, printout=false)
             # local local grid data
-            nz_local, z_local, z_local_wgts, Lz, nr_local, r_local, r_local_wgts, Lr = load_local_zr_coordinate_data(fid_pdfs, printout=false)
+            nz_local, _, z_local, z_wgts_local, Lz = load_coordinate_data(fid_pdfs, "z", printout=false)
+            nr_local, _, r_local, r_wgts_local, Lr = load_coordinate_data(fid_pdfs, "r", printout=false)
             close(fid_pdfs)
             imin_r = min(1,r_irank) + 1
             imin_z = min(1,z_irank) + 1
