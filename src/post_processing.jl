--- conflicted
+++ resolved
@@ -298,14 +298,10 @@
     perpendicular_pressure = allocate_float(nz_global,nr_global,n_ion_species,ntime)
     parallel_heat_flux = allocate_float(nz_global,nr_global,n_ion_species,ntime)
     thermal_speed = allocate_float(nz_global,nr_global,n_ion_species,ntime)
-<<<<<<< HEAD
     entropy_production = allocate_float(nz_global,nr_global,n_ion_species,ntime)
-    return density, parallel_flow, parallel_pressure, perpendicular_pressure, parallel_heat_flux, thermal_speed, entropy_production
-=======
     chodura_integral_lower = allocate_float(nr_global,n_ion_species,ntime)
     chodura_integral_upper = allocate_float(nr_global,n_ion_species,ntime)
-    return density, parallel_flow, parallel_pressure, perpendicular_pressure, parallel_heat_flux, thermal_speed, chodura_integral_lower, chodura_integral_upper
->>>>>>> 8d29d1ef
+    return density, parallel_flow, parallel_pressure, perpendicular_pressure, parallel_heat_flux, thermal_speed, entropy_production, chodura_integral_lower, chodura_integral_upper
 end
 
 function allocate_global_zr_charged_dfns(nvpa_global, nvperp_global, nz_global, nr_global,
@@ -580,11 +576,7 @@
                                              Tuple(this_z.n_global for this_z ∈ z),
                                              Tuple(this_r.n_global for this_r ∈ r),
                                              ntime)
-<<<<<<< HEAD
-    density, parallel_flow, parallel_pressure, perpendicular_pressure, parallel_heat_flux, thermal_speed, entropy_production =
-=======
-    density, parallel_flow, parallel_pressure, perpendicular_pressure, parallel_heat_flux, thermal_speed, chodura_integral_lower, chodura_integral_upper =
->>>>>>> 8d29d1ef
+    density, parallel_flow, parallel_pressure, perpendicular_pressure, parallel_heat_flux, thermal_speed, entropy_production, chodura_integral_lower, chodura_integral_upper =
         get_tuple_of_return_values(allocate_global_zr_charged_moments,
                                    Tuple(this_z.n_global for this_z ∈ z),
                                    Tuple(this_r.n_global for this_r ∈ r),
@@ -639,19 +631,16 @@
                                run_names, "moments", nblocks,
                                Tuple(this_z.n for this_z ∈ z),
                                Tuple(this_r.n for this_r ∈ r), iskip)
-<<<<<<< HEAD
     get_tuple_of_return_values(read_distributed_zr_data!, entropy_production, "entropy_production",
                                run_names, "moments", nblocks,
                                Tuple(this_z.n for this_z ∈ z),
                                Tuple(this_r.n for this_r ∈ r), iskip)
-=======
     get_tuple_of_return_values(read_distributed_zwallr_data!, chodura_integral_lower, "chodura_integral_lower",
                                run_names, "moments", nblocks,
                                Tuple(this_r.n for this_r ∈ r), iskip, "lower")
     get_tuple_of_return_values(read_distributed_zwallr_data!, chodura_integral_upper, "chodura_integral_upper",
                                run_names, "moments", nblocks,
                                Tuple(this_r.n for this_r ∈ r), iskip, "upper")
->>>>>>> 8d29d1ef
     # neutral particle moments
     if has_neutrals
         get_tuple_of_return_values(read_distributed_zr_data!, neutral_density,
@@ -1142,12 +1131,9 @@
     perpendicular_pressure = perpendicular_pressure[1]
     parallel_heat_flux = parallel_heat_flux[1]
     thermal_speed = thermal_speed[1]
-<<<<<<< HEAD
     entropy_production = entropy_production[1]
-=======
     chodura_integral_lower = chodura_integral_lower[1]
     chodura_integral_upper = chodura_integral_upper[1]
->>>>>>> 8d29d1ef
     time = time[1]
     ntime = ntime[1]
     time_pdfs = time_pdfs[1]
@@ -1187,11 +1173,8 @@
     if !is_1D1V
         # make plots and animations of the phi, Ez and Er
         plot_charged_moments_2D(density, parallel_flow, parallel_pressure, 
-<<<<<<< HEAD
-                                perpendicular_pressure, thermal_speed, entropy_production, time,
-=======
+                                perpendicular_pressure, thermal_speed, entropy_production,
                                 chodura_integral_lower, chodura_integral_upper, time,
->>>>>>> 8d29d1ef
                                 z_global.grid, r_global.grid, iz0, ir0, n_ion_species,
                                 itime_min, itime_max, nwrite_movie, run_name_label, pp)
         # make plots and animations of the phi, Ez and Er
@@ -3532,14 +3515,10 @@
     println("done.")
 end
 
-<<<<<<< HEAD
 function plot_charged_moments_2D(density, parallel_flow, parallel_pressure,
     perpendicular_pressure, thermal_speed, 
-    entropy_production, time, z, r, iz0, ir0, n_ion_species,
-=======
-function plot_charged_moments_2D(density, parallel_flow, parallel_pressure, 
-    chodura_integral_lower, chodura_integral_upper, time, z, r, iz0, ir0, n_ion_species,
->>>>>>> 8d29d1ef
+    entropy_production,chodura_integral_lower, chodura_integral_upper,
+    time, z, r, iz0, ir0, n_ion_species,
     itime_min, itime_max, nwrite_movie, run_name, pp)
     nr = size(r,1)
     ntime = size(time,1)
@@ -3671,23 +3650,22 @@
                     outfile = string(run_name, "_temperature"*description*"_vs_r_z.pdf")
                     trysavefig(outfile)
                 end
-<<<<<<< HEAD
         if pp.plot_ppar0_vs_t
             @views plot(time, parallel_pressure[iz0,ir0,is,:], xlabel=L"t/ (L_{ref}/c_{ref})", ylabel=L"p_{i\|\|}(t)", label = "")
 			outfile = string(run_name, "_parallel_pressure"*description*"(iz0,ir0)_vs_t.pdf")
-			savefig(outfile)
+			trysavefig(outfile)
             @views plot(time, parallel_pressure[iz0,ir0,is,:] .- parallel_pressure[iz0,ir0,is,1], xlabel=L"t/ (L_{ref}/c_{ref})", ylabel=L"p_{i\|\|}(t) - p_{i\|\|}(0)", label = "")
 			outfile = string(run_name, "_delta_parallel_pressure"*description*"(iz0,ir0)_vs_t.pdf")
-			savefig(outfile)
+			trysavefig(outfile)
         end
         # the perpendicular pressure
         if pp.plot_pperp0_vs_t
             @views plot(time, perpendicular_pressure[iz0,ir0,is,:], xlabel=L"t/ (L_{ref}/c_{ref})", ylabel=L"p_{i\perp}(t)", label = "")
 			outfile = string(run_name, "_perpendicular_pressure"*description*"(iz0,ir0)_vs_t.pdf")
-			savefig(outfile)
+			trysavefig(outfile)
             @views plot(time, perpendicular_pressure[iz0,ir0,is,:] .- perpendicular_pressure[iz0,ir0,is,1], xlabel=L"t/ (L_{ref}/c_{ref})", ylabel=L"p_{i\perp}(t) - p_{i\perp}(0)", label = "")
 			outfile = string(run_name, "_delta_perpendicular_pressure"*description*"(iz0,ir0)_vs_t.pdf")
-			savefig(outfile)
+			trysavefig(outfile)
         end
         # the total pressure
         if pp.plot_ppar0_vs_t && pp.plot_pperp0_vs_t
@@ -3696,25 +3674,25 @@
             (2.0/3.0).*perpendicular_pressure[iz0,ir0,is,:] .+ (1.0/3.0).*parallel_pressure[iz0,ir0,is,:]],
             xlabel=L"t/ (L_{ref}/c_{ref})", ylabel="", label = [L"p_{i\|\|}(t)" L"p_{i\perp}(t)" L"p_{i}(t)"])
 			outfile = string(run_name, "_pressures"*description*"(iz0,ir0)_vs_t.pdf")
-			savefig(outfile)
+			trysavefig(outfile)
             @views plot([time, time, time] , 
             [parallel_pressure[iz0,ir0,is,:] .- parallel_pressure[iz0,ir0,is,1], perpendicular_pressure[iz0,ir0,is,:] .- perpendicular_pressure[iz0,ir0,is,1], 
             (2.0/3.0).*(perpendicular_pressure[iz0,ir0,is,:] .- perpendicular_pressure[iz0,ir0,is,1]).+
             (1.0/3.0).*(parallel_pressure[iz0,ir0,is,:] .- parallel_pressure[iz0,ir0,is,1])],
             xlabel=L"t/ (L_{ref}/c_{ref})", ylabel="", label = [L"p_{i\|\|}(t) - p_{i\|\|}(0)" L"p_{i\perp}(t) - p_{i\perp}(0)" L"p_{i}(t) - p_{i}(0)"])
 			outfile = string(run_name, "_delta_pressures"*description*"(iz0,ir0)_vs_t.pdf")
-			savefig(outfile)
+			trysavefig(outfile)
             @views plot([time] , 
             [(2.0/3.0).*perpendicular_pressure[iz0,ir0,is,:] .+ (1.0/3.0).*parallel_pressure[iz0,ir0,is,:]],
             xlabel=L"t/ (L_{ref}/c_{ref})", ylabel=L"p_{i}(t)", label = "")
 			outfile = string(run_name, "_pressure"*description*"(iz0,ir0)_vs_t.pdf")
-			savefig(outfile)
+			trysavefig(outfile)
             @views plot([time] , 
             [(2.0/3.0).*(perpendicular_pressure[iz0,ir0,is,:] .- perpendicular_pressure[iz0,ir0,is,1]).+
             (1.0/3.0).*(parallel_pressure[iz0,ir0,is,:] .- parallel_pressure[iz0,ir0,is,1])],
             xlabel=L"t/ (L_{ref}/c_{ref})", ylabel=L"p_{i}(t) - p_{i}(0)", label = "")
 			outfile = string(run_name, "_delta_pressure"*description*"(iz0,ir0)_vs_t.pdf")
-			savefig(outfile)
+			trysavefig(outfile)
         end
         # the thermal speed
         if pp.plot_vth0_vs_t
@@ -3723,14 +3701,14 @@
 			savefig(outfile)
             @views plot(time, thermal_speed[iz0,ir0,is,:] .- thermal_speed[iz0,ir0,is,1], xlabel=L"t/ (L_{ref}/c_{ref})", ylabel=L"v_{i,th}(t) - v_{i,th}(0)", label = "")
 			outfile = string(run_name, "_delta_thermal_speed"*description*"(iz0,ir0)_vs_t.pdf")
-			savefig(outfile)
+			trysavefig(outfile)
         end
         # the entropy production
         if pp.plot_dSdt0_vs_t
             @views plot(time[2:ntime], entropy_production[iz0,ir0,is,2:ntime], xlabel=L"t/(L_{ref}/c_{ref})", ylabel=L"\dot{S}(t)", label = "")
 			outfile = string(run_name, "_entropy production"*description*"(iz0,ir0)_vs_t.pdf")
-			savefig(outfile)
-=======
+			trysavefig(outfile)
+        end
         if pp.plot_chodura_integral
             # plot the Chodura condition integrals calculated at run time 
             @views plot(r, chodura_integral_lower[:,is,end], xlabel=L"r/L_r", ylabel="", label = "Chodura lower")
@@ -3747,9 +3725,8 @@
                               windowsize = (360,240), margin = 15pt)
             outfile = string(run_name, "_chodura_integral_upper"*description*"_vs_r_t.pdf")
             trysavefig(outfile)
->>>>>>> 8d29d1ef
-        end
-	end
+        end
+    end
     println("done.")
 end
 
