"""
"""
module post_processing_input

export load_post_processing_options
export pp

using ..type_definitions: mk_int
using ..input_structs: pp_input

# if calculate_frequencies = true, calculate and print the frequency and growth/decay
# rate of phi, using values at iz = iz0
const calculate_frequencies = false
# if plot_phi0_vs_t = true, create plot of phi(z0) vs time
const plot_phi0_vs_t = true
# if plot_phi_vs_z_t = true, create heatmap of phi vs z and time
const plot_phi_vs_z_t = true
# if animate_phi_vs_z = true, create animation of phi(z) at different time slices
const animate_phi_vs_z = true
# if plot_dens0_vs_t = true, create plots of species density(z0,r0) vs time
const plot_dens0_vs_t = true
<<<<<<< HEAD
# if plot_upar0_vs_t = true, create plots of species upar(z0) vs time
const plot_upar0_vs_t = false
# if plot_ppar0_vs_t = true, create plots of species ppar(z0) vs time
const plot_ppar0_vs_t = false
# if plot_vth0_vs_t = true, create plots of species vth(z0) vs time
const plot_vth0_vs_t = false
=======
# if plot_upar0_vs_t = true, create plots of species upar(z0,r0) vs time
const plot_upar0_vs_t = true
# if plot_ppar0_vs_t = true, create plots of species ppar(z0,r0) vs time
const plot_ppar0_vs_t = true
# if plot_pperp0_vs_t = true, create plots of species pperp(z0,r0) vs time
const plot_pperp0_vs_t = true
# if plot_vth0_vs_t = true, create plots of species vth(z0,r0) vs time
const plot_vth0_vs_t = true
# if plot_dSdt0_vs_t = true, create plots of species dSdt(z0,r0) vs time
const plot_dSdt0_vs_t = true
>>>>>>> 4c77b372
# if plot_qpar0_vs_t = true, create plots of species qpar(z0) vs time
const plot_qpar0_vs_t = false
# if plot_dens_vs_z_t = true, create heatmap of species density vs z and time
const plot_dens_vs_z_t = true
# if plot_upar_vs_z_t = true, create heatmap of species parallel flow vs z and time
const plot_upar_vs_z_t = false
# if plot_ppar_vs_z_t = true, create heatmap of species parallel pressure vs z and time
const plot_ppar_vs_z_t = false
# if plot_Tpar_vs_z_t = true, create heatmap of species parallel pressure vs z and time
const plot_Tpar_vs_z_t = false
# if plot_qpar_vs_z_t = true, create heatmap of species parallel heat flux vs z and time
const plot_qpar_vs_z_t = false
# if animate_dens_vs_z = true, create animation of species density(z) at different time slices
const animate_dens_vs_z =  false #ttrue
# if animate_upar_vs_z = true, create animation of species parallel flow(z) at different time slices
const animate_upar_vs_z = false
# if animate_ppar_vs_z = true, create animation of species parallel pressure(z) at different time slices
const animate_ppar_vs_z = false
# if animate_Tpar_vs_z = true, create animation of species parallel pressure(z) at different time slices
const animate_Tpar_vs_z = false
# if animate_vth_vs_z = true, create animation of species thermal_velocity(z) at different time slices
const animate_vth_vs_z = false
# if animate_qpar_vs_z = true, create animation of species parallel heat flux(z) at different time slices
const animate_qpar_vs_z = false
# if plot_f_unnormalized_vs_vpa_z = true, create heatmap of f_unnorm(v_parallel_unnorm,z) at
# it=itime_max
const plot_f_unnormalized_vs_vpa_z = false
# if animate_f_vs_vpa_z = true, create animation of f(vpa,z) at different time slices
const animate_f_vs_vpa_z =  true
# if animate_f_unnormalized = true, create animation of f_unnorm(v_parallel_unnorm,z) at
# different time slices
const animate_f_unnormalized = false
# if animate_deltaf_vs_vpa_z = true, create animation of δf(vpa,z) at different time slices
const animate_deltaf_vs_vpa_z = false
# if animate_f_vs_vpa_z0 = true, create animation of f(vpa0,z) at different time slices
const animate_f_vs_vpa_z0 = false
# if animate_deltaf_vs_vpa_z0 = true, create animation of δf(vpa0,z) at different time slices
const animate_deltaf_vs_vpa_z0 = false
# if animate_f_vs_z0_vpa = true, create animation of f(vpa,z0) at different time slices
const animate_f_vs_vpa0_z =  false #true
# if animate_deltaf_vs_z0_vpa = true, create animation of δf(vpa,z0) at different time slices
const animate_deltaf_vs_vpa0_z = false
# if animate_f_vs_vpa_r = true, create animation of f(vpa,r) at different time slices
const animate_f_vs_vpa_r =  true
# if animate_f_vs_vperp_z = true, create animation of f(vperp,z) at different time slices
const animate_f_vs_vperp_z =  true
# if animate_f_vs_vperp_r = true, create animation of f(vperp,r) at different time slices
const animate_f_vs_vperp_r = false
# if animate_f_vs_vperp_vpa = true, create animation of f(vperp,vpa) at different time slices
const animate_f_vs_vperp_vpa = true
# if animate_f_vs_r_z = true, create animation of f(r,z) at different time slices
const animate_f_vs_r_z = true
# if animate_f_vs_vz_z = true, create animation of f(vz,z) at different time slices
const animate_f_vs_vz_z = false
# if animate_f_vs_vr_r = true, create animation of f(vr,r) at different time slices
const animate_f_vs_vr_r = false
# animations will use one in every nwrite_movie data slices
const animate_Er_vs_r_z =  true
# if animate_Er_vs_r_z = true, create animation of Er(r,z) at different time slices
const animate_Ez_vs_r_z = true
# if animate_Ez_vs_r_z = true, create animation of Ez(r,z) at different time slices
const animate_phi_vs_r_z = true
# if animate_phi_vs_r_z = true, create animation of phi(r,z) at different time slices
const plot_phi_vs_r0_z  = true # plot last timestep phi[z,ir0]
const plot_Ez_vs_r0_z = true # plot last timestep Ez[z,ir0]
const plot_wall_Ez_vs_r = true # plot last timestep Ez[z_wall,r]
const plot_Er_vs_r0_z  = true # plot last timestep Er[z,ir0]
const plot_wall_Er_vs_r = true # plot last timestep Er[z_wall,r]
const plot_density_vs_r0_z = true # plot last timestep density[z,ir0]
const plot_wall_density_vs_r = true # plot last timestep density[z_wall,r]
const plot_density_vs_r_z = true
const animate_density_vs_r_z = true
const plot_parallel_flow_vs_r0_z = true # plot last timestep parallel_flow[z,ir0]
const plot_wall_parallel_flow_vs_r = true # plot last timestep parallel_flow[z_wall,r]
const plot_parallel_flow_vs_r_z = true
const animate_parallel_flow_vs_r_z = true
const plot_parallel_pressure_vs_r0_z = true # plot last timestep parallel_pressure[z,ir0]
const plot_wall_parallel_pressure_vs_r = true # plot last timestep parallel_pressure[z_wall,r]
const plot_parallel_pressure_vs_r_z = true
const animate_parallel_pressure_vs_r_z = true
const plot_parallel_temperature_vs_r0_z = true # plot last timestep parallel_temperature[z,ir0]
const plot_wall_parallel_temperature_vs_r = true # plot last timestep parallel_temperature[z_wall,r]
const plot_parallel_temperature_vs_r_z = true
const animate_parallel_temperature_vs_r_z = true
const plot_wall_pdf = true # plot last time step ion distribution function at the wall and in the element nearest the wall 
const instability2D = false # run analysis for a 2D (in R-Z) linear mode
const nwrite_movie = 1
# itime_min is the minimum time index at which to start animations of the moments
const itime_min = -1
# itime_max is the final time index at which to end animations of the moments
# if itime_max < 0, the value used will be the total number of time slices
const itime_max = -1
# Only load every itime_skip'th time-point when loading data, to save memory
const itime_skip = 1
const nwrite_movie_pdfs = 1
# itime_min_pdfs is the minimum time index at which to start animations of the pdfs
const itime_min_pdfs = -1
# itime_max_pdfs is the final time index at which to end animations of the pdfs
# if itime_max < 0, the value used will be the total number of time slices
const itime_max_pdfs = -1
# Only load every itime_skip_pdfs'th time-point when loading pdf data, to save memory
const itime_skip_pdfs = 1
# ivpa0 is the ivpa index used when plotting data at a single vpa location
# by default, it will be set to cld(nvpa,3) unless a non-negative value provided here
const ivpa0 = -1
# ivperp0 is the ivperp index used when plotting data at a single vperp location
# by default, it will be set to cld(nvperp,3) unless a non-negative value provided here
const ivperp0 = -1
# iz0 is the iz index used when plotting data at a single z location
# by default, it will be set to cld(nz,3) unless a non-negative value provided here
const iz0 = 0
# ir0 is the ir index used when plotting data at a single r location
# by default, it will be set to cld(nr,3) unless a non-negative value provided here
const ir0 = -1
# ivz0 is the ivz index used when plotting data at a single vz location
# by default, it will be set to cld(nvz,3) unless a non-negative value provided here
const ivz0 = -1
# ivr0 is the ivr index used when plotting data at a single vr location
# by default, it will be set to cld(nvr,3) unless a non-negative value provided here
const ivr0 = -1
# ivzeta0 is the ivzeta index used when plotting data at a single vzeta location
# by default, it will be set to cld(nvzeta,3) unless a non-negative value provided here
const ivzeta0 = -1
# Calculate and plot the 'Chodura criterion' at the wall boundaries vs t at fixed r
const diagnostics_chodura_t = false
# Calculate and plot the 'Chodura criterion' at the wall boundaries vs r at fixed t
const diagnostics_chodura_r = false

<<<<<<< HEAD
pp = pp_input(calculate_frequencies, plot_phi0_vs_t, plot_phi_vs_z_t, animate_phi_vs_z,
    plot_dens0_vs_t, plot_upar0_vs_t, plot_ppar0_vs_t, plot_vth0_vs_t, plot_qpar0_vs_t,
    plot_dens_vs_z_t, plot_upar_vs_z_t, plot_ppar_vs_z_t, plot_Tpar_vs_z_t,
    plot_qpar_vs_z_t, animate_dens_vs_z, animate_upar_vs_z, animate_ppar_vs_z,
    animate_Tpar_vs_z, animate_vth_vs_z, animate_qpar_vs_z, plot_f_unnormalized_vs_vpa_z,
    animate_f_vs_vpa_z, animate_f_unnormalized, animate_f_vs_vpa0_z, animate_f_vs_vpa_z0,
    animate_deltaf_vs_vpa_z, animate_deltaf_vs_vpa0_z, animate_deltaf_vs_vpa_z0,
=======
pp = pp_input(calculate_frequencies, plot_phi0_vs_t, plot_phi_vs_z_t,
    animate_phi_vs_z, plot_dens0_vs_t, plot_upar0_vs_t, plot_ppar0_vs_t, plot_pperp0_vs_t, plot_vth0_vs_t, plot_dSdt0_vs_t, plot_qpar0_vs_t,
    plot_dens_vs_z_t, plot_upar_vs_z_t, plot_ppar_vs_z_t, plot_qpar_vs_z_t,
    animate_dens_vs_z, animate_upar_vs_z,
    animate_f_vs_vpa_z, animate_f_vs_vpa_z0, animate_f_vs_z0_vpa,
    animate_deltaf_vs_vpa_z, animate_deltaf_vs_vpa_z0, animate_deltaf_vs_vpa_z0,
>>>>>>> 4c77b372
    animate_f_vs_vpa_r, animate_f_vs_vperp_z, animate_f_vs_vperp_r,
    animate_f_vs_vperp_vpa, animate_f_vs_r_z, animate_f_vs_vz_z, animate_f_vs_vr_r,
    animate_Er_vs_r_z, animate_Ez_vs_r_z, animate_phi_vs_r_z, plot_phi_vs_r0_z,
    plot_Ez_vs_r0_z, plot_wall_Ez_vs_r, plot_Er_vs_r0_z, plot_wall_Er_vs_r,
    plot_density_vs_r0_z, plot_wall_density_vs_r, plot_density_vs_r_z,
    animate_density_vs_r_z, plot_parallel_flow_vs_r0_z, plot_wall_parallel_flow_vs_r,
    plot_parallel_flow_vs_r_z, animate_parallel_flow_vs_r_z,
    plot_parallel_pressure_vs_r0_z, plot_wall_parallel_pressure_vs_r,
    plot_parallel_pressure_vs_r_z, animate_parallel_pressure_vs_r_z,
    plot_parallel_temperature_vs_r0_z, plot_wall_parallel_temperature_vs_r,
    plot_parallel_temperature_vs_r_z, animate_parallel_temperature_vs_r_z, plot_wall_pdf,
    instability2D, nwrite_movie, itime_min, itime_max, itime_skip, nwrite_movie_pdfs,
    itime_min_pdfs, itime_max_pdfs, itime_skip_pdfs, ivpa0, ivperp0, iz0, ir0, ivz0, ivr0,
    ivzeta0, diagnostics_chodura_t, diagnostics_chodura_r)

end<|MERGE_RESOLUTION|>--- conflicted
+++ resolved
@@ -19,14 +19,6 @@
 const animate_phi_vs_z = true
 # if plot_dens0_vs_t = true, create plots of species density(z0,r0) vs time
 const plot_dens0_vs_t = true
-<<<<<<< HEAD
-# if plot_upar0_vs_t = true, create plots of species upar(z0) vs time
-const plot_upar0_vs_t = false
-# if plot_ppar0_vs_t = true, create plots of species ppar(z0) vs time
-const plot_ppar0_vs_t = false
-# if plot_vth0_vs_t = true, create plots of species vth(z0) vs time
-const plot_vth0_vs_t = false
-=======
 # if plot_upar0_vs_t = true, create plots of species upar(z0,r0) vs time
 const plot_upar0_vs_t = true
 # if plot_ppar0_vs_t = true, create plots of species ppar(z0,r0) vs time
@@ -37,7 +29,6 @@
 const plot_vth0_vs_t = true
 # if plot_dSdt0_vs_t = true, create plots of species dSdt(z0,r0) vs time
 const plot_dSdt0_vs_t = true
->>>>>>> 4c77b372
 # if plot_qpar0_vs_t = true, create plots of species qpar(z0) vs time
 const plot_qpar0_vs_t = false
 # if plot_dens_vs_z_t = true, create heatmap of species density vs z and time
@@ -166,22 +157,14 @@
 # Calculate and plot the 'Chodura criterion' at the wall boundaries vs r at fixed t
 const diagnostics_chodura_r = false
 
-<<<<<<< HEAD
 pp = pp_input(calculate_frequencies, plot_phi0_vs_t, plot_phi_vs_z_t, animate_phi_vs_z,
-    plot_dens0_vs_t, plot_upar0_vs_t, plot_ppar0_vs_t, plot_vth0_vs_t, plot_qpar0_vs_t,
+    plot_dens0_vs_t, plot_upar0_vs_t, plot_ppar0_vs_t, plot_pperp0_vs_t,
+    plot_vth0_vs_t, plot_dSdt0_vs_t, plot_qpar0_vs_t,
     plot_dens_vs_z_t, plot_upar_vs_z_t, plot_ppar_vs_z_t, plot_Tpar_vs_z_t,
     plot_qpar_vs_z_t, animate_dens_vs_z, animate_upar_vs_z, animate_ppar_vs_z,
     animate_Tpar_vs_z, animate_vth_vs_z, animate_qpar_vs_z, plot_f_unnormalized_vs_vpa_z,
     animate_f_vs_vpa_z, animate_f_unnormalized, animate_f_vs_vpa0_z, animate_f_vs_vpa_z0,
     animate_deltaf_vs_vpa_z, animate_deltaf_vs_vpa0_z, animate_deltaf_vs_vpa_z0,
-=======
-pp = pp_input(calculate_frequencies, plot_phi0_vs_t, plot_phi_vs_z_t,
-    animate_phi_vs_z, plot_dens0_vs_t, plot_upar0_vs_t, plot_ppar0_vs_t, plot_pperp0_vs_t, plot_vth0_vs_t, plot_dSdt0_vs_t, plot_qpar0_vs_t,
-    plot_dens_vs_z_t, plot_upar_vs_z_t, plot_ppar_vs_z_t, plot_qpar_vs_z_t,
-    animate_dens_vs_z, animate_upar_vs_z,
-    animate_f_vs_vpa_z, animate_f_vs_vpa_z0, animate_f_vs_z0_vpa,
-    animate_deltaf_vs_vpa_z, animate_deltaf_vs_vpa_z0, animate_deltaf_vs_vpa_z0,
->>>>>>> 4c77b372
     animate_f_vs_vpa_r, animate_f_vs_vperp_z, animate_f_vs_vperp_r,
     animate_f_vs_vperp_vpa, animate_f_vs_r_z, animate_f_vs_vz_z, animate_f_vs_vr_r,
     animate_Er_vs_r_z, animate_Ez_vs_r_z, animate_phi_vs_r_z, plot_phi_vs_r0_z,
