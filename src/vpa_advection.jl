"""
"""
module vpa_advection

export vpa_advection!
export update_speed_vpa!

using ..semi_lagrange: find_approximate_characteristic!
using ..advection: update_boundary_indices!
using ..advection: advance_f_local!
using ..communication
using ..calculus: derivative!
using ..initial_conditions: enforce_vpa_boundary_condition!
using ..looping

"""
"""
function vpa_advection!(f_out, fvec_in, ff, fields, moments, SL, advect,
        vpa, vperp, z, r, use_semi_lagrange, dt, t,
        vpa_spectral, z_spectral, composition, CX_frequency, istage)

    # only have a parallel acceleration term for neutrals if using the peculiar velocity
    # wpar = vpar - upar as a variable; i.e., d(wpar)/dt /=0 for neutrals even though d(vpar)/dt = 0.

    # calculate the advection speed corresponding to current f
    update_speed_vpa!(advect, fields, fvec_in, moments, vpa, vperp,
    z, r, composition, CX_frequency, t, z_spectral)
    @loop_s is begin
        if !moments.evolve_upar && is in composition.neutral_species_range
            # No acceleration for neutrals when not evolving upar
            continue
        end
        # update the upwind/downwind boundary indices and upwind_increment
        # NB: not sure if this will work properly with SL method at the moment
        # NB: if the speed is actually time-dependent
        update_boundary_indices!(advect[is], loop_ranges[].vperp, loop_ranges[].z, loop_ranges[].r)
        # if using interpolation-free Semi-Lagrange,
        # follow characteristics backwards in time from level m+1 to level m
        # to get departure points.  then find index of grid point nearest
        # the departure point at time level m and use this to define
        # an approximate characteristic
        if use_semi_lagrange
            # NOT SUPPORTED in semi_lagrange module
            @loop_r_z_vperp ir iz ivperp begin
                find_approximate_characteristic!(SL, advect[is], ivperp, iz, ir, vpa, dt)
            end
        end
        @loop_r_z_vperp ir iz ivperp begin
            @views advance_f_local!(f_out[:,ivperp,iz,ir,is], fvec_in.pdf[:,ivperp,iz,ir,is],
                                    ff[:,ivperp,iz,ir,is],
                                    SL, advect[is], ivperp, iz, ir, vpa, dt, istage,
                                    vpa_spectral, use_semi_lagrange)
        end
        #@views enforce_vpa_boundary_condition!(f_out[:,:,is], vpa.bc, advect[is])
    end
end
<<<<<<< HEAD
# calculate the advection speed in the z-direction at each grid point
function update_speed_vpa!(advect, fields, fvec, moments, vpa, vperp, z, r, composition, CX_frequency, t, z_spectral)
    @boundscheck r.n == size(advect[1].speed,4) || throw(BoundsError(advect))
    @boundscheck z.n == size(advect[1].speed,3) || throw(BoundsError(advect))
    @boundscheck vperp.n == size(advect[1].speed,2) || throw(BoundsError(advect))
=======

"""
calculate the advection speed in the vpa-direction at each grid point
"""
function update_speed_vpa!(advect, fields, fvec, moments, vpa, z, r, composition, CX_frequency, t, z_spectral)
    @boundscheck z.n == size(advect[1].speed,2) || throw(BoundsError(advect))
>>>>>>> 31e95a65
    #@boundscheck composition.n_ion_species == size(advect,2) || throw(BoundsError(advect))
    @boundscheck composition.n_species == size(advect,1) || throw(BoundsError(advect))
    @boundscheck vpa.n == size(advect[1].speed,1) || throw(BoundsError(speed))
    if vpa.advection.option == "default"
        # dvpa/dt = Ze/m ⋅ E_parallel
        update_speed_default!(advect, fields, fvec, moments, vpa, vperp, z, r, composition, CX_frequency, t, z_spectral)
    elseif vpa.advection.option == "constant"
        @serial_region begin
            # Not usually used - just run in serial
            #
            # dvpa/dt = constant
            s_range = ifelse(moments.evolve_upar, 1:composition.n_species,
                             composition.ion_species_range)
            for is ∈ s_range
                update_speed_constant!(advect[is], vpa, 1:vperp.n, 1:z.n, 1:r.n)
            end
        end
        block_sychronize()
    elseif vpa.advection.option == "linear"
        @serial_region begin
            # Not usually used - just run in serial
            #
            # dvpa/dt = constant ⋅ (vpa + L_vpa/2)
            s_range = ifelse(moments.evolve_upar, 1:composition.n_species,
                             composition.ion_species_range)
            for is ∈ s_range
                update_speed_linear!(advect[is], vpa, 1:vperp.n, 1:z.n, 1:r.n)
            end
        end
        block_sychronize()
    end
    @loop_s is begin
        if !moments.evolve_upar && is in composition.neutral_species_range
            # No acceleration for neutrals when not evolving upar
            continue
        end
        @loop_r_z_vperp ir iz ivperp begin
            @views @. advect[is].modified_speed[:,ivperp,iz,ir] = advect[is].speed[:,ivperp,iz,ir]
        end
    end
    return nothing
end
<<<<<<< HEAD
function update_speed_default!(advect, fields, fvec, moments, vpa, vperp, z, r, composition, CX_frequency, t, z_spectral)
=======

"""
"""
function update_speed_default!(advect, fields, fvec, moments, vpa, z, r, composition, CX_frequency, t, z_spectral)
>>>>>>> 31e95a65
    if moments.evolve_ppar
        @loop_s is begin
            @loop_r ir begin
                # get d(ppar)/dz
                derivative!(z.scratch, view(fvec.ppar,:,ir,is), z, z_spectral)
                # update parallel acceleration to account for parallel derivative of parallel pressure
                # NB: no vpa-dependence so compute as a scalar and broadcast to all entries
                @loop_z_vperp iz ivperp begin
                    @views advect[is].speed[:,ivperp,iz,ir] .= z.scratch[iz]/(fvec.density[iz,ir,is]*moments.vth[iz,ir,is])
                end
                # calculate d(qpar)/dz
                derivative!(z.scratch, view(moments.qpar,:,ir,is), z, z_spectral)
                # update parallel acceleration to account for (wpar/2*ppar)*dqpar/dz
                @loop_z_vperp iz ivperp begin
                    @views @. advect[is].speed[:,ivperp,iz,ir] += 0.5*vpa.grid*z.scratch[iz]/fvec.ppar[iz,ir,is]
                end
                # calculate d(vth)/dz
                derivative!(z.scratch, view(moments.vth,:,ir,is), z, z_spectral)
                # update parallel acceleration to account for -wpar^2 * d(vth)/dz term
                @loop_z_vperp iz ivperp begin
                    @views @. advect[is].speed[:,ivperp,iz,ir] -= vpa.grid^2*z.scratch[iz]
                end
            end
        end
        # add in contributions from charge exchange collisions
        if composition.n_neutral_species > 0 && abs(CX_frequency) > 0.0
            @loop_s is begin
                if is ∈ composition.ion_species_range
                    for isp ∈ composition.neutral_species_range
                        @loop_r_z_vperp ir iz ivperp begin
                            @views @. advect[is].speed[:,ivperp,iz,ir] += CX_frequency *
                            (0.5*vpa.grid/fvec.ppar[iz,ir,is] * (fvec.density[iz,ir,isp]*fvec.ppar[iz,ir,is]
                                                              - fvec.density[iz,ir,is]*fvec.ppar[iz,ir,isp])
                             - fvec.density[iz,ir,isp] * (fvec.upar[iz,ir,isp]-fvec.upar[iz,ir,is])/moments.vth[iz,ir,is])
                        end
                    end
                end
                if is ∈ composition.neutral_species_range
                    for isp ∈ composition.ion_species_range
                        @loop_r_z_vperp ir iz ivperp begin
                            @views @. advect[is].speed[:,ivperp,iz,ir] += CX_frequency *
                            (0.5*vpa.grid/fvec.ppar[iz,ir,is] * (fvec.density[iz,ir,isp]*fvec.ppar[iz,ir,is]
                                                              - fvec.density[iz,ir,is]*fvec.ppar[iz,ir,isp])
                             - fvec.density[iz,ir,isp] * (fvec.upar[iz,ir,isp]-fvec.upar[iz,ir,is])/moments.vth[iz,ir,is])
                        end
                    end
                end
            end
        end
    elseif moments.evolve_upar
        @loop_s is begin
            @loop_r ir begin
                # get d(ppar)/dz
                derivative!(z.scratch, view(fvec.ppar,:,ir,is), z, z_spectral)
                # update parallel acceleration to account for parallel derivative of parallel pressure
                # NB: no vpa-dependence so compute as a scalar and broadcast to all entries
                @loop_z_vperp iz ivperp begin
                    @views advect[is].speed[:,ivperp,iz,ir] .= z.scratch[iz]/fvec.density[iz,ir,is]
                end
                # calculate d(upar)/dz
                derivative!(z.scratch, view(fvec.upar,:,ir,is), z, z_spectral)
                # update parallel acceleration to account for -wpar*dupar/dz
                @loop_z_vperp iz ivperp begin
                    @views @. advect[is].speed[:,ivperp,iz,ir] -= vpa.grid*z.scratch[iz]
                end
            end
        end
        # if neutrals present and charge exchange frequency non-zero,
        # account for collisional friction between ions and neutrals
        if composition.n_neutral_species > 0 && abs(CX_frequency) > 0.0
            # include contribution to ion acceleration due to collisional friction with neutrals
            @loop_s is begin
                if is ∈ composition.ion_species_range
                    for isp ∈ composition.neutral_species_range
                        @loop_r_z_vperp ir iz ivperp begin
                            @views advect[is].speed[:,ivperp,iz,ir] .+= -CX_frequency*fvec.density[iz,ir,isp]*(fvec.upar[iz,ir,isp]-fvec.upar[iz,ir,is])
                        end
                    end
                end
                # include contribution to neutral acceleration due to collisional friction with ions
                if is ∈ composition.neutral_species_range
                    for isp ∈ composition.ion_species_range
                        # get the absolute species index for the neutral species
                        @loop_r_z_vperp ir iz ivperp begin
                            @views advect[is].speed[:,ivperp,iz,ir] .+= -CX_frequency*fvec.density[iz,ir,isp]*(fvec.upar[iz,ir,isp]-fvec.upar[iz,ir,is])
                        end
                    end
                end
            end
        end
    else
        @inbounds @fastmath begin
            @loop_s is begin
                if !moments.evolve_upar && is in composition.neutral_species_range
                    # No acceleration for neutrals when not evolving upar
                    continue
                end
                @loop_r ir begin
                    # update the electrostatic potential phi
                    # calculate the derivative of phi with respect to z;
                    # the value at element boundaries is taken to be the average of the values
                    # at neighbouring elements
                    derivative!(z.scratch, view(fields.phi,:,ir), z, z_spectral)
                    # advection velocity in vpa is -dphi/dz = -z.scratch
                    @loop_z_vperp iz ivperp begin
                        @views advect[is].speed[:,ivperp,iz,ir] .= -0.5*z.scratch[iz]
                    end
                end
            end
        end
    end
end
<<<<<<< HEAD
# update the advection speed dvpa/dt = constant
function update_speed_constant!(advect, vpa, vperp_range, z_range, r_range)
=======

"""
update the advection speed dvpa/dt = constant
"""
function update_speed_constant!(advect, vpa, z_range, r_range)
>>>>>>> 31e95a65
    #@inbounds @fastmath begin
    for ir ∈ r_range
        for iz ∈ z_range
            for ivperp ∈ vperp_range
                @views advect.speed[:,ivperp,iz,ir] .= vpa.advection.constant_speed
            end
        end
    end
    #end
end

"""
update the advection speed dvpa/dt = const*(vpa + L/2)
"""
function update_speed_linear(advect, vpa, z_range, r_range)
    @inbounds @fastmath begin
        for ir ∈ r_range
            for iz ∈ z_range
                for ivperp ∈ vperp_range
                    @views @. advect.speed[:,ivperp,iz,ir] = vpa.advection.constant_speed*(vpa.grid+0.5*vpa.L)
                end
            end
        end
    end
end

end<|MERGE_RESOLUTION|>--- conflicted
+++ resolved
@@ -54,20 +54,14 @@
         #@views enforce_vpa_boundary_condition!(f_out[:,:,is], vpa.bc, advect[is])
     end
 end
-<<<<<<< HEAD
-# calculate the advection speed in the z-direction at each grid point
+
+"""
+calculate the advection speed in the vpa-direction at each grid point
+"""
 function update_speed_vpa!(advect, fields, fvec, moments, vpa, vperp, z, r, composition, CX_frequency, t, z_spectral)
     @boundscheck r.n == size(advect[1].speed,4) || throw(BoundsError(advect))
     @boundscheck z.n == size(advect[1].speed,3) || throw(BoundsError(advect))
     @boundscheck vperp.n == size(advect[1].speed,2) || throw(BoundsError(advect))
-=======
-
-"""
-calculate the advection speed in the vpa-direction at each grid point
-"""
-function update_speed_vpa!(advect, fields, fvec, moments, vpa, z, r, composition, CX_frequency, t, z_spectral)
-    @boundscheck z.n == size(advect[1].speed,2) || throw(BoundsError(advect))
->>>>>>> 31e95a65
     #@boundscheck composition.n_ion_species == size(advect,2) || throw(BoundsError(advect))
     @boundscheck composition.n_species == size(advect,1) || throw(BoundsError(advect))
     @boundscheck vpa.n == size(advect[1].speed,1) || throw(BoundsError(speed))
@@ -110,14 +104,10 @@
     end
     return nothing
 end
-<<<<<<< HEAD
+
+"""
+"""
 function update_speed_default!(advect, fields, fvec, moments, vpa, vperp, z, r, composition, CX_frequency, t, z_spectral)
-=======
-
-"""
-"""
-function update_speed_default!(advect, fields, fvec, moments, vpa, z, r, composition, CX_frequency, t, z_spectral)
->>>>>>> 31e95a65
     if moments.evolve_ppar
         @loop_s is begin
             @loop_r ir begin
@@ -230,16 +220,11 @@
         end
     end
 end
-<<<<<<< HEAD
-# update the advection speed dvpa/dt = constant
+
+"""
+update the advection speed dvpa/dt = constant
+"""
 function update_speed_constant!(advect, vpa, vperp_range, z_range, r_range)
-=======
-
-"""
-update the advection speed dvpa/dt = constant
-"""
-function update_speed_constant!(advect, vpa, z_range, r_range)
->>>>>>> 31e95a65
     #@inbounds @fastmath begin
     for ir ∈ r_range
         for iz ∈ z_range
