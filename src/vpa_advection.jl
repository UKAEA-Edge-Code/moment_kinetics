module vpa_advection

export vpa_advection!
export update_speed_vpa!

using ..semi_lagrange: find_approximate_characteristic!
using ..advection: update_boundary_indices!
using ..advection: advance_f_local!
using ..communication
using ..calculus: derivative!
using ..initial_conditions: enforce_vpa_boundary_condition!
using ..looping

function vpa_advection!(f_out, fvec_in, ff, fields, moments, SL, advect,
        vpa, z, r, use_semi_lagrange, dt, t, vpa_spectral, z_spectral, composition, CX_frequency, istage)

    # only have a parallel acceleration term for neutrals if using the peculiar velocity
    # wpar = vpar - upar as a variable; i.e., d(wpar)/dt /=0 for neutrals even though d(vpar)/dt = 0.

    # calculate the advection speed corresponding to current f
<<<<<<< HEAD
    update_speed_vpa!(advect, fields, fvec_in, moments, vpa, z, r, composition, CX_frequency, t, z_spectral)
    @s_r_z_loop_s is begin
=======
    update_speed_vpa!(advect, fields, fvec_in, moments, vpa, z, composition, CX_frequency, t, z_spectral)
    @loop_s is begin
>>>>>>> f45aa14c
        if !moments.evolve_upar && is in composition.neutral_species_range
            # No acceleration for neutrals when not evolving upar
            continue
        end
        # update the upwind/downwind boundary indices and upwind_increment
        # NB: not sure if this will work properly with SL method at the moment
        # NB: if the speed is actually time-dependent
<<<<<<< HEAD
        update_boundary_indices!(advect[is], loop_ranges[].s_r_z_range_z, loop_ranges[].s_r_z_range_r)
=======
        update_boundary_indices!(advect[is], loop_ranges[].z)
>>>>>>> f45aa14c
        # if using interpolation-free Semi-Lagrange,
        # follow characteristics backwards in time from level m+1 to level m
        # to get departure points.  then find index of grid point nearest
        # the departure point at time level m and use this to define
        # an approximate characteristic
        if use_semi_lagrange
<<<<<<< HEAD
            # NOT SUPPORTED in semi_lagrange module
            @s_r_z_loop_z iz begin
                find_approximate_characteristic!(SL, advect[is], iz, ir, vpa, dt)
            end
        end
        @s_r_z_loop_r ir begin
            @s_r_z_loop_z iz begin
                @views advance_f_local!(f_out[:,iz,ir,is], fvec_in.pdf[:,iz,ir,is], ff[:,iz,ir,is],
                                        SL, advect[is], iz, ir, vpa, dt, istage,
                                        vpa_spectral, use_semi_lagrange)
            end
=======
            @loop_z iz begin
                find_approximate_characteristic!(SL, advect[is], iz, vpa, dt)
            end
        end
        @loop_z iz begin
            @views advance_f_local!(f_out[:,iz,is], fvec_in.pdf[:,iz,is], ff[:,iz,is],
                                    SL, advect[is], iz, vpa, dt, istage,
                                    vpa_spectral, use_semi_lagrange)
>>>>>>> f45aa14c
        end
        #@views enforce_vpa_boundary_condition!(f_out[:,:,is], vpa.bc, advect[is])
    end
end
# calculate the advection speed in the z-direction at each grid point
function update_speed_vpa!(advect, fields, fvec, moments, vpa, z, r, composition, CX_frequency, t, z_spectral)
    @boundscheck z.n == size(advect[1].speed,2) || throw(BoundsError(advect))
    #@boundscheck composition.n_ion_species == size(advect,2) || throw(BoundsError(advect))
    @boundscheck composition.n_species == size(advect,1) || throw(BoundsError(advect))
    @boundscheck vpa.n == size(advect[1].speed,1) || throw(BoundsError(speed))
    if vpa.advection.option == "default"
        # dvpa/dt = Ze/m ⋅ E_parallel
        update_speed_default!(advect, fields, fvec, moments, vpa, z, r, composition, CX_frequency, t, z_spectral)
    elseif vpa.advection.option == "constant"
        @serial_region begin
            # Not usually used - just run in serial
            #
            # dvpa/dt = constant
            s_range = ifelse(moments.evolve_upar, 1:composition.n_species,
                             composition.ion_species_range)
            for is ∈ s_range
                update_speed_constant!(advect[is], vpa, z_range)
            end
        end
        block_sychronize()
    elseif vpa.advection.option == "linear"
        @serial_region begin
            # Not usually used - just run in serial
            #
            # dvpa/dt = constant ⋅ (vpa + L_vpa/2)
            s_range = ifelse(moments.evolve_upar, 1:composition.n_species,
                             composition.ion_species_range)
            for is ∈ s_range
                update_speed_linear!(advect[is], vpa, z_range)
            end
        end
        block_sychronize()
    end
<<<<<<< HEAD
    @s_r_z_loop_s is begin
=======
    @loop_s is begin
>>>>>>> f45aa14c
        if !moments.evolve_upar && is in composition.neutral_species_range
            # No acceleration for neutrals when not evolving upar
            continue
        end
<<<<<<< HEAD
        @s_r_z_loop_r ir begin
            @s_r_z_loop_z iz begin
                @views @. advect[is].modified_speed[:,iz,ir] = advect[is].speed[:,iz,ir]
            end
=======
        @loop_z iz begin
            @views @. advect[is].modified_speed[:,iz] = advect[is].speed[:,iz]
>>>>>>> f45aa14c
        end
    end
    return nothing
end
function update_speed_default!(advect, fields, fvec, moments, vpa, z, r, composition, CX_frequency, t, z_spectral)
    if moments.evolve_ppar
<<<<<<< HEAD
        @s_r_z_loop_s is begin
            @s_r_z_loop_r ir begin
                # get d(ppar)/dz
                derivative!(z.scratch, view(fvec.ppar,:,ir,is), z, z_spectral)
                # update parallel acceleration to account for parallel derivative of parallel pressure
                # NB: no vpa-dependence so compute as a scalar and broadcast to all entries
                    @s_r_z_loop_z iz begin
                        @views advect[is].speed[:,iz,ir] .= z.scratch[iz]/(fvec.density[iz,ir,is]*moments.vth[iz,ir,is])
                    end
                # calculate d(qpar)/dz
                derivative!(z.scratch, view(moments.qpar,:,ir,is), z, z_spectral)
                # update parallel acceleration to account for (wpar/2*ppar)*dqpar/dz
                @s_r_z_loop_z iz begin
                    @views @. advect[is].speed[:,iz,ir] += 0.5*vpa.grid*z.scratch[iz]/fvec.ppar[iz,ir,is]
                end
                # calculate d(vth)/dz
                derivative!(z.scratch, view(moments.vth,:,ir,is), z, z_spectral)
                # update parallel acceleration to account for -wpar^2 * d(vth)/dz term
                @s_r_z_loop_z iz begin
                    @views @. advect[is].speed[:,iz,ir] -= vpa.grid^2*z.scratch[iz]
                end
=======
        @loop_s is begin
            # get d(ppar)/dz
            derivative!(z.scratch, view(fvec.ppar,:,is), z, z_spectral)
            # update parallel acceleration to account for parallel derivative of parallel pressure
            # NB: no vpa-dependence so compute as a scalar and broadcast to all entries
            @loop_z iz begin
                @views advect[is].speed[:,iz] .= z.scratch[iz]/(fvec.density[iz,is]*moments.vth[iz,is])
            end
            # calculate d(qpar)/dz
            derivative!(z.scratch, view(moments.qpar,:,is), z, z_spectral)
            # update parallel acceleration to account for (wpar/2*ppar)*dqpar/dz
            @loop_z iz begin
                @views @. advect[is].speed[:,iz] += 0.5*vpa.grid*z.scratch[iz]/fvec.ppar[iz,is]
            end
            # calculate d(vth)/dz
            derivative!(z.scratch, view(moments.vth,:,is), z, z_spectral)
            # update parallel acceleration to account for -wpar^2 * d(vth)/dz term
            @loop_z iz begin
                @views @. advect[is].speed[:,iz] -= vpa.grid^2*z.scratch[iz]
>>>>>>> f45aa14c
            end
        end
        # add in contributions from charge exchange collisions
        if composition.n_neutral_species > 0 && abs(CX_frequency) > 0.0
<<<<<<< HEAD
            @s_r_z_loop_s is begin
                if is ∈ composition.ion_species_range
                    for isp ∈ composition.neutral_species_range
                        @s_r_z_loop_r ir begin
                            @s_r_z_loop_z iz begin
                                @views @. advect[is].speed[:,iz,ir] += CX_frequency *
                                (0.5*vpa.grid/fvec.ppar[iz,ir,is] * (fvec.density[iz,ir,isp]*fvec.ppar[iz,ir,is]
                                                                  - fvec.density[iz,ir,is]*fvec.ppar[iz,ir,isp])
                                 - fvec.density[iz,ir,isp] * (fvec.upar[iz,ir,isp]-fvec.upar[iz,ir,is])/moments.vth[iz,ir,is])
                            end
=======
            @loop_s is begin
                if is ∈ composition.ion_species_range
                    for isp ∈ composition.neutral_species_range
                        @loop_z iz begin
                            @views @. advect[is].speed[:,iz] += CX_frequency *
                            (0.5*vpa.grid/fvec.ppar[iz,is] * (fvec.density[iz,isp]*fvec.ppar[iz,is]
                                                              - fvec.density[iz,is]*fvec.ppar[iz,isp])
                             - fvec.density[iz,isp] * (fvec.upar[iz,isp]-fvec.upar[iz,is])/moments.vth[iz,is])
>>>>>>> f45aa14c
                        end
                    end
                end
                if is ∈ composition.neutral_species_range
                    for isp ∈ composition.ion_species_range
<<<<<<< HEAD
                        @s_r_z_loop_r ir begin
                            @s_r_z_loop_z iz begin
                                @views @. advect[is].speed[:,iz,ir] += CX_frequency *
                                (0.5*vpa.grid/fvec.ppar[iz,ir,is] * (fvec.density[iz,ir,isp]*fvec.ppar[iz,ir,is]
                                                                  - fvec.density[iz,ir,is]*fvec.ppar[iz,ir,isp])
                                 - fvec.density[iz,ir,isp] * (fvec.upar[iz,ir,isp]-fvec.upar[iz,ir,is])/moments.vth[iz,ir,is])
                            end
=======
                        @loop_z iz begin
                            @views @. advect[is].speed[:,iz] += CX_frequency *
                            (0.5*vpa.grid/fvec.ppar[iz,is] * (fvec.density[iz,isp]*fvec.ppar[iz,is]
                                                              - fvec.density[iz,is]*fvec.ppar[iz,isp])
                             - fvec.density[iz,isp] * (fvec.upar[iz,isp]-fvec.upar[iz,is])/moments.vth[iz,is])
>>>>>>> f45aa14c
                        end
                    end
                end
            end    
        end
    elseif moments.evolve_upar
<<<<<<< HEAD
        @s_r_z_loop_s is begin
            @s_r_z_loop_r ir begin
                # get d(ppar)/dz
                derivative!(z.scratch, view(fvec.ppar,:,ir,is), z, z_spectral)
                # update parallel acceleration to account for parallel derivative of parallel pressure
                # NB: no vpa-dependence so compute as a scalar and broadcast to all entries
                @s_r_z_loop_z iz begin
                    @views advect[is].speed[:,iz,ir] .= z.scratch[iz]/fvec.density[iz,ir,is]
                end
                # calculate d(upar)/dz
                derivative!(z.scratch, view(fvec.upar,:,ir,is), z, z_spectral)
                # update parallel acceleration to account for -wpar*dupar/dz
                @s_r_z_loop_z iz begin
                    @views @. advect[is].speed[:,iz,ir] -= vpa.grid*z.scratch[iz]
                end
=======
        @loop_s is begin
            # get d(ppar)/dz
            derivative!(z.scratch, view(fvec.ppar,:,is), z, z_spectral)
            # update parallel acceleration to account for parallel derivative of parallel pressure
            # NB: no vpa-dependence so compute as a scalar and broadcast to all entries
            @loop_z iz begin
                @views advect[is].speed[:,iz] .= z.scratch[iz]/fvec.density[iz,is]
            end
            # calculate d(upar)/dz
            derivative!(z.scratch, view(fvec.upar,:,is), z, z_spectral)
            # update parallel acceleration to account for -wpar*dupar/dz
            @loop_z iz begin
                @views @. advect[is].speed[:,iz] -= vpa.grid*z.scratch[iz]
>>>>>>> f45aa14c
            end
        end
        # if neutrals present and charge exchange frequency non-zero,
        # account for collisional friction between ions and neutrals
        if composition.n_neutral_species > 0 && abs(CX_frequency) > 0.0
            # include contribution to ion acceleration due to collisional friction with neutrals
<<<<<<< HEAD
            @s_r_z_loop_s is begin
                if is ∈ composition.ion_species_range
                    for isp ∈ composition.neutral_species_range
                        @s_r_z_loop_r ir begin
                            @s_r_z_loop_z iz begin
                                @views advect[is].speed[:,iz,ir] .+= -CX_frequency*fvec.density[iz,ir,isp]*(fvec.upar[iz,ir,isp]-fvec.upar[iz,ir,is])
                            end
=======
            @loop_s is begin
                if is ∈ composition.ion_species_range
                    for isp ∈ composition.neutral_species_range
                        @loop_z iz begin
                            @views advect[is].speed[:,iz] .+= -CX_frequency*fvec.density[iz,isp]*(fvec.upar[iz,isp]-fvec.upar[iz,is])
>>>>>>> f45aa14c
                        end
                    end
                end
                # include contribution to neutral acceleration due to collisional friction with ions
                if is ∈ composition.neutral_species_range
                    for isp ∈ composition.ion_species_range
                        # get the absolute species index for the neutral species
<<<<<<< HEAD
                        @s_r_z_loop_r ir begin
                            @s_r_z_loop_z iz begin
                                @views advect[is].speed[:,iz,ir] .+= -CX_frequency*fvec.density[iz,ir,isp]*(fvec.upar[iz,ir,isp]-fvec.upar[iz,ir,is])
                            end
=======
                        @loop_z iz begin
                            @views advect[is].speed[:,iz] .+= -CX_frequency*fvec.density[iz,isp]*(fvec.upar[iz,isp]-fvec.upar[iz,is])
>>>>>>> f45aa14c
                        end
                    end
                end
            end
        end
    else
        @inbounds @fastmath begin
<<<<<<< HEAD
            @s_r_z_loop_s is begin
=======
            @loop_s is begin
>>>>>>> f45aa14c
                if !moments.evolve_upar && is in composition.neutral_species_range
                    # No acceleration for neutrals when not evolving upar
                    continue
                end
<<<<<<< HEAD
                @s_r_z_loop_r ir begin
                    # update the electrostatic potential phi
                    # calculate the derivative of phi with respect to z;
                    # the value at element boundaries is taken to be the average of the values
                    # at neighbouring elements
                    derivative!(z.scratch, view(fields.phi,:,ir), z, z_spectral)
                    # advection velocity in vpa is -dphi/dz = -z.scratch
                    @s_r_z_loop_z iz begin
                        @views advect[is].speed[:,iz,ir] .= -0.5*z.scratch[iz]
                    end
=======
                @loop_z iz begin
                    @views advect[is].speed[:,iz] .= -0.5*z.scratch[iz]
>>>>>>> f45aa14c
                end
            end
        end
    end
end
# update the advection speed dvpa/dt = constant
function update_speed_constant!(advect, vpa, z_range, r_range)
    #@inbounds @fastmath begin
    for ir ∈ r_range
        for iz ∈ z_range
            @views advect.speed[:,iz,ir] .= vpa.advection.constant_speed
        end
    end
    #end
end
# update the advection speed dvpa/dt = const*(vpa + L/2)
function update_speed_linear(advect, vpa, z_range, r_range)
    @inbounds @fastmath begin
        for ir ∈ r_range
            for iz ∈ z_range
                @views @. advect.speed[:,iz,ir] = vpa.advection.constant_speed*(vpa.grid+0.5*vpa.L)
            end
        end
    end
end

end<|MERGE_RESOLUTION|>--- conflicted
+++ resolved
@@ -18,13 +18,8 @@
     # wpar = vpar - upar as a variable; i.e., d(wpar)/dt /=0 for neutrals even though d(vpar)/dt = 0.
 
     # calculate the advection speed corresponding to current f
-<<<<<<< HEAD
     update_speed_vpa!(advect, fields, fvec_in, moments, vpa, z, r, composition, CX_frequency, t, z_spectral)
-    @s_r_z_loop_s is begin
-=======
-    update_speed_vpa!(advect, fields, fvec_in, moments, vpa, z, composition, CX_frequency, t, z_spectral)
     @loop_s is begin
->>>>>>> f45aa14c
         if !moments.evolve_upar && is in composition.neutral_species_range
             # No acceleration for neutrals when not evolving upar
             continue
@@ -32,39 +27,22 @@
         # update the upwind/downwind boundary indices and upwind_increment
         # NB: not sure if this will work properly with SL method at the moment
         # NB: if the speed is actually time-dependent
-<<<<<<< HEAD
-        update_boundary_indices!(advect[is], loop_ranges[].s_r_z_range_z, loop_ranges[].s_r_z_range_r)
-=======
-        update_boundary_indices!(advect[is], loop_ranges[].z)
->>>>>>> f45aa14c
+        update_boundary_indices!(advect[is], loop_ranges[].z, loop_ranges[].r)
         # if using interpolation-free Semi-Lagrange,
         # follow characteristics backwards in time from level m+1 to level m
         # to get departure points.  then find index of grid point nearest
         # the departure point at time level m and use this to define
         # an approximate characteristic
         if use_semi_lagrange
-<<<<<<< HEAD
             # NOT SUPPORTED in semi_lagrange module
-            @s_r_z_loop_z iz begin
+            @loop_z iz begin
                 find_approximate_characteristic!(SL, advect[is], iz, ir, vpa, dt)
             end
         end
-        @s_r_z_loop_r ir begin
-            @s_r_z_loop_z iz begin
-                @views advance_f_local!(f_out[:,iz,ir,is], fvec_in.pdf[:,iz,ir,is], ff[:,iz,ir,is],
-                                        SL, advect[is], iz, ir, vpa, dt, istage,
-                                        vpa_spectral, use_semi_lagrange)
-            end
-=======
-            @loop_z iz begin
-                find_approximate_characteristic!(SL, advect[is], iz, vpa, dt)
-            end
-        end
-        @loop_z iz begin
-            @views advance_f_local!(f_out[:,iz,is], fvec_in.pdf[:,iz,is], ff[:,iz,is],
-                                    SL, advect[is], iz, vpa, dt, istage,
+        @loop_r_z ir iz begin
+            @views advance_f_local!(f_out[:,iz,ir,is], fvec_in.pdf[:,iz,ir,is], ff[:,iz,ir,is],
+                                    SL, advect[is], iz, ir, vpa, dt, istage,
                                     vpa_spectral, use_semi_lagrange)
->>>>>>> f45aa14c
         end
         #@views enforce_vpa_boundary_condition!(f_out[:,:,is], vpa.bc, advect[is])
     end
@@ -103,176 +81,94 @@
         end
         block_sychronize()
     end
-<<<<<<< HEAD
-    @s_r_z_loop_s is begin
-=======
     @loop_s is begin
->>>>>>> f45aa14c
         if !moments.evolve_upar && is in composition.neutral_species_range
             # No acceleration for neutrals when not evolving upar
             continue
         end
-<<<<<<< HEAD
-        @s_r_z_loop_r ir begin
-            @s_r_z_loop_z iz begin
-                @views @. advect[is].modified_speed[:,iz,ir] = advect[is].speed[:,iz,ir]
-            end
-=======
-        @loop_z iz begin
-            @views @. advect[is].modified_speed[:,iz] = advect[is].speed[:,iz]
->>>>>>> f45aa14c
+        @loop_r_z ir iz begin
+            @views @. advect[is].modified_speed[:,iz,ir] = advect[is].speed[:,iz,ir]
         end
     end
     return nothing
 end
 function update_speed_default!(advect, fields, fvec, moments, vpa, z, r, composition, CX_frequency, t, z_spectral)
     if moments.evolve_ppar
-<<<<<<< HEAD
-        @s_r_z_loop_s is begin
-            @s_r_z_loop_r ir begin
+        @loop_s is begin
+            @loop_r ir begin
                 # get d(ppar)/dz
                 derivative!(z.scratch, view(fvec.ppar,:,ir,is), z, z_spectral)
                 # update parallel acceleration to account for parallel derivative of parallel pressure
                 # NB: no vpa-dependence so compute as a scalar and broadcast to all entries
-                    @s_r_z_loop_z iz begin
-                        @views advect[is].speed[:,iz,ir] .= z.scratch[iz]/(fvec.density[iz,ir,is]*moments.vth[iz,ir,is])
-                    end
+                @loop_z iz begin
+                    @views advect[is].speed[:,iz,ir] .= z.scratch[iz]/(fvec.density[iz,ir,is]*moments.vth[iz,ir,is])
+                end
                 # calculate d(qpar)/dz
                 derivative!(z.scratch, view(moments.qpar,:,ir,is), z, z_spectral)
                 # update parallel acceleration to account for (wpar/2*ppar)*dqpar/dz
-                @s_r_z_loop_z iz begin
+                @loop_z iz begin
                     @views @. advect[is].speed[:,iz,ir] += 0.5*vpa.grid*z.scratch[iz]/fvec.ppar[iz,ir,is]
                 end
                 # calculate d(vth)/dz
                 derivative!(z.scratch, view(moments.vth,:,ir,is), z, z_spectral)
                 # update parallel acceleration to account for -wpar^2 * d(vth)/dz term
-                @s_r_z_loop_z iz begin
+                @loop_z iz begin
                     @views @. advect[is].speed[:,iz,ir] -= vpa.grid^2*z.scratch[iz]
                 end
-=======
-        @loop_s is begin
-            # get d(ppar)/dz
-            derivative!(z.scratch, view(fvec.ppar,:,is), z, z_spectral)
-            # update parallel acceleration to account for parallel derivative of parallel pressure
-            # NB: no vpa-dependence so compute as a scalar and broadcast to all entries
-            @loop_z iz begin
-                @views advect[is].speed[:,iz] .= z.scratch[iz]/(fvec.density[iz,is]*moments.vth[iz,is])
-            end
-            # calculate d(qpar)/dz
-            derivative!(z.scratch, view(moments.qpar,:,is), z, z_spectral)
-            # update parallel acceleration to account for (wpar/2*ppar)*dqpar/dz
-            @loop_z iz begin
-                @views @. advect[is].speed[:,iz] += 0.5*vpa.grid*z.scratch[iz]/fvec.ppar[iz,is]
-            end
-            # calculate d(vth)/dz
-            derivative!(z.scratch, view(moments.vth,:,is), z, z_spectral)
-            # update parallel acceleration to account for -wpar^2 * d(vth)/dz term
-            @loop_z iz begin
-                @views @. advect[is].speed[:,iz] -= vpa.grid^2*z.scratch[iz]
->>>>>>> f45aa14c
             end
         end
         # add in contributions from charge exchange collisions
         if composition.n_neutral_species > 0 && abs(CX_frequency) > 0.0
-<<<<<<< HEAD
-            @s_r_z_loop_s is begin
-                if is ∈ composition.ion_species_range
-                    for isp ∈ composition.neutral_species_range
-                        @s_r_z_loop_r ir begin
-                            @s_r_z_loop_z iz begin
-                                @views @. advect[is].speed[:,iz,ir] += CX_frequency *
-                                (0.5*vpa.grid/fvec.ppar[iz,ir,is] * (fvec.density[iz,ir,isp]*fvec.ppar[iz,ir,is]
-                                                                  - fvec.density[iz,ir,is]*fvec.ppar[iz,ir,isp])
-                                 - fvec.density[iz,ir,isp] * (fvec.upar[iz,ir,isp]-fvec.upar[iz,ir,is])/moments.vth[iz,ir,is])
-                            end
-=======
             @loop_s is begin
                 if is ∈ composition.ion_species_range
                     for isp ∈ composition.neutral_species_range
-                        @loop_z iz begin
-                            @views @. advect[is].speed[:,iz] += CX_frequency *
-                            (0.5*vpa.grid/fvec.ppar[iz,is] * (fvec.density[iz,isp]*fvec.ppar[iz,is]
-                                                              - fvec.density[iz,is]*fvec.ppar[iz,isp])
-                             - fvec.density[iz,isp] * (fvec.upar[iz,isp]-fvec.upar[iz,is])/moments.vth[iz,is])
->>>>>>> f45aa14c
+                        @loop_r_z ir iz begin
+                            @views @. advect[is].speed[:,iz,ir] += CX_frequency *
+                            (0.5*vpa.grid/fvec.ppar[iz,ir,is] * (fvec.density[iz,ir,isp]*fvec.ppar[iz,ir,is]
+                                                              - fvec.density[iz,ir,is]*fvec.ppar[iz,ir,isp])
+                             - fvec.density[iz,ir,isp] * (fvec.upar[iz,ir,isp]-fvec.upar[iz,ir,is])/moments.vth[iz,ir,is])
                         end
                     end
                 end
                 if is ∈ composition.neutral_species_range
                     for isp ∈ composition.ion_species_range
-<<<<<<< HEAD
-                        @s_r_z_loop_r ir begin
-                            @s_r_z_loop_z iz begin
-                                @views @. advect[is].speed[:,iz,ir] += CX_frequency *
-                                (0.5*vpa.grid/fvec.ppar[iz,ir,is] * (fvec.density[iz,ir,isp]*fvec.ppar[iz,ir,is]
-                                                                  - fvec.density[iz,ir,is]*fvec.ppar[iz,ir,isp])
-                                 - fvec.density[iz,ir,isp] * (fvec.upar[iz,ir,isp]-fvec.upar[iz,ir,is])/moments.vth[iz,ir,is])
-                            end
-=======
-                        @loop_z iz begin
-                            @views @. advect[is].speed[:,iz] += CX_frequency *
-                            (0.5*vpa.grid/fvec.ppar[iz,is] * (fvec.density[iz,isp]*fvec.ppar[iz,is]
-                                                              - fvec.density[iz,is]*fvec.ppar[iz,isp])
-                             - fvec.density[iz,isp] * (fvec.upar[iz,isp]-fvec.upar[iz,is])/moments.vth[iz,is])
->>>>>>> f45aa14c
+                        @loop_r_z ir iz begin
+                            @views @. advect[is].speed[:,iz,ir] += CX_frequency *
+                            (0.5*vpa.grid/fvec.ppar[iz,ir,is] * (fvec.density[iz,ir,isp]*fvec.ppar[iz,ir,is]
+                                                              - fvec.density[iz,ir,is]*fvec.ppar[iz,ir,isp])
+                             - fvec.density[iz,ir,isp] * (fvec.upar[iz,ir,isp]-fvec.upar[iz,ir,is])/moments.vth[iz,ir,is])
                         end
                     end
                 end
             end    
         end
     elseif moments.evolve_upar
-<<<<<<< HEAD
-        @s_r_z_loop_s is begin
-            @s_r_z_loop_r ir begin
+        @loop_s is begin
+            @loop_r ir begin
                 # get d(ppar)/dz
                 derivative!(z.scratch, view(fvec.ppar,:,ir,is), z, z_spectral)
                 # update parallel acceleration to account for parallel derivative of parallel pressure
                 # NB: no vpa-dependence so compute as a scalar and broadcast to all entries
-                @s_r_z_loop_z iz begin
+                @loop_z iz begin
                     @views advect[is].speed[:,iz,ir] .= z.scratch[iz]/fvec.density[iz,ir,is]
                 end
                 # calculate d(upar)/dz
                 derivative!(z.scratch, view(fvec.upar,:,ir,is), z, z_spectral)
                 # update parallel acceleration to account for -wpar*dupar/dz
-                @s_r_z_loop_z iz begin
+                @loop_z iz begin
                     @views @. advect[is].speed[:,iz,ir] -= vpa.grid*z.scratch[iz]
                 end
-=======
-        @loop_s is begin
-            # get d(ppar)/dz
-            derivative!(z.scratch, view(fvec.ppar,:,is), z, z_spectral)
-            # update parallel acceleration to account for parallel derivative of parallel pressure
-            # NB: no vpa-dependence so compute as a scalar and broadcast to all entries
-            @loop_z iz begin
-                @views advect[is].speed[:,iz] .= z.scratch[iz]/fvec.density[iz,is]
-            end
-            # calculate d(upar)/dz
-            derivative!(z.scratch, view(fvec.upar,:,is), z, z_spectral)
-            # update parallel acceleration to account for -wpar*dupar/dz
-            @loop_z iz begin
-                @views @. advect[is].speed[:,iz] -= vpa.grid*z.scratch[iz]
->>>>>>> f45aa14c
             end
         end
         # if neutrals present and charge exchange frequency non-zero,
         # account for collisional friction between ions and neutrals
         if composition.n_neutral_species > 0 && abs(CX_frequency) > 0.0
             # include contribution to ion acceleration due to collisional friction with neutrals
-<<<<<<< HEAD
-            @s_r_z_loop_s is begin
-                if is ∈ composition.ion_species_range
-                    for isp ∈ composition.neutral_species_range
-                        @s_r_z_loop_r ir begin
-                            @s_r_z_loop_z iz begin
-                                @views advect[is].speed[:,iz,ir] .+= -CX_frequency*fvec.density[iz,ir,isp]*(fvec.upar[iz,ir,isp]-fvec.upar[iz,ir,is])
-                            end
-=======
             @loop_s is begin
                 if is ∈ composition.ion_species_range
                     for isp ∈ composition.neutral_species_range
-                        @loop_z iz begin
-                            @views advect[is].speed[:,iz] .+= -CX_frequency*fvec.density[iz,isp]*(fvec.upar[iz,isp]-fvec.upar[iz,is])
->>>>>>> f45aa14c
+                        @loop_r_z ir iz begin
+                            @views advect[is].speed[:,iz,ir] .+= -CX_frequency*fvec.density[iz,ir,isp]*(fvec.upar[iz,ir,isp]-fvec.upar[iz,ir,is])
                         end
                     end
                 end
@@ -280,15 +176,8 @@
                 if is ∈ composition.neutral_species_range
                     for isp ∈ composition.ion_species_range
                         # get the absolute species index for the neutral species
-<<<<<<< HEAD
-                        @s_r_z_loop_r ir begin
-                            @s_r_z_loop_z iz begin
-                                @views advect[is].speed[:,iz,ir] .+= -CX_frequency*fvec.density[iz,ir,isp]*(fvec.upar[iz,ir,isp]-fvec.upar[iz,ir,is])
-                            end
-=======
-                        @loop_z iz begin
-                            @views advect[is].speed[:,iz] .+= -CX_frequency*fvec.density[iz,isp]*(fvec.upar[iz,isp]-fvec.upar[iz,is])
->>>>>>> f45aa14c
+                        @loop_r_z ir iz begin
+                            @views advect[is].speed[:,iz,ir] .+= -CX_frequency*fvec.density[iz,ir,isp]*(fvec.upar[iz,ir,isp]-fvec.upar[iz,ir,is])
                         end
                     end
                 end
@@ -296,30 +185,21 @@
         end
     else
         @inbounds @fastmath begin
-<<<<<<< HEAD
-            @s_r_z_loop_s is begin
-=======
             @loop_s is begin
->>>>>>> f45aa14c
                 if !moments.evolve_upar && is in composition.neutral_species_range
                     # No acceleration for neutrals when not evolving upar
                     continue
                 end
-<<<<<<< HEAD
-                @s_r_z_loop_r ir begin
+                @loop_r ir begin
                     # update the electrostatic potential phi
                     # calculate the derivative of phi with respect to z;
                     # the value at element boundaries is taken to be the average of the values
                     # at neighbouring elements
                     derivative!(z.scratch, view(fields.phi,:,ir), z, z_spectral)
                     # advection velocity in vpa is -dphi/dz = -z.scratch
-                    @s_r_z_loop_z iz begin
+                    @loop_z iz begin
                         @views advect[is].speed[:,iz,ir] .= -0.5*z.scratch[iz]
                     end
-=======
-                @loop_z iz begin
-                    @views advect[is].speed[:,iz] .= -0.5*z.scratch[iz]
->>>>>>> f45aa14c
                 end
             end
         end
