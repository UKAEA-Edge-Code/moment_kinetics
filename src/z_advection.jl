"""
"""
module z_advection

export z_advection!
export update_speed_z!

<<<<<<< HEAD
using ..advection: advance_f_local!
=======
using ..advection: advance_f_df_precomputed!
>>>>>>> 5404377e
using ..chebyshev: chebyshev_info
using ..looping
using ..derivatives: derivative_z!

"""
do a single stage time advance (potentially as part of a multi-stage RK scheme)
"""
<<<<<<< HEAD
function z_advection!(f_out, fvec_in, ff, moments, advect, z, vpa, r, dt, t, spectral,
                      composition)

    begin_s_r_vpa_region()

    @loop_s is begin
        # get the updated speed along the z direction using the current f
        @views update_speed_z!(advect[is], fvec_in.upar[:,:,is], moments.vth[:,:,is],
                               moments.evolve_upar, moments.evolve_ppar, vpa, z, r, t)
        # # advance z-advection equation
        # if moments.evolve_density
        #     for ivpa ∈ 1:vpa.n
        #         @views @. advect[is].speed[:,ivpa] /= fvec_in.density[:,is]
        #         @views advance_f_local!(f_out[:,ivpa,is], fvec_in.density[:,is] .* fvec_in.pdf[:,ivpa,is],
        #             ff[:,ivpa,is], advect[is], ivpa, z, dt, spectral)
        #     end
        # else
        #     for ivpa ∈ 1:vpa.n
        #         @views advance_f_local!(f_out[:,ivpa,is], fvec_in.pdf[:,ivpa,is],
        #             ff[:,ivpa,is], advect[is], ivpa, z, dt, spectral)
        #     end
        # end
        # advance z-advection equation
        @loop_r_vpa ir ivpa begin
            @views adjust_advection_speed!(advect[is].speed[:,ivpa,ir],
                                           fvec_in.density[:,ir,is], moments.vth[:,ir,is],
                                           moments.evolve_density, moments.evolve_ppar)
            # take the normalized pdf contained in fvec_in.pdf and remove the normalization,
            # returning the true (un-normalized) particle distribution function in z.scratch
            @views unnormalize_pdf!(z.scratch, fvec_in.pdf[ivpa,:,ir,is], fvec_in.density[:,ir,is], moments.vth[:,ir,is],
                                    moments.evolve_density, moments.evolve_ppar)
            @views advance_f_local!(f_out[ivpa,:,ir,is], z.scratch, ff[ivpa,:,ir,is], advect[is], ivpa, ir,
                                    z, dt, spectral)
        end
    end
end

"""
"""
function adjust_advection_speed!(speed, dens, vth, evolve_density, evolve_ppar)
    if evolve_ppar
        for i in eachindex(speed)
            speed[i] *= vth[i]/dens[i]
        end
    elseif evolve_density
        for i in eachindex(speed)
            speed[i] /= dens[i]
        end
=======
function z_advection!(f_out, fvec_in, fields, advect, z, vpa, vperp, r, dt, t, z_spectral, composition, geometry, scratch_dummy)
    
    begin_s_r_vperp_vpa_region()
    
    @loop_s is begin
        # get the updated speed along the z direction using the current f
        @views update_speed_z!(advect[is], fields, vpa, vperp, z, r, t, geometry)
        # update adv_fac
        @loop_r_vperp_vpa ir ivperp ivpa begin
            @views @. advect[is].adv_fac[:,ivpa,ivperp,ir] = -dt*advect[is].speed[:,ivpa,ivperp,ir]
        end
    end
	#calculate the upwind derivative
    derivative_z!(scratch_dummy.buffer_vpavperpzrs_1, fvec_in.pdf, advect,
					scratch_dummy.buffer_vpavperprs_1, scratch_dummy.buffer_vpavperprs_2,
					scratch_dummy.buffer_vpavperprs_3,scratch_dummy.buffer_vpavperprs_4,
					scratch_dummy.buffer_vpavperprs_5,scratch_dummy.buffer_vpavperprs_6,
					z_spectral,z)
					
    # advance z-advection equation
    @loop_s_r_vperp_vpa is ir ivperp ivpa begin
        @. @views z.scratch = scratch_dummy.buffer_vpavperpzrs_1[ivpa,ivperp,:,ir,is]
        @views advance_f_df_precomputed!(f_out[ivpa,ivperp,:,ir,is],
          z.scratch, advect[is], ivpa, ivperp, ir, z, dt, z_spectral)
>>>>>>> 5404377e
    end
end


"""
calculate the advection speed in the z-direction at each grid point
"""
function update_speed_z!(advect, fields, vpa, vperp, z, r, t, geometry)
    @boundscheck r.n == size(advect.speed,4) || throw(BoundsError(advect))
    @boundscheck vperp.n == size(advect.speed,3) || throw(BoundsError(advect))
    @boundscheck vpa.n == size(advect.speed,2) || throw(BoundsError(advect))
    @boundscheck z.n == size(advect.speed,1) || throw(BoundsError(speed))
    if z.advection.option == "default"
        # bzed = B_z/B only used for z.advection.option == "default"
        bzed = geometry.bzed
        ExBfac = -0.5*geometry.rhostar
        @inbounds begin
<<<<<<< HEAD
            @loop_r_vpa ir ivpa begin
                @. @views advect.speed[:,ivpa,ir] = vpa.grid[ivpa]
            end
            if evolve_ppar
                @loop_r_vpa ir ivpa begin
                    @. @views advect.speed[:,ivpa,ir] = advect.speed[:,ivpa,ir] * vth
                end
            end
            if evolve_upar
                @loop_r_vpa ir ivpa begin
                    @. @views advect.speed[:,ivpa,ir] += upar
                end
=======
            
            @loop_r_vperp_vpa ir ivperp ivpa begin
                @. @views advect.speed[:,ivpa,ivperp,ir] = vpa.grid[ivpa]*bzed + ExBfac*fields.Er[:,ir]
>>>>>>> 5404377e
            end
        
        end
    elseif z.advection.option == "constant"
        @inbounds begin
            @loop_r_vperp_vpa ir ivperp ivpa begin
                @views advect.speed[:,ivpa,ivperp,ir] .= z.advection.constant_speed
            end
        end
    elseif z.advection.option == "linear"
        @inbounds begin
            @loop_r_vperp_vpa ir ivperp ivpa begin
                @. @views advect.speed[:,ivpa,ivperp,ir] = z.advection.constant_speed*(z.grid[i]+0.5*z.L)
            end
        end
    elseif z.advection.option == "oscillating"
        @inbounds begin
            @loop_r_vperp_vpa ir ivperp ivpa begin
                @. @views advect.speed[:,ivpa,ivperp,ir] = z.advection.constant_speed*(1.0
                        + z.advection.oscillation_amplitude*sinpi(t*z.advection.frequency))
            end
        end
    end
<<<<<<< HEAD
=======
    # the default for modified_speed is simply speed.
    # will be modified later if semi-Lagrange scheme used
    @inbounds begin
        @loop_r_vperp_vpa ir ivperp ivpa begin
            @views advect.modified_speed[:,ivpa,ivperp,ir] .= advect.speed[:,ivpa,ivperp,ir]
        end
    end
>>>>>>> 5404377e
    return nothing
end

end<|MERGE_RESOLUTION|>--- conflicted
+++ resolved
@@ -5,11 +5,7 @@
 export z_advection!
 export update_speed_z!
 
-<<<<<<< HEAD
-using ..advection: advance_f_local!
-=======
 using ..advection: advance_f_df_precomputed!
->>>>>>> 5404377e
 using ..chebyshev: chebyshev_info
 using ..looping
 using ..derivatives: derivative_z!
@@ -17,41 +13,43 @@
 """
 do a single stage time advance (potentially as part of a multi-stage RK scheme)
 """
-<<<<<<< HEAD
-function z_advection!(f_out, fvec_in, ff, moments, advect, z, vpa, r, dt, t, spectral,
-                      composition)
+function z_advection!(f_out, fvec_in, moments, fields, advect, z, vpa, vperp, r, dt, t,
+                      spectral, composition, geometry, scratch_dummy)
 
-    begin_s_r_vpa_region()
+    begin_s_r_vperp_vpa_region()
 
     @loop_s is begin
         # get the updated speed along the z direction using the current f
-        @views update_speed_z!(advect[is], fvec_in.upar[:,:,is], moments.vth[:,:,is],
-                               moments.evolve_upar, moments.evolve_ppar, vpa, z, r, t)
-        # # advance z-advection equation
-        # if moments.evolve_density
-        #     for ivpa ∈ 1:vpa.n
-        #         @views @. advect[is].speed[:,ivpa] /= fvec_in.density[:,is]
-        #         @views advance_f_local!(f_out[:,ivpa,is], fvec_in.density[:,is] .* fvec_in.pdf[:,ivpa,is],
-        #             ff[:,ivpa,is], advect[is], ivpa, z, dt, spectral)
-        #     end
-        # else
-        #     for ivpa ∈ 1:vpa.n
-        #         @views advance_f_local!(f_out[:,ivpa,is], fvec_in.pdf[:,ivpa,is],
-        #             ff[:,ivpa,is], advect[is], ivpa, z, dt, spectral)
-        #     end
-        # end
-        # advance z-advection equation
-        @loop_r_vpa ir ivpa begin
-            @views adjust_advection_speed!(advect[is].speed[:,ivpa,ir],
-                                           fvec_in.density[:,ir,is], moments.vth[:,ir,is],
+        @views update_speed_z!(advect[is], fvec_in.upar[:,:,is],
+                               moments.charged.vth[:,:,is], moments.evolve_upar,
+                               moments.evolve_ppar, fields, vpa, vperp, z, r, t, geometry)
+        # update adv_fac
+        @loop_r_vperp_vpa ir ivperp ivpa begin
+            @views adjust_advection_speed!(advect[is].speed[:,ivpa,ivperp,ir],
+                                           fvec_in.density[:,ir,is],
+                                           moments.charged.vth[:,ir,is],
                                            moments.evolve_density, moments.evolve_ppar)
+            @views @. advect[is].adv_fac[:,ivpa,ivperp,ir] = -dt*advect[is].speed[:,ivpa,ivperp,ir]
             # take the normalized pdf contained in fvec_in.pdf and remove the normalization,
             # returning the true (un-normalized) particle distribution function in z.scratch
-            @views unnormalize_pdf!(z.scratch, fvec_in.pdf[ivpa,:,ir,is], fvec_in.density[:,ir,is], moments.vth[:,ir,is],
-                                    moments.evolve_density, moments.evolve_ppar)
-            @views advance_f_local!(f_out[ivpa,:,ir,is], z.scratch, ff[ivpa,:,ir,is], advect[is], ivpa, ir,
-                                    z, dt, spectral)
+            @views unnormalize_pdf!(
+                scratch_dummy.buffer_vpavperpzrs_2[ivpa,ivperp,:,ir,is],
+                fvec_in.pdf[ivpa,ivperp,:,ir,is], fvec_in.density[:,ir,is],
+                moments.charged.vth[:,ir,is], moments.evolve_density, moments.evolve_ppar)
         end
+    end
+    #calculate the upwind derivative
+    derivative_z!(scratch_dummy.buffer_vpavperpzrs_1, scratch_dummy.buffer_vpavperpzrs_2,
+                  advect, scratch_dummy.buffer_vpavperprs_1,
+                  scratch_dummy.buffer_vpavperprs_2, scratch_dummy.buffer_vpavperprs_3,
+                  scratch_dummy.buffer_vpavperprs_4, scratch_dummy.buffer_vpavperprs_5,
+                  scratch_dummy.buffer_vpavperprs_6, spectral, z)
+
+    # advance z-advection equation
+    @loop_s_r_vperp_vpa is ir ivperp ivpa begin
+        @. @views z.scratch = scratch_dummy.buffer_vpavperpzrs_1[ivpa,ivperp,:,ir,is]
+        @views advance_f_df_precomputed!(f_out[ivpa,ivperp,:,ir,is], z.scratch,
+                                         advect[is], ivpa, ivperp, ir, z, dt)
     end
 end
 
@@ -66,40 +64,28 @@
         for i in eachindex(speed)
             speed[i] /= dens[i]
         end
-=======
-function z_advection!(f_out, fvec_in, fields, advect, z, vpa, vperp, r, dt, t, z_spectral, composition, geometry, scratch_dummy)
-    
-    begin_s_r_vperp_vpa_region()
-    
-    @loop_s is begin
-        # get the updated speed along the z direction using the current f
-        @views update_speed_z!(advect[is], fields, vpa, vperp, z, r, t, geometry)
-        # update adv_fac
-        @loop_r_vperp_vpa ir ivperp ivpa begin
-            @views @. advect[is].adv_fac[:,ivpa,ivperp,ir] = -dt*advect[is].speed[:,ivpa,ivperp,ir]
-        end
     end
-	#calculate the upwind derivative
-    derivative_z!(scratch_dummy.buffer_vpavperpzrs_1, fvec_in.pdf, advect,
-					scratch_dummy.buffer_vpavperprs_1, scratch_dummy.buffer_vpavperprs_2,
-					scratch_dummy.buffer_vpavperprs_3,scratch_dummy.buffer_vpavperprs_4,
-					scratch_dummy.buffer_vpavperprs_5,scratch_dummy.buffer_vpavperprs_6,
-					z_spectral,z)
-					
-    # advance z-advection equation
-    @loop_s_r_vperp_vpa is ir ivperp ivpa begin
-        @. @views z.scratch = scratch_dummy.buffer_vpavperpzrs_1[ivpa,ivperp,:,ir,is]
-        @views advance_f_df_precomputed!(f_out[ivpa,ivperp,:,ir,is],
-          z.scratch, advect[is], ivpa, ivperp, ir, z, dt, z_spectral)
->>>>>>> 5404377e
-    end
+    return nothing
 end
 
+"""
+"""
+function unnormalize_pdf!(unnorm, norm, dens, vth, evolve_density, evolve_ppar)
+    if evolve_ppar
+        @. unnorm = norm * dens/vth
+    elseif evolve_density
+        @. unnorm = norm * dens
+    else
+        @. unnorm = norm
+    end
+    return nothing
+end
 
 """
 calculate the advection speed in the z-direction at each grid point
 """
-function update_speed_z!(advect, fields, vpa, vperp, z, r, t, geometry)
+function update_speed_z!(advect, upar, vth, evolve_upar, evolve_ppar, fields, vpa, vperp,
+                         z, r, t, geometry)
     @boundscheck r.n == size(advect.speed,4) || throw(BoundsError(advect))
     @boundscheck vperp.n == size(advect.speed,3) || throw(BoundsError(advect))
     @boundscheck vpa.n == size(advect.speed,2) || throw(BoundsError(advect))
@@ -109,26 +95,19 @@
         bzed = geometry.bzed
         ExBfac = -0.5*geometry.rhostar
         @inbounds begin
-<<<<<<< HEAD
-            @loop_r_vpa ir ivpa begin
-                @. @views advect.speed[:,ivpa,ir] = vpa.grid[ivpa]
+            @loop_r_vperp_vpa ir ivperp ivpa begin
+                @. @views advect.speed[:,ivpa,ivperp,ir] = vpa.grid[ivpa]*bzed + ExBfac*fields.Er[:,ir]
             end
             if evolve_ppar
-                @loop_r_vpa ir ivpa begin
-                    @. @views advect.speed[:,ivpa,ir] = advect.speed[:,ivpa,ir] * vth
+                @loop_r_vperp_vpa ir ivperp ivpa begin
+                    @. @views advect.speed[:,ivpa,ivperp,ir] *= vth[:,ir]
                 end
             end
             if evolve_upar
-                @loop_r_vpa ir ivpa begin
-                    @. @views advect.speed[:,ivpa,ir] += upar
+                @loop_r_vperp_vpa ir ivperp ivpa begin
+                    @. @views advect.speed[:,ivpa,ivperp,ir] += upar[:,ir]
                 end
-=======
-            
-            @loop_r_vperp_vpa ir ivperp ivpa begin
-                @. @views advect.speed[:,ivpa,ivperp,ir] = vpa.grid[ivpa]*bzed + ExBfac*fields.Er[:,ir]
->>>>>>> 5404377e
             end
-        
         end
     elseif z.advection.option == "constant"
         @inbounds begin
@@ -150,16 +129,6 @@
             end
         end
     end
-<<<<<<< HEAD
-=======
-    # the default for modified_speed is simply speed.
-    # will be modified later if semi-Lagrange scheme used
-    @inbounds begin
-        @loop_r_vperp_vpa ir ivperp ivpa begin
-            @views advect.modified_speed[:,ivpa,ivperp,ir] .= advect.speed[:,ivpa,ivperp,ir]
-        end
-    end
->>>>>>> 5404377e
     return nothing
 end
 
