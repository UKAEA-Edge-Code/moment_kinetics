module z_advection

export z_advection!
export update_speed_z!

using ..semi_lagrange: find_approximate_characteristic!
using ..advection: advance_f_local!, update_boundary_indices!
using ..chebyshev: chebyshev_info
using ..looping

# do a single stage time advance (potentially as part of a multi-stage RK scheme)
function z_advection!(f_out, fvec_in, ff, moments, SL, advect, z, vpa, r,
                      use_semi_lagrange, dt, t, spectral, composition, istage)
<<<<<<< HEAD
    @s_r_vpa_loop_s is begin
=======
    @loop_s is begin
>>>>>>> f45aa14c
        # get the updated speed along the z direction using the current f
        @views update_speed_z!(advect[is], fvec_in.upar[:,:,is], moments.vth[:,:,is],
                               moments.evolve_upar, moments.evolve_ppar, vpa, z, r, t)
        # update the upwind/downwind boundary indices and upwind_increment
<<<<<<< HEAD
        @views update_boundary_indices!(advect[is], 
         loop_ranges[].s_r_vpa_range_vpa, loop_ranges[].s_r_vpa_range_r)
=======
        @views update_boundary_indices!(advect[is], loop_ranges[].vpa)
>>>>>>> f45aa14c
        # if using interpolation-free Semi-Lagrange,
        # follow characteristics backwards in time from level m+1 to level m
        # to get departure points.  then find index of grid point nearest
        # the departure point at time level m and use this to define
        # an approximate characteristic
        if use_semi_lagrange
<<<<<<< HEAD
            # MRH NOT SUPPORTED
            @s_r_vpa_loop_r ir begin
                @s_r_vpa_loop_vpa ivpa begin
                    find_approximate_characteristic!(SL[ivpa], advect[is], ivpa, ir, z, dt)
                end
=======
            @loop_vpa ivpa begin
                find_approximate_characteristic!(SL[ivpa], advect[is], ivpa, z, dt)
>>>>>>> f45aa14c
            end
        end
        # # advance z-advection equation
        # if moments.evolve_density
        #     for ivpa ∈ 1:vpa.n
        #         @views @. advect[is].speed[:,ivpa] /= fvec_in.density[:,is]
        #         @views @. advect[is].modified_speed[:,ivpa] /= fvec_in.density[:,is]
        #         @views advance_f_local!(f_out[:,ivpa,is], fvec_in.density[:,is] .* fvec_in.pdf[:,ivpa,is],
        #             ff[:,ivpa,is], SL[ivpa], advect[is], ivpa, z, dt, istage, spectral, use_semi_lagrange)
        #     end
        # else
        #     for ivpa ∈ 1:vpa.n
        #         @views advance_f_local!(f_out[:,ivpa,is], fvec_in.pdf[:,ivpa,is],
        #             ff[:,ivpa,is], SL[ivpa], advect[is], ivpa, z, dt, istage, spectral, use_semi_lagrange)
        #     end
        # end
        # advance z-advection equation
<<<<<<< HEAD
        @s_r_vpa_loop_r ir begin
            @s_r_vpa_loop_vpa ivpa begin
                @views adjust_advection_speed!(advect[is].speed[:,ivpa,ir], advect[is].modified_speed[:,ivpa,ir],
                                               fvec_in.density[:,ir,is], moments.vth[:,ir,is],
                                               moments.evolve_density, moments.evolve_ppar)
                # take the normalized pdf contained in fvec_in.pdf and remove the normalization,
                # returning the true (un-normalized) particle distribution function in z.scratch
                @views unnormalize_pdf!(z.scratch, fvec_in.pdf[ivpa,:,ir,is], fvec_in.density[:,ir,is], moments.vth[:,ir,is],
                                        moments.evolve_density, moments.evolve_ppar)
                @views advance_f_local!(f_out[ivpa,:,ir,is], z.scratch, ff[ivpa,:,ir,is], SL, advect[is], ivpa, ir,
                                        z, dt, istage, spectral, use_semi_lagrange)
            end
=======
        @loop_vpa ivpa begin
            @views adjust_advection_speed!(advect[is].speed[:,ivpa], advect[is].modified_speed[:,ivpa],
                                           fvec_in.density[:,is], moments.vth[:,is],
                                           moments.evolve_density, moments.evolve_ppar)
            # take the normalized pdf contained in fvec_in.pdf and remove the normalization,
            # returning the true (un-normalized) particle distribution function in z.scratch
            @views unnormalize_pdf!(z.scratch, fvec_in.pdf[ivpa,:,is], fvec_in.density[:,is], moments.vth[:,is],
                                    moments.evolve_density, moments.evolve_ppar)
            @views advance_f_local!(f_out[ivpa,:,is], z.scratch, ff[ivpa,:,is], SL, advect[is], ivpa,
                                    z, dt, istage, spectral, use_semi_lagrange)
>>>>>>> f45aa14c
        end
    end
end
function adjust_advection_speed!(speed, mod_speed, dens, vth, evolve_density, evolve_ppar)
    if evolve_ppar
        @. speed *= vth/dens
        @. mod_speed *= vth/dens
    elseif evolve_density
        @. speed /= dens
        @. mod_speed /= dens
    end
    return nothing
end
function unnormalize_pdf!(unnorm, norm, dens, vth, evolve_density, evolve_ppar)
    if evolve_ppar
        @. unnorm = norm * dens/vth
    elseif evolve_density
        @. unnorm = norm * dens
    else
        @. unnorm = norm
    end
    return nothing
end
# calculate the advection speed in the z-direction at each grid point
function update_speed_z!(advect, upar, vth, evolve_upar, evolve_ppar, vpa, z, r, t)
    @boundscheck r.n == size(advect.speed,3) || throw(BoundsError(advect))
    @boundscheck vpa.n == size(advect.speed,2) || throw(BoundsError(advect))
    @boundscheck z.n == size(advect.speed,1) || throw(BoundsError(speed))
    if z.advection.option == "default"
        @inbounds begin
<<<<<<< HEAD
            @s_r_vpa_loop_r ir begin
                @s_r_vpa_loop_vpa ivpa begin
                    @views advect.speed[:,ivpa,ir] .= vpa.grid[ivpa]
                end
            end
            if evolve_upar
                if evolve_ppar
                    @s_r_vpa_loop_r ir begin
                        @s_r_vpa_loop_vpa ivpa begin
                            @views advect.speed[:,ivpa,ir] .*= vth
                        end
                    end
                end
                @s_r_vpa_loop_r ir begin
                    @s_r_vpa_loop_vpa ivpa begin
                        @views advect.speed[:,ivpa,ir] .+= upar
                    end
=======
            @loop_vpa ivpa begin
                @views advect.speed[:,ivpa] .= vpa.grid[ivpa]
            end
            if evolve_upar
                if evolve_ppar
                    @loop_vpa ivpa begin
                        @views advect.speed[:,ivpa] .*= vth
                    end
                end
                @loop_vpa ivpa begin
                    @views advect.speed[:,ivpa] .+= upar
>>>>>>> f45aa14c
                end
            end
        end
    elseif z.advection.option == "constant"
        @inbounds begin
<<<<<<< HEAD
            @s_r_vpa_loop_r ir begin
                @s_r_vpa_loop_vpa ivpa begin
                    @views advect.speed[:,ivpa,ir] .= z.advection.constant_speed
                end
=======
            @loop_vpa ivpa begin
                @views advect.speed[:,ivpa] .= z.advection.constant_speed
>>>>>>> f45aa14c
            end
        end
    elseif z.advection.option == "linear"
        @inbounds begin
<<<<<<< HEAD
            @s_r_vpa_loop_r ir begin
                @s_r_vpa_loop_vpa ivpa begin
                    @views advect.speed[:,ivpa,ir] .= z.advection.constant_speed*(z.grid[i]+0.5*z.L)
                end
=======
            @loop_vpa ivpa begin
                @views advect.speed[:,ivpa] .= z.advection.constant_speed*(z.grid[i]+0.5*z.L)
>>>>>>> f45aa14c
            end
        end
    elseif z.advection.option == "oscillating"
        @inbounds begin
<<<<<<< HEAD
            @s_r_vpa_loop_r ir begin
                @s_r_vpa_loop_vpa ivpa begin
                    @views advect.speed[:,ivpa,ir] .= z.advection.constant_speed*(1.0
                            + z.advection.oscillation_amplitude*sinpi(t*z.advection.frequency))
                end
=======
            @loop_vpa ivpa begin
                @views advect.speed[:,ivpa] .= z.advection.constant_speed*(1.0
                        + z.advection.oscillation_amplitude*sinpi(t*z.advection.frequency))
>>>>>>> f45aa14c
            end
        end
    end
    # the default for modified_speed is simply speed.
    # will be modified later if semi-Lagrange scheme used
    @inbounds begin
<<<<<<< HEAD
        @s_r_vpa_loop_r ir begin
            @s_r_vpa_loop_vpa ivpa begin
                @views advect.modified_speed[:,ivpa,ir] .= advect.speed[:,ivpa,ir]
            end
=======
        @loop_vpa ivpa begin
            @views advect.modified_speed[:,ivpa] .= advect.speed[:,ivpa]
>>>>>>> f45aa14c
        end
    end
    return nothing
end

end<|MERGE_RESOLUTION|>--- conflicted
+++ resolved
@@ -11,37 +11,21 @@
 # do a single stage time advance (potentially as part of a multi-stage RK scheme)
 function z_advection!(f_out, fvec_in, ff, moments, SL, advect, z, vpa, r,
                       use_semi_lagrange, dt, t, spectral, composition, istage)
-<<<<<<< HEAD
-    @s_r_vpa_loop_s is begin
-=======
     @loop_s is begin
->>>>>>> f45aa14c
         # get the updated speed along the z direction using the current f
         @views update_speed_z!(advect[is], fvec_in.upar[:,:,is], moments.vth[:,:,is],
                                moments.evolve_upar, moments.evolve_ppar, vpa, z, r, t)
         # update the upwind/downwind boundary indices and upwind_increment
-<<<<<<< HEAD
-        @views update_boundary_indices!(advect[is], 
-         loop_ranges[].s_r_vpa_range_vpa, loop_ranges[].s_r_vpa_range_r)
-=======
-        @views update_boundary_indices!(advect[is], loop_ranges[].vpa)
->>>>>>> f45aa14c
+        @views update_boundary_indices!(advect[is], loop_ranges[].vpa, loop_ranges[].r)
         # if using interpolation-free Semi-Lagrange,
         # follow characteristics backwards in time from level m+1 to level m
         # to get departure points.  then find index of grid point nearest
         # the departure point at time level m and use this to define
         # an approximate characteristic
         if use_semi_lagrange
-<<<<<<< HEAD
             # MRH NOT SUPPORTED
-            @s_r_vpa_loop_r ir begin
-                @s_r_vpa_loop_vpa ivpa begin
-                    find_approximate_characteristic!(SL[ivpa], advect[is], ivpa, ir, z, dt)
-                end
-=======
-            @loop_vpa ivpa begin
-                find_approximate_characteristic!(SL[ivpa], advect[is], ivpa, z, dt)
->>>>>>> f45aa14c
+            @loop_r_vpa ir ivpa begin
+                find_approximate_characteristic!(SL[ivpa], advect[is], ivpa, ir, z, dt)
             end
         end
         # # advance z-advection equation
@@ -59,31 +43,16 @@
         #     end
         # end
         # advance z-advection equation
-<<<<<<< HEAD
-        @s_r_vpa_loop_r ir begin
-            @s_r_vpa_loop_vpa ivpa begin
-                @views adjust_advection_speed!(advect[is].speed[:,ivpa,ir], advect[is].modified_speed[:,ivpa,ir],
-                                               fvec_in.density[:,ir,is], moments.vth[:,ir,is],
-                                               moments.evolve_density, moments.evolve_ppar)
-                # take the normalized pdf contained in fvec_in.pdf and remove the normalization,
-                # returning the true (un-normalized) particle distribution function in z.scratch
-                @views unnormalize_pdf!(z.scratch, fvec_in.pdf[ivpa,:,ir,is], fvec_in.density[:,ir,is], moments.vth[:,ir,is],
-                                        moments.evolve_density, moments.evolve_ppar)
-                @views advance_f_local!(f_out[ivpa,:,ir,is], z.scratch, ff[ivpa,:,ir,is], SL, advect[is], ivpa, ir,
-                                        z, dt, istage, spectral, use_semi_lagrange)
-            end
-=======
-        @loop_vpa ivpa begin
-            @views adjust_advection_speed!(advect[is].speed[:,ivpa], advect[is].modified_speed[:,ivpa],
-                                           fvec_in.density[:,is], moments.vth[:,is],
+        @loop_r_vpa ir ivpa begin
+            @views adjust_advection_speed!(advect[is].speed[:,ivpa,ir], advect[is].modified_speed[:,ivpa,ir],
+                                           fvec_in.density[:,ir,is], moments.vth[:,ir,is],
                                            moments.evolve_density, moments.evolve_ppar)
             # take the normalized pdf contained in fvec_in.pdf and remove the normalization,
             # returning the true (un-normalized) particle distribution function in z.scratch
-            @views unnormalize_pdf!(z.scratch, fvec_in.pdf[ivpa,:,is], fvec_in.density[:,is], moments.vth[:,is],
+            @views unnormalize_pdf!(z.scratch, fvec_in.pdf[ivpa,:,ir,is], fvec_in.density[:,ir,is], moments.vth[:,ir,is],
                                     moments.evolve_density, moments.evolve_ppar)
-            @views advance_f_local!(f_out[ivpa,:,is], z.scratch, ff[ivpa,:,is], SL, advect[is], ivpa,
+            @views advance_f_local!(f_out[ivpa,:,ir,is], z.scratch, ff[ivpa,:,ir,is], SL, advect[is], ivpa, ir,
                                     z, dt, istage, spectral, use_semi_lagrange)
->>>>>>> f45aa14c
         end
     end
 end
@@ -114,94 +83,45 @@
     @boundscheck z.n == size(advect.speed,1) || throw(BoundsError(speed))
     if z.advection.option == "default"
         @inbounds begin
-<<<<<<< HEAD
-            @s_r_vpa_loop_r ir begin
-                @s_r_vpa_loop_vpa ivpa begin
-                    @views advect.speed[:,ivpa,ir] .= vpa.grid[ivpa]
-                end
+            @loop_r_vpa ir ivpa begin
+                @views advect.speed[:,ivpa,ir] .= vpa.grid[ivpa]
             end
             if evolve_upar
                 if evolve_ppar
-                    @s_r_vpa_loop_r ir begin
-                        @s_r_vpa_loop_vpa ivpa begin
-                            @views advect.speed[:,ivpa,ir] .*= vth
-                        end
+                    @loop_r_vpa ir ivpa begin
+                        @views advect.speed[:,ivpa,ir] .*= vth
                     end
                 end
-                @s_r_vpa_loop_r ir begin
-                    @s_r_vpa_loop_vpa ivpa begin
-                        @views advect.speed[:,ivpa,ir] .+= upar
-                    end
-=======
-            @loop_vpa ivpa begin
-                @views advect.speed[:,ivpa] .= vpa.grid[ivpa]
-            end
-            if evolve_upar
-                if evolve_ppar
-                    @loop_vpa ivpa begin
-                        @views advect.speed[:,ivpa] .*= vth
-                    end
-                end
-                @loop_vpa ivpa begin
-                    @views advect.speed[:,ivpa] .+= upar
->>>>>>> f45aa14c
+                @loop_r_vpa ir ivpa begin
+                    @views advect.speed[:,ivpa,ir] .+= upar
                 end
             end
         end
     elseif z.advection.option == "constant"
         @inbounds begin
-<<<<<<< HEAD
-            @s_r_vpa_loop_r ir begin
-                @s_r_vpa_loop_vpa ivpa begin
-                    @views advect.speed[:,ivpa,ir] .= z.advection.constant_speed
-                end
-=======
-            @loop_vpa ivpa begin
-                @views advect.speed[:,ivpa] .= z.advection.constant_speed
->>>>>>> f45aa14c
+            @loop_r_vpa ir ivpa begin
+                @views advect.speed[:,ivpa,ir] .= z.advection.constant_speed
             end
         end
     elseif z.advection.option == "linear"
         @inbounds begin
-<<<<<<< HEAD
-            @s_r_vpa_loop_r ir begin
-                @s_r_vpa_loop_vpa ivpa begin
-                    @views advect.speed[:,ivpa,ir] .= z.advection.constant_speed*(z.grid[i]+0.5*z.L)
-                end
-=======
-            @loop_vpa ivpa begin
-                @views advect.speed[:,ivpa] .= z.advection.constant_speed*(z.grid[i]+0.5*z.L)
->>>>>>> f45aa14c
+            @loop_r_vpa ir ivpa begin
+                @views advect.speed[:,ivpa,ir] .= z.advection.constant_speed*(z.grid[i]+0.5*z.L)
             end
         end
     elseif z.advection.option == "oscillating"
         @inbounds begin
-<<<<<<< HEAD
-            @s_r_vpa_loop_r ir begin
-                @s_r_vpa_loop_vpa ivpa begin
-                    @views advect.speed[:,ivpa,ir] .= z.advection.constant_speed*(1.0
-                            + z.advection.oscillation_amplitude*sinpi(t*z.advection.frequency))
-                end
-=======
-            @loop_vpa ivpa begin
-                @views advect.speed[:,ivpa] .= z.advection.constant_speed*(1.0
+            @loop_r_vpa ir ivpa begin
+                @views advect.speed[:,ivpa,ir] .= z.advection.constant_speed*(1.0
                         + z.advection.oscillation_amplitude*sinpi(t*z.advection.frequency))
->>>>>>> f45aa14c
             end
         end
     end
     # the default for modified_speed is simply speed.
     # will be modified later if semi-Lagrange scheme used
     @inbounds begin
-<<<<<<< HEAD
-        @s_r_vpa_loop_r ir begin
-            @s_r_vpa_loop_vpa ivpa begin
-                @views advect.modified_speed[:,ivpa,ir] .= advect.speed[:,ivpa,ir]
-            end
-=======
-        @loop_vpa ivpa begin
-            @views advect.modified_speed[:,ivpa] .= advect.speed[:,ivpa]
->>>>>>> f45aa14c
+        @loop_r_vpa ir ivpa begin
+            @views advect.modified_speed[:,ivpa,ir] .= advect.speed[:,ivpa,ir]
         end
     end
     return nothing
