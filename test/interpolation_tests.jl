--- conflicted
+++ resolved
@@ -7,13 +7,8 @@
 using moment_kinetics.interpolation:
     interpolate_to_grid_1d, interpolate_to_grid_z, interpolate_to_grid_vpa
 
-<<<<<<< HEAD
-=======
 using MPI
 
-fd_fake_setup(z) = return false
-
->>>>>>> a357c771
 # periodic test function
 # returns an array whose shape is the outer product of the 2nd, 3rd, ... arguments
 test_function(L, coords...) =
