--- conflicted
+++ resolved
@@ -329,7 +329,6 @@
             v_t_neutral = v_t_neutral_zrst[:,1,:,:]
             f_neutral = f_neutral_vzvrvzetazrst[:,1,1,:,1,:,:]
 
-<<<<<<< HEAD
             # Unnormalize f
             if input["evolve_moments_density"]
                 for it ∈ 1:length(time), is ∈ 1:n_ion_species, iz ∈ 1:z.n
@@ -347,37 +346,6 @@
                     f_neutral[:,iz,isn,it] ./= v_t_neutral[iz,isn,it]
                 end
             end
-=======
-        # Create coordinates
-        #
-        # create the 'input' struct containing input info needed to create a coordinate
-        # adv_input not actually used in this test so given values unimportant
-        adv_input = advection_input("default", 1.0, 0.0, 0.0)
-        cheb_option = "FFT"
-        nrank_per_block = 0 # dummy value
-		irank = 0 # dummy value
-		comm = MPI.COMM_NULL # dummy value 
-		input = grid_input("coord", test_input["z_ngrid"], test_input["z_nelement"], 
-                           test_input["z_nelement"], nrank_per_block, irank,
-						   z_L, test_input["z_discretization"], "", cheb_option,
-                           "periodic", #test_input["z_bc"],
-                           adv_input,comm)
-        z = define_coordinate(input)
-        if test_input["z_discretization"] == "chebyshev_pseudospectral"
-            z_spectral = setup_chebyshev_pseudospectral(z)
-        else
-            z_spectral = false
-        end
-        input = grid_input("coord", test_input["vpa_ngrid"], test_input["vpa_nelement"],
-                           test_input["vpa_nelement"], nrank_per_block, irank,
-						   vpa_L, test_input["vpa_discretization"], "", cheb_option,
-                           test_input["vpa_bc"], adv_input, comm)
-        vpa = define_coordinate(input)
-        if test_input["vpa_discretization"] == "chebyshev_pseudospectral"
-            vpa_spectral = setup_chebyshev_pseudospectral(vpa)
-        else
-            vpa_spectral = false
->>>>>>> 4c77b372
         end
 
         # Test against values interpolated onto 'expected' grid which is fairly coarse no we
