--- conflicted
+++ resolved
@@ -981,20 +981,6 @@
     @testset "sound wave" verbose=use_verbose begin
         println("sound wave tests")
 
-<<<<<<< HEAD
-        @testset "finite difference" begin
-            run_test_set_finite_difference()
-            #@long run_test_set_finite_difference_split_1_moment()
-            #@long run_test_set_finite_difference_split_2_moments()
-            #run_test_set_finite_difference_split_3_moments()
-        end
-
-        @testset "Chebyshev" begin
-            run_test_set_chebyshev()
-            #run_test_set_chebyshev_split_1_moment()
-            #run_test_set_chebyshev_split_2_moments()
-            #run_test_set_chebyshev_split_3_moments()
-=======
         #@testset "finite difference" begin
         #    run_test_set_finite_difference()
         #    @long run_test_set_finite_difference_split_1_moment()
@@ -1014,7 +1000,6 @@
             @long run_test_set_lagrange_uniform_split_1_moment()
             @long run_test_set_lagrange_uniform_split_2_moments()
             run_test_set_lagrange_uniform_split_3_moments()
->>>>>>> 7b62d64e
         end
     end
 end
