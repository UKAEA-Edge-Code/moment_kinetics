--- conflicted
+++ resolved
@@ -86,7 +86,12 @@
                                     "vpa_nelement" => 1,
                                     "vpa_L" => 8.0,
                                     "vpa_bc" => "periodic",
-                                    "vpa_discretization" => "finite_difference")
+                                    "vpa_discretization" => "finite_difference",
+                                    "vz_ngrid" => 400,
+                                    "vz_nelement" => 1,
+                                    "vz_L" => 8.0,
+                                    "vz_bc" => "periodic",
+                                    "vz_discretization" => "finite_difference")
 
 test_input_chebyshev = merge(test_input_finite_difference,
                              Dict("run_name" => "chebyshev_pseudospectral",
@@ -95,7 +100,10 @@
                                   "z_nelement" => 2,
                                   "vpa_discretization" => "chebyshev_pseudospectral",
                                   "vpa_ngrid" => 17,
-                                  "vpa_nelement" => 10))
+                                  "vpa_nelement" => 10,
+                                  "vz_discretization" => "chebyshev_pseudospectral",
+                                  "vz_ngrid" => 17,
+                                  "vz_nelement" => 10))
 
 # Reference output interpolated onto a common set of points for comparing
 # different discretizations, taken from a Chebyshev run with z_grid=9,
@@ -189,18 +197,8 @@
         input = grid_input("coord", test_input["z_ngrid"], test_input["z_nelement"], 
 						   test_input["z_nelement"], nrank_per_block, irank, 1.0,
                            test_input["z_discretization"], "", test_input["z_bc"],
-<<<<<<< HEAD
-                           adv_input)
+                           adv_input, comm)
         z, z_spectral = define_coordinate(input)
-=======
-                           adv_input, comm)
-        z = define_coordinate(input)
-        if test_input["z_discretization"] == "chebyshev_pseudospectral"
-            z_spectral = setup_chebyshev_pseudospectral(z)
-        else
-            z_spectral = false
-        end
->>>>>>> 5404377e
 
         # Cross comparison of all discretizations to same benchmark
         phi_interp = interpolate_to_grid_z(cross_compare_points, phi[:, end], z, z_spectral)
@@ -219,13 +217,8 @@
 
         @testset "Chebyshev" begin
             run_test(test_input_chebyshev,
-<<<<<<< HEAD
                      [-1.1689445031600718, -0.7479504438063098, -0.6947559936893813,
                       -0.6917252442591313, -0.7180152498764835, -0.9980114095597415],
-=======
-                     [-0.4234803009538458, 0.6167484850997397, 0.8149908439617066,
-                      0.8228083099655169, 0.7425908572543112, -0.0987606174030788],
->>>>>>> 5404377e
                      2.e-3)
         end
     end
